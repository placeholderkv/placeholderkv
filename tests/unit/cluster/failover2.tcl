--- conflicted
+++ resolved
@@ -62,21 +62,7 @@
         verify_no_log_message -3 "*Failover attempt expired*" 0
         verify_no_log_message -6 "*Failover attempt expired*" 0
     }
-
 } ;# start_cluster
-
-<<<<<<< HEAD
-start_cluster 32 15 {tags {external:skip cluster} overrides {cluster-ping-interval 1000 cluster-node-timeout 15000}} {
-    test "Multiple primary nodes are down, rank them based on the failed primary" {
-        # Killing these primary nodes.
-        for {set j 0} {$j < 15} {incr j} {
-            pause_process [srv -$j pid]
-        }
-
-        # Make sure that a node starts failover.
-        wait_for_condition 1000 100 {
-            [s -40 role] == "master"
-=======
 
 start_cluster 7 3 {tags {external:skip cluster} overrides {cluster-ping-interval 1000 cluster-node-timeout 5000}} {
     test "Primaries will not time out then they are elected in the same epoch" {
@@ -94,27 +80,10 @@
             [s -7 role] == "master" &&
             [s -8 role] == "master" &&
             [s -9 role] == "master"
->>>>>>> 8b403412
         } else {
             fail "No failover detected"
         }
 
-<<<<<<< HEAD
-        # Wait for the cluster state to become ok.
-        for {set j 0} {$j < [llength $::servers]} {incr j} {
-            if {[process_is_paused [srv -$j pid]]} continue
-            wait_for_condition 1000 100 {
-                [CI $j cluster_state] eq "ok"
-            } else {
-                fail "Cluster node $j cluster_state:[CI $j cluster_state]"
-            }
-        }
-
-        # Resuming these primary nodes, speed up the shutdown.
-        for {set j 0} {$j < 31} {incr j} {
-            resume_process [srv -$j pid]
-        }
-=======
         # Make sure there is no false epoch 0.
         verify_no_log_message -7 "*Failover election in progress for epoch 0*" 0
         verify_no_log_message -8 "*Failover election in progress for epoch 0*" 0
@@ -129,6 +98,36 @@
         resume_process [srv 0 pid]
         resume_process [srv -1 pid]
         resume_process [srv -2 pid]
->>>>>>> 8b403412
+    }
+} ;# start_cluster
+
+start_cluster 32 15 {tags {external:skip cluster} overrides {cluster-ping-interval 1000 cluster-node-timeout 15000}} {
+    test "Multiple primary nodes are down, rank them based on the failed primary" {
+        # Killing these primary nodes.
+        for {set j 0} {$j < 15} {incr j} {
+            pause_process [srv -$j pid]
+        }
+
+        # Make sure that a node starts failover.
+        wait_for_condition 1000 100 {
+            [s -40 role] == "master"
+        } else {
+            fail "No failover detected"
+        }
+
+        # Wait for the cluster state to become ok.
+        for {set j 0} {$j < [llength $::servers]} {incr j} {
+            if {[process_is_paused [srv -$j pid]]} continue
+            wait_for_condition 1000 100 {
+                [CI $j cluster_state] eq "ok"
+            } else {
+                fail "Cluster node $j cluster_state:[CI $j cluster_state]"
+            }
+        }
+
+        # Resuming these primary nodes, speed up the shutdown.
+        for {set j 0} {$j < 15} {incr j} {
+            resume_process [srv -$j pid]
+        }
     }
 } ;# start_cluster