start_server {tags {"introspection"}} {
    test "PING" {
        assert_equal {PONG} [r ping]
        assert_equal {valkey} [r ping valkey]
        assert_error {*wrong number of arguments for 'ping' command} {r ping hello valkey}
    }

    test {CLIENT LIST} {
        r client list
    } {id=* addr=*:* laddr=*:* fd=* name=* age=* idle=* flags=N db=* sub=0 psub=0 ssub=0 multi=-1 watch=0 qbuf=0 qbuf-free=* argv-mem=* multi-mem=0 rbs=* rbp=* obl=0 oll=0 omem=0 tot-mem=* events=r cmd=client|list user=* redir=-1 resp=* lib-name=* lib-ver=* tot-net-in=* tot-net-out=* tot-cmds=*}

    test {CLIENT LIST with IDs} {
        set myid [r client id]
        set cl [split [r client list id $myid] "\r\n"]
        assert_match "id=$myid * cmd=client|list *" [lindex $cl 0]
    }

    test {CLIENT INFO} {
        r client info
    } {id=* addr=*:* laddr=*:* fd=* name=* age=* idle=* flags=N db=* sub=0 psub=0 ssub=0 multi=-1 watch=0 qbuf=0 qbuf-free=* argv-mem=* multi-mem=0 rbs=* rbp=* obl=0 oll=0 omem=0 tot-mem=* events=r cmd=client|info user=* redir=-1 resp=* lib-name=* lib-ver=* tot-net-in=* tot-net-out=* tot-cmds=*}

    proc get_field_in_client_info {info field} {
        set info [string trim $info]
        foreach item [split $info " "] {
            set kv [split $item "="]
            set k [lindex $kv 0]
            if {[string match $field $k]} {
                return [lindex $kv 1]   
            }
        }
        return ""
    }

    proc get_field_in_client_list {id client_list filed} {
        set list [split $client_list "\r\n"]
        foreach info $list {
            if {[string match "id=$id *" $info] } {
                return [get_field_in_client_info $info $filed]
            }
        }
        return ""
    }

    proc get_client_tot_in_out_cmds {id} {
        set info_list [r client list]
        set in [get_field_in_client_list $id $info_list "tot-net-in"]
        set out [get_field_in_client_list $id $info_list "tot-net-out"]
        set cmds [get_field_in_client_list $id $info_list "tot-cmds"]
        return [list $in $out $cmds]
    }

    test {client input output and command process statistics} {
        set info1 [r client info]
        set input1 [get_field_in_client_info $info1 "tot-net-in"]
        set output1 [get_field_in_client_info $info1 "tot-net-out"]
        set cmd1 [get_field_in_client_info $info1 "tot-cmds"]
        set info2 [r client info]
        set input2 [get_field_in_client_info $info2 "tot-net-in"]
        set output2 [get_field_in_client_info $info2 "tot-net-out"]
        set cmd2 [get_field_in_client_info $info2 "tot-cmds"]
        assert_equal [expr $input1+26] $input2
        assert {[expr $output1+300] < $output2}
        assert_equal [expr $cmd1+1] $cmd2
        # test blocking command
        r del mylist
        set rd [valkey_deferring_client]
        $rd client id
        set rd_id [$rd read]
        set info_list [r client list]
        set input3 [get_field_in_client_list $rd_id $info_list "tot-net-in"]
        set output3 [get_field_in_client_list $rd_id $info_list "tot-net-out"]
        set cmd3 [get_field_in_client_list $rd_id $info_list "tot-cmds"]
        $rd blpop mylist 0
        set input4 [expr $input3 + 34]
        set output4 $output3
        set cmd4 $cmd3
        wait_for_condition 5 100 {
            [list $input4 $output4 $cmd4] eq [get_client_tot_in_out_cmds $rd_id]
        } else {
            puts "--------- tot-net-in tot-net-out tot-cmds (4)"
            puts "Expected: [list $input4 $output4 $cmd4]"
            puts "Actual:   [get_client_tot_in_out_cmds $rd_id]"
            fail "Blocked BLPOP didn't increment expected client fields"
        }
        r lpush mylist a
        set input5 $input4
        set output5 [expr $output4 + 23]
        set cmd5 [expr $cmd4 + 1]
        wait_for_condition 5 100 {
            [list $input5 $output5 $cmd5] eq [get_client_tot_in_out_cmds $rd_id]
        } else {
            puts "--------- tot-net-in tot-net-out tot-cmds (5)"
            puts "Expected: [list $input5 $output5 $cmd5]"
            puts "Actual:   [get_client_tot_in_out_cmds $rd_id]"
            fail "Unblocked BLPOP didn't increment expected client fields"
        }
        $rd close
        # test recursive command
        set info [r client info]
        set cmd6 [get_field_in_client_info $info "tot-cmds"]
        r eval "server.call('ping')" 0
        set info [r client info]
        set cmd7 [get_field_in_client_info $info "tot-cmds"]
        assert_equal [expr $cmd6+3] $cmd7
    }

    test {CLIENT KILL with illegal arguments} {
        assert_error "ERR wrong number of arguments for 'client|kill' command" {r client kill}
        assert_error "ERR syntax error*" {r client kill id 10 wrong_arg}

        assert_error "ERR *greater than 0*" {r client kill id str}
        assert_error "ERR *greater than 0*" {r client kill id -1}
        assert_error "ERR *greater than 0*" {r client kill id 0}

        assert_error "ERR Unknown client type*" {r client kill type wrong_type}

        assert_error "ERR No such user*" {r client kill user wrong_user}

        assert_error "ERR syntax error*" {r client kill skipme yes_or_no}

        assert_error "ERR *not an integer or out of range*" {r client kill maxage str}
        assert_error "ERR *not an integer or out of range*" {r client kill maxage 9999999999999999999}
        assert_error "ERR *greater than 0*" {r client kill maxage -1}
    }

    test {CLIENT KILL maxAGE will kill old clients} {
        # This test is very likely to do a false positive if the execute time
        # takes longer than the max age, so give it a few more chances. Go with
        # 3 retries of increasing sleep_time, i.e. start with 2s, then go 4s, 8s.
        set sleep_time 2
        for {set i 0} {$i < 3} {incr i} {
            set rd1 [valkey_deferring_client]
            r debug sleep $sleep_time
            set rd2 [valkey_deferring_client]
            r acl setuser dummy on nopass +ping
            $rd1 auth dummy ""
            $rd1 read
            $rd2 auth dummy ""
            $rd2 read

            # Should kill rd1 but not rd2
            set max_age [expr $sleep_time / 2]
            set res [r client kill user dummy maxage $max_age]
            if {$res == 1} {
                break
            } else {
                # Clean up and try again next time
                set sleep_time [expr $sleep_time * 2]
                $rd1 close
                $rd2 close
            }

        } ;# for

        if {$::verbose} { puts "CLIENT KILL maxAGE will kill old clients test attempts: $i" }
        assert_equal $res 1

        # rd2 should still be connected
        $rd2 ping
        assert_equal "PONG" [$rd2 read]

        $rd1 close
        $rd2 close
    } {0} {"needs:debug"}

    test {CLIENT KILL SKIPME YES/NO will kill all clients} {
        # Kill all clients except `me`
        set rd1 [valkey_deferring_client]
        set rd2 [valkey_deferring_client]
        set connected_clients [s connected_clients]
        assert {$connected_clients >= 3}
        set res [r client kill skipme yes]
        assert {$res == $connected_clients - 1}

        # Kill all clients, including `me`
        set rd3 [valkey_deferring_client]
        set rd4 [valkey_deferring_client]
        set connected_clients [s connected_clients]
        assert {$connected_clients == 3}
        set res [r client kill skipme no]
        assert_equal $res $connected_clients

        # After killing `me`, the first ping will throw an error
        assert_error "*I/O error*" {r ping}
        assert_equal "PONG" [r ping]

        $rd1 close
        $rd2 close
        $rd3 close
        $rd4 close
    }

    test {CLIENT command unhappy path coverage} {
        assert_error "ERR*wrong number of arguments*" {r client caching}
        assert_error "ERR*when the client is in tracking mode*" {r client caching maybe}
        assert_error "ERR*syntax*" {r client no-evict wrongInput}
        assert_error "ERR*syntax*" {r client reply wrongInput}
        assert_error "ERR*syntax*" {r client tracking wrongInput}
        assert_error "ERR*syntax*" {r client tracking on wrongInput}
        assert_error "ERR*when the client is in tracking mode*" {r client caching off}
        assert_error "ERR*when the client is in tracking mode*" {r client caching on}

        r CLIENT TRACKING ON optout
        assert_error "ERR*syntax*" {r client caching on}

        r CLIENT TRACKING off optout
        assert_error "ERR*when the client is in tracking mode*" {r client caching on}

        assert_error "ERR*No such*" {r client kill 000.123.321.567:0000}
        assert_error "ERR*No such*" {r client kill 127.0.0.1:}

        assert_error "ERR*timeout is not an integer*" {r client pause abc}
        assert_error "ERR timeout is negative" {r client pause -1}
    }

    test "CLIENT KILL close the client connection during bgsave" {
        # Start a slow bgsave, trigger an active fork.
        r flushall
        r set k v
        r config set rdb-key-save-delay 10000000
        r bgsave
        wait_for_condition 1000 10 {
            [s rdb_bgsave_in_progress] eq 1
        } else {
            fail "bgsave did not start in time"
        }

        # Kill (close) the connection
        r client kill skipme no

        # In the past, client connections needed to wait for bgsave
        # to end before actually closing, now they are closed immediately.
        assert_error "*I/O error*" {r ping} ;# get the error very quickly
        assert_equal "PONG" [r ping]

        # Make sure the bgsave is still in progress
        assert_equal [s rdb_bgsave_in_progress] 1

        # Stop the child before we proceed to the next test
        r config set rdb-key-save-delay 0
        r flushall
        wait_for_condition 1000 10 {
            [s rdb_bgsave_in_progress] eq 0
        } else {
            fail "bgsave did not stop in time"
        }
    } {} {needs:save}

    test "CLIENT REPLY OFF/ON: disable all commands reply" {
        set rd [valkey_deferring_client]

        # These replies were silenced.
        $rd client reply off
        $rd ping pong
        $rd ping pong2

        $rd client reply on
        assert_equal {OK} [$rd read]
        $rd ping pong3
        assert_equal {pong3} [$rd read]

        $rd close
    }

    test "CLIENT REPLY SKIP: skip the next command reply" {
        set rd [valkey_deferring_client]

        # The first pong reply was silenced.
        $rd client reply skip
        $rd ping pong

        $rd ping pong2
        assert_equal {pong2} [$rd read]

        $rd close
    }

    test "CLIENT REPLY ON: unset SKIP flag" {
        set rd [valkey_deferring_client]

        $rd client reply skip
        $rd client reply on
        assert_equal {OK} [$rd read] ;# OK from CLIENT REPLY ON command

        $rd ping
        assert_equal {PONG} [$rd read]

        $rd close
    }

    test {MONITOR can log executed commands} {
        set rd [valkey_deferring_client]
        $rd monitor
        assert_match {*OK*} [$rd read]
        r set foo bar
        r get foo
        set res [list [$rd read] [$rd read]]
        $rd close
        set _ $res
    } {*"set" "foo"*"get" "foo"*}

    test {MONITOR can log commands issued by the scripting engine} {
        set rd [valkey_deferring_client]
        $rd monitor
        $rd read ;# Discard the OK
        r eval {redis.call('set',KEYS[1],ARGV[1])} 1 foo bar
        assert_match {*eval*} [$rd read]
        assert_match {*lua*"set"*"foo"*"bar"*} [$rd read]
        $rd close
    }

    test {MONITOR can log commands issued by functions} {
        r function load replace {#!lua name=test
            server.register_function('test', function() return redis.call('set', 'foo', 'bar') end)
        }
        set rd [valkey_deferring_client]
        $rd monitor
        $rd read ;# Discard the OK
        r fcall test 0
        assert_match {*fcall*test*} [$rd read]
        assert_match {*lua*"set"*"foo"*"bar"*} [$rd read]
        $rd close
    }

    test {MONITOR supports redacting command arguments} {
        set rd [valkey_deferring_client]
        $rd monitor
        $rd read ; # Discard the OK

        r migrate [srv 0 host] [srv 0 port] key 9 5000
        r migrate [srv 0 host] [srv 0 port] key 9 5000 AUTH user
        r migrate [srv 0 host] [srv 0 port] key 9 5000 AUTH2 user password
        catch {r auth not-real} _
        catch {r auth not-real not-a-password} _
        
        assert_match {*"key"*"9"*"5000"*} [$rd read]
        assert_match {*"key"*"9"*"5000"*"(redacted)"*} [$rd read]
        assert_match {*"key"*"9"*"5000"*"(redacted)"*"(redacted)"*} [$rd read]
        assert_match {*"auth"*"(redacted)"*} [$rd read]
        assert_match {*"auth"*"(redacted)"*"(redacted)"*} [$rd read]

        foreach resp {3 2} {
            if {[lsearch $::denytags "resp3"] >= 0} {
                if {$resp == 3} {continue}
            } elseif {$::force_resp3} {
                if {$resp == 2} {continue}
            }
            catch {r hello $resp AUTH not-real not-a-password} _
            assert_match "*\"hello\"*\"$resp\"*\"AUTH\"*\"(redacted)\"*\"(redacted)\"*" [$rd read]
        }
        $rd close
    } {0} {needs:repl}

    test {MONITOR correctly handles multi-exec cases} {
        set rd [valkey_deferring_client]
        $rd monitor
        $rd read ; # Discard the OK

        # Make sure multi-exec statements are ordered
        # correctly
        r multi
        r set foo bar
        r exec
        assert_match {*"multi"*} [$rd read]
        assert_match {*"set"*"foo"*"bar"*} [$rd read]
        assert_match {*"exec"*} [$rd read]

        # Make sure we close multi statements on errors
        r multi
        catch {r syntax error} _
        catch {r exec} _

        assert_match {*"multi"*} [$rd read]
        assert_match {*"exec"*} [$rd read]

        $rd close
    }
    
    test {MONITOR log blocked command only once} {
        
        # need to reconnect in order to reset the clients state
        reconnect
        
        set rd [valkey_deferring_client]
        set bc [valkey_deferring_client]
        r del mylist
        
        $rd monitor
        $rd read ; # Discard the OK
        
        $bc blpop mylist 0
        wait_for_blocked_clients_count 1
        r lpush mylist 1
        wait_for_blocked_clients_count 0
        r lpush mylist 2
        
        # we expect to see the blpop on the monitor first
        assert_match {*"blpop"*"mylist"*"0"*} [$rd read]
        
        # we scan out all the info commands on the monitor
        set monitor_output [$rd read]
        while { [string match {*"info"*} $monitor_output] } {
            set monitor_output [$rd read]
        }
        
        # we expect to locate the lpush right when the client was unblocked
        assert_match {*"lpush"*"mylist"*"1"*} $monitor_output
        
        # we scan out all the info commands
        set monitor_output [$rd read]
        while { [string match {*"info"*} $monitor_output] } {
            set monitor_output [$rd read]
        }
        
        # we expect to see the next lpush and not duplicate blpop command
        assert_match {*"lpush"*"mylist"*"2"*} $monitor_output
        
        $rd close
        $bc close
    }

    test {CLIENT GETNAME should return NIL if name is not assigned} {
        r client getname
    } {}

    test {CLIENT GETNAME check if name set correctly} {
        r client setname testName
        r client getName
    } {testName}

    test {CLIENT LIST shows empty fields for unassigned names} {
        r client list
    } {*name= *}

    test {CLIENT SETNAME does not accept spaces} {
        catch {r client setname "foo bar"} e
        set e
    } {ERR*}

    test {CLIENT SETNAME can assign a name to this connection} {
        assert_equal [r client setname myname] {OK}
        r client list
    } {*name=myname*}

    test {CLIENT SETNAME can change the name of an existing connection} {
        assert_equal [r client setname someothername] {OK}
        r client list
    } {*name=someothername*}

    test {After CLIENT SETNAME, connection can still be closed} {
        set rd [valkey_deferring_client]
        $rd client setname foobar
        assert_equal [$rd read] "OK"
        assert_match {*foobar*} [r client list]
        $rd close
        # Now the client should no longer be listed
        wait_for_condition 50 100 {
            [string match {*foobar*} [r client list]] == 0
        } else {
            fail "Client still listed in CLIENT LIST after SETNAME."
        }
    }

    test {CLIENT SETINFO can set a library name to this connection} {
        r CLIENT SETINFO lib-name redis.py
        r CLIENT SETINFO lib-ver 1.2.3
        r client info
    } {*lib-name=redis.py lib-ver=1.2.3*}

    test {CLIENT SETINFO invalid args} {
        assert_error {*wrong number of arguments*} {r CLIENT SETINFO lib-name}
        assert_error {*cannot contain spaces*} {r CLIENT SETINFO lib-name "valkey py"}
        assert_error {*newlines*} {r CLIENT SETINFO lib-name "redis.py\n"}
        assert_error {*Unrecognized*} {r CLIENT SETINFO badger hamster}
        # test that all of these didn't affect the previously set values
        r client info
    } {*lib-name=redis.py lib-ver=1.2.3*}

    test {RESET does NOT clean library name} {
        r reset
        r client info
    } {*lib-name=redis.py*} {needs:reset}

    test {CLIENT SETINFO can clear library name} {
        r CLIENT SETINFO lib-name ""
        r client info
    } {*lib-name= *}

    test {CONFIG save params special case handled properly} {
        # No "save" keyword - defaults should apply
        start_server {config "minimal.conf"} {
            assert_match [r config get save] {save {3600 1 300 100 60 10000}}
        }

        # First "save" keyword overrides hard coded defaults
        start_server {config "minimal.conf" overrides {save {100 100}}} {
            # Defaults
            assert_match [r config get save] {save {100 100}}
        }

        # First "save" keyword appends default from config file
        start_server {config "default.conf" overrides {save {900 1}} args {--save 100 100}} {
            assert_match [r config get save] {save {900 1 100 100}}
        }

        # Empty "save" keyword resets all
        start_server {config "default.conf" overrides {save {900 1}} args {--save {}}} {
            assert_match [r config get save] {save {}}
        }
    } {} {external:skip}

    test {CONFIG sanity} {
        # Do CONFIG GET, CONFIG SET and then CONFIG GET again
        # Skip immutable configs, one with no get, and other complicated configs
        set skip_configs {
            rdbchecksum
            daemonize
            io-threads-do-reads
            tcp-backlog
            always-show-logo
            syslog-enabled
            cluster-enabled
            disable-thp
            aclfile
            unixsocket
            pidfile
            syslog-ident
            appendfilename
            appenddirname
            supervised
            syslog-facility
            databases
            io-threads
            logfile
            unixsocketperm
            replicaof
            slaveof
            requirepass
            server-cpulist
            bio-cpulist
            aof-rewrite-cpulist
            bgsave-cpulist
            server_cpulist
            bio_cpulist
            aof_rewrite_cpulist
            bgsave_cpulist
            set-proc-title
            cluster-config-file
            cluster-port
            oom-score-adj
            oom-score-adj-values
            enable-protected-configs
            enable-debug-command
            enable-module-command
            dbfilename
            logfile
            dir
            socket-mark-id
            req-res-logfile
            client-default-resp
<<<<<<< HEAD
            io-uring-enabled
=======
            dual-channel-replication-enabled
>>>>>>> b728e417
        }

        if {!$::tls} {
            append skip_configs {
                tls-prefer-server-ciphers
                tls-session-cache-timeout
                tls-session-cache-size
                tls-session-caching
                tls-cert-file
                tls-key-file
                tls-client-cert-file
                tls-client-key-file
                tls-dh-params-file
                tls-ca-cert-file
                tls-ca-cert-dir
                tls-protocols
                tls-ciphers
                tls-ciphersuites
                tls-port
            }
        }

        set configs {}
        foreach {k v} [r config get *] {
            if {[lsearch $skip_configs $k] != -1} {
                continue
            }
            dict set configs $k $v
            # try to set the config to the same value it already has
            r config set $k $v
        }

        set newconfigs {}
        foreach {k v} [r config get *] {
            if {[lsearch $skip_configs $k] != -1} {
                continue
            }
            dict set newconfigs $k $v
        }

        dict for {k v} $configs {
            set vv [dict get $newconfigs $k]
            if {$v != $vv} {
                fail "config $k mismatch, expecting $v but got $vv"
            }

        }
    }

    # Do a force-all config rewrite and make sure we're able to parse
    # it.
    test {CONFIG REWRITE sanity} {
        # Capture state of config before
        set configs {}
        foreach {k v} [r config get *] {
            dict set configs $k $v
        }

        # Rewrite entire configuration, restart and confirm the
        # server is able to parse it and start.
        assert_equal [r debug config-rewrite-force-all] "OK"
        restart_server 0 true false
        wait_done_loading r

        # Verify no changes were introduced
        dict for {k v} $configs {
            assert_equal $v [lindex [r config get $k] 1]
        }
    } {} {external:skip}

    test {CONFIG REWRITE handles save and shutdown properly} {
        r config set save "3600 1 300 100 60 10000"
        r config set shutdown-on-sigterm "nosave now"
        r config set shutdown-on-sigint "save"
        r config rewrite
        restart_server 0 true false
        assert_equal [r config get save] {save {3600 1 300 100 60 10000}}
        assert_equal [r config get shutdown-on-sigterm] {shutdown-on-sigterm {nosave now}}
        assert_equal [r config get shutdown-on-sigint] {shutdown-on-sigint save}

        r config set save ""
        r config set shutdown-on-sigterm "default"
        r config rewrite
        restart_server 0 true false
        assert_equal [r config get save] {save {}}
        assert_equal [r config get shutdown-on-sigterm] {shutdown-on-sigterm default}

        start_server {config "minimal.conf"} {
            assert_equal [r config get save] {save {3600 1 300 100 60 10000}}
            r config set save ""
            r config rewrite
            restart_server 0 true false
            assert_equal [r config get save] {save {}}
        }
    } {} {external:skip}
    
    test {CONFIG SET with multiple args} {
        set some_configs {maxmemory 10000001 repl-backlog-size 10000002 save {3000 5}}

        # Backup
        set backups {}
        foreach c [dict keys $some_configs] {
            lappend backups $c [lindex [r config get $c] 1]
        }

        # multi config set and veirfy
        assert_equal [eval "r config set $some_configs"] "OK"
        dict for {c val} $some_configs {
            assert_equal [lindex [r config get $c] 1] $val
        }

        # Restore backup
        assert_equal [eval "r config set $backups"] "OK"
    }

    test {CONFIG SET rollback on set error} {
        # This test passes an invalid percent value to maxmemory-clients which should cause an
        # input verification failure during the "set" phase before trying to apply the 
        # configuration. We want to make sure the correct failure happens and everything
        # is rolled back.
        # backup maxmemory config
        set mm_backup [lindex [r config get maxmemory] 1]
        set mmc_backup [lindex [r config get maxmemory-clients] 1]
        set qbl_backup [lindex [r config get client-query-buffer-limit] 1]
        # Set some value to maxmemory
        assert_equal [r config set maxmemory 10000002] "OK"
        # Set another value to maxmeory together with another invalid config
        assert_error "ERR CONFIG SET failed (possibly related to argument 'maxmemory-clients') - percentage argument must be less or equal to 100" {
            r config set maxmemory 10000001 maxmemory-clients 200% client-query-buffer-limit invalid
        }
        # Validate we rolled back to original values
        assert_equal [lindex [r config get maxmemory] 1] 10000002
        assert_equal [lindex [r config get maxmemory-clients] 1] $mmc_backup
        assert_equal [lindex [r config get client-query-buffer-limit] 1] $qbl_backup
        # Make sure we revert back to the previous maxmemory
        assert_equal [r config set maxmemory $mm_backup] "OK"
    }

    test {CONFIG SET rollback on apply error} {
        # This test tries to configure a used port number in the server. This is expected
        # to pass the `CONFIG SET` validity checking implementation but fail on 
        # actual "apply" of the setting. This will validate that after an "apply"
        # failure we rollback to the previous values.
        proc dummy_accept {chan addr port} {}

        set some_configs {maxmemory 10000001 port 0 client-query-buffer-limit 10m}

        # On Linux we also set the oom score adj which has an apply function. This is
        # used to verify that even successful applies are rolled back if some other
        # config's apply fails.
        set oom_adj_avail [expr {!$::external && [exec uname] == "Linux"}]
        if {$oom_adj_avail} {
            proc get_oom_score_adj {} {
                set pid [srv 0 pid]
                set fd [open "/proc/$pid/oom_score_adj" "r"]
                set val [gets $fd]
                close $fd
                return $val
            }
            set some_configs [linsert $some_configs 0 oom-score-adj yes oom-score-adj-values {1 1 1}]
            set read_oom_adj [get_oom_score_adj]
        }

        # Backup
        set backups {}
        foreach c [dict keys $some_configs] {
            lappend backups $c [lindex [r config get $c] 1]
        }

        set used_port [find_available_port $::baseport $::portcount]
        dict set some_configs port $used_port

        # Run a dummy server on used_port so we know we can't configure the server to
        # use it. It's ok for this to fail because that means used_port is invalid 
        # anyway
        catch {socket -server dummy_accept -myaddr 127.0.0.1 $used_port} e
        if {$::verbose} { puts "dummy_accept: $e" }

        # Try to listen on the used port, pass some more configs to make sure the
        # returned failure message is for the first bad config and everything is rolled back.
        assert_error "ERR CONFIG SET failed (possibly related to argument 'port') - Unable to listen on this port*" {
            eval "r config set $some_configs"
        }

        # Make sure we reverted back to previous configs
        dict for {conf val} $backups {
            assert_equal [lindex [r config get $conf] 1] $val
        }

        if {$oom_adj_avail} {
            assert_equal [get_oom_score_adj] $read_oom_adj
        }

        # Make sure we can still communicate with the server (on the original port)
        set r1 [valkey_client]
        assert_equal [$r1 ping] "PONG"
        $r1 close
    }

    test {CONFIG SET duplicate configs} {
        assert_error "ERR *duplicate*" {r config set maxmemory 10000001 maxmemory 10000002}
    }

    test {CONFIG SET set immutable} {
        assert_error "ERR *immutable*" {r config set daemonize yes}
    }

    test {CONFIG GET hidden configs} {
        set hidden_config "key-load-delay"

        # When we use a pattern we shouldn't get the hidden config
        assert {![dict exists [r config get *] $hidden_config]}

        # When we explicitly request the hidden config we should get it
        assert {[dict exists [r config get $hidden_config] "$hidden_config"]}
    }

    test {CONFIG GET multiple args} {
        set res [r config get maxmemory maxmemory* bind *of]
        
        # Verify there are no duplicates in the result
        assert_equal [expr [llength [dict keys $res]]*2] [llength $res]
        
        # Verify we got both name and alias in result
        assert {[dict exists $res slaveof] && [dict exists $res replicaof]}  

        # Verify pattern found multiple maxmemory* configs
        assert {[dict exists $res maxmemory] && [dict exists $res maxmemory-samples] && [dict exists $res maxmemory-clients]}  

        # Verify we also got the explicit config
        assert {[dict exists $res bind]}  
    }

    test {valkey-server command line arguments - error cases} {
        # Take '--invalid' as the option.
        catch {exec src/valkey-server --invalid} err
        assert_match {*Bad directive or wrong number of arguments*} $err

        catch {exec src/valkey-server --port} err
        assert_match {*'port'*wrong number of arguments*} $err

        catch {exec src/valkey-server --port 6380 --loglevel} err
        assert_match {*'loglevel'*wrong number of arguments*} $err

        # Take `6379` and `6380` as the port option value.
        catch {exec src/valkey-server --port 6379 6380} err
        assert_match {*'port "6379" "6380"'*wrong number of arguments*} $err

        # Take `--loglevel` and `verbose` as the port option value.
        catch {exec src/valkey-server --port --loglevel verbose} err
        assert_match {*'port "--loglevel" "verbose"'*wrong number of arguments*} $err

        # Take `--bla` as the port option value.
        catch {exec src/valkey-server --port --bla --loglevel verbose} err
        assert_match {*'port "--bla"'*argument couldn't be parsed into an integer*} $err

        # Take `--bla` as the loglevel option value.
        catch {exec src/valkey-server --logfile --my--log--file --loglevel --bla} err
        assert_match {*'loglevel "--bla"'*argument(s) must be one of the following*} $err

        # Using MULTI_ARG's own check, empty option value
        catch {exec src/valkey-server --shutdown-on-sigint} err
        assert_match {*'shutdown-on-sigint'*argument(s) must be one of the following*} $err
        catch {exec src/valkey-server --shutdown-on-sigint "now force" --shutdown-on-sigterm} err
        assert_match {*'shutdown-on-sigterm'*argument(s) must be one of the following*} $err

        # Something like `valkey-server --some-config --config-value1 --config-value2 --loglevel debug` would break,
        # because if you want to pass a value to a config starting with `--`, it can only be a single value.
        catch {exec src/valkey-server --replicaof 127.0.0.1 abc} err
        assert_match {*'replicaof "127.0.0.1" "abc"'*Invalid primary port*} $err
        catch {exec src/valkey-server --replicaof --127.0.0.1 abc} err
        assert_match {*'replicaof "--127.0.0.1" "abc"'*Invalid primary port*} $err
        catch {exec src/valkey-server --replicaof --127.0.0.1 --abc} err
        assert_match {*'replicaof "--127.0.0.1"'*wrong number of arguments*} $err
    } {} {external:skip}

    test {valkey-server command line arguments - allow passing option name and option value in the same arg} {
        start_server {config "default.conf" args {"--maxmemory 700mb" "--maxmemory-policy volatile-lru"}} {
            assert_match [r config get maxmemory] {maxmemory 734003200}
            assert_match [r config get maxmemory-policy] {maxmemory-policy volatile-lru}
        }
    } {} {external:skip}

    test {valkey-server command line arguments - wrong usage that we support anyway} {
        start_server {config "default.conf" args {loglevel verbose "--maxmemory '700mb'" "--maxmemory-policy 'volatile-lru'"}} {
            assert_match [r config get loglevel] {loglevel verbose}
            assert_match [r config get maxmemory] {maxmemory 734003200}
            assert_match [r config get maxmemory-policy] {maxmemory-policy volatile-lru}
        }
    } {} {external:skip}

    test {valkey-server command line arguments - allow option value to use the `--` prefix} {
        start_server {config "default.conf" args {--proc-title-template --my--title--template --loglevel verbose}} {
            assert_match [r config get proc-title-template] {proc-title-template --my--title--template}
            assert_match [r config get loglevel] {loglevel verbose}
        }
    } {} {external:skip}

    test {valkey-server command line arguments - option name and option value in the same arg and `--` prefix} {
        start_server {config "default.conf" args {"--proc-title-template --my--title--template" "--loglevel verbose"}} {
            assert_match [r config get proc-title-template] {proc-title-template --my--title--template}
            assert_match [r config get loglevel] {loglevel verbose}
        }
    } {} {external:skip}

    test {valkey-server command line arguments - save with empty input} {
        start_server {config "default.conf" args {--save --loglevel verbose}} {
            assert_match [r config get save] {save {}}
            assert_match [r config get loglevel] {loglevel verbose}
        }

        start_server {config "default.conf" args {--loglevel verbose --save}} {
            assert_match [r config get save] {save {}}
            assert_match [r config get loglevel] {loglevel verbose}
        }

        start_server {config "default.conf" args {--save {} --loglevel verbose}} {
            assert_match [r config get save] {save {}}
            assert_match [r config get loglevel] {loglevel verbose}
        }

        start_server {config "default.conf" args {--loglevel verbose --save {}}} {
            assert_match [r config get save] {save {}}
            assert_match [r config get loglevel] {loglevel verbose}
        }

        start_server {config "default.conf" args {--proc-title-template --save --save {} --loglevel verbose}} {
            assert_match [r config get proc-title-template] {proc-title-template --save}
            assert_match [r config get save] {save {}}
            assert_match [r config get loglevel] {loglevel verbose}
        }

    } {} {external:skip}

    test {valkey-server command line arguments - take one bulk string with spaces for MULTI_ARG configs parsing} {
        start_server {config "default.conf" args {--shutdown-on-sigint nosave force now --shutdown-on-sigterm "nosave force"}} {
            assert_match [r config get shutdown-on-sigint] {shutdown-on-sigint {nosave now force}}
            assert_match [r config get shutdown-on-sigterm] {shutdown-on-sigterm {nosave force}}
        }
    } {} {external:skip}

    # Config file at this point is at a weird state, and includes all
    # known keywords. Might be a good idea to avoid adding tests here.
}

start_server {tags {"introspection external:skip"} overrides {enable-protected-configs {no} enable-debug-command {no}}} {
    test {cannot modify protected configuration - no} {
        assert_error "ERR *protected*" {r config set dir somedir}
        assert_error "ERR *DEBUG command not allowed*" {r DEBUG HELP}
    } {} {needs:debug}
}

start_server {config "minimal.conf" tags {"introspection external:skip"} overrides {protected-mode {no} enable-protected-configs {local} enable-debug-command {local}}} {
    test {cannot modify protected configuration - local} {
        # verify that for local connection it doesn't error
        r config set dbfilename somename
        r DEBUG HELP

        # Get a non-loopback address of this instance for this test.
        set myaddr [get_nonloopback_addr]
        if {$myaddr != "" && ![string match {127.*} $myaddr]} {
            # Non-loopback client should fail
            set r2 [get_nonloopback_client]
            assert_error "ERR *protected*" {$r2 config set dir somedir}
            assert_error "ERR *DEBUG command not allowed*" {$r2 DEBUG HELP}
        }
    } {} {needs:debug}
}

test {config during loading} {
    start_server [list overrides [list key-load-delay 50 loading-process-events-interval-bytes 1024 rdbcompression no save "900 1"]] {
        # create a big rdb that will take long to load. it is important
        # for keys to be big since the server processes events only once in 2mb.
        # 100mb of rdb, 100k keys will load in more than 5 seconds
        r debug populate 100000 key 1000

        restart_server 0 false false

        # make sure it's still loading
        assert_equal [s loading] 1

        # verify some configs are allowed during loading
        r config set loglevel debug
        assert_equal [lindex [r config get loglevel] 1] debug

        # verify some configs are forbidden during loading
        assert_error {LOADING*} {r config set dir asdf}

        # make sure it's still loading
        assert_equal [s loading] 1

        # no need to keep waiting for loading to complete
        exec kill [srv 0 pid]
    }
} {} {external:skip}

test {CONFIG REWRITE handles rename-command properly} {
    start_server {tags {"introspection"} overrides {rename-command {flushdb badger}}} {
        assert_error {ERR unknown command*} {r flushdb}

        r config rewrite
        restart_server 0 true false

        assert_error {ERR unknown command*} {r flushdb}
    }
} {} {external:skip}

test {CONFIG REWRITE handles alias config properly} {
    start_server {tags {"introspection"} overrides {hash-max-listpack-entries 20 hash-max-ziplist-entries 21}} {
        assert_equal [r config get hash-max-listpack-entries] {hash-max-listpack-entries 21}
        assert_equal [r config get hash-max-ziplist-entries] {hash-max-ziplist-entries 21}
        r config set hash-max-listpack-entries 100

        r config rewrite
        restart_server 0 true false

        assert_equal [r config get hash-max-listpack-entries] {hash-max-listpack-entries 100}
    }
    # test the order doesn't matter
    start_server {tags {"introspection"} overrides {hash-max-ziplist-entries 20 hash-max-listpack-entries 21}} {
        assert_equal [r config get hash-max-listpack-entries] {hash-max-listpack-entries 21}
        assert_equal [r config get hash-max-ziplist-entries] {hash-max-ziplist-entries 21}
        r config set hash-max-listpack-entries 100

        r config rewrite
        restart_server 0 true false

        assert_equal [r config get hash-max-listpack-entries] {hash-max-listpack-entries 100}
    }
} {} {external:skip}<|MERGE_RESOLUTION|>--- conflicted
+++ resolved
@@ -558,11 +558,8 @@
             socket-mark-id
             req-res-logfile
             client-default-resp
-<<<<<<< HEAD
+            dual-channel-replication-enabled
             io-uring-enabled
-=======
-            dual-channel-replication-enabled
->>>>>>> b728e417
         }
 
         if {!$::tls} {
