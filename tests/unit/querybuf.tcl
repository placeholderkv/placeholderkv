--- conflicted
+++ resolved
@@ -24,11 +24,9 @@
     # The test will run at least 2s to check if client query
     # buffer will be resized when client idle 2s.
     test "query buffer resized correctly" {
-<<<<<<< HEAD
-        set rd [redis_deferring_client]
-=======
-        set rd [valkey_client]
->>>>>>> 4e18e326
+
+        set rd [valkey_deferring_client]
+
         $rd client setname test_client
         $rd read
 
