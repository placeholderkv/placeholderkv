/*
 * Copyright Valkey Contributors.
 * All rights reserved.
 * SPDX-License-Identifier: BSD 3-Clause
 */

#include "io_threads.h"

static __thread int thread_id = 0; /* Thread local var */
static pthread_t io_threads[IO_THREADS_MAX_NUM] = {0};
static pthread_mutex_t io_threads_mutex[IO_THREADS_MAX_NUM];

/* IO jobs queue functions - Used to send jobs from the main-thread to the IO thread. */
typedef void (*job_handler)(void *);
typedef struct iojob {
    job_handler handler;
    void *data;
} iojob;

typedef struct IOJobQueue {
    iojob *ring_buffer;
    size_t size;
    _Atomic size_t head __attribute__((aligned(CACHE_LINE_SIZE))); /* Next write index for producer (main-thread) */
    _Atomic size_t tail __attribute__((aligned(CACHE_LINE_SIZE))); /* Next read index for consumer  (IO-thread) */
} IOJobQueue;
IOJobQueue io_jobs[IO_THREADS_MAX_NUM] = {0};

/* Initialize the job queue with a specified number of items. */
static void IOJobQueue_init(IOJobQueue *jq, size_t item_count) {
    debugServerAssertWithInfo(NULL, NULL, inMainThread());
    jq->ring_buffer = zcalloc(item_count * sizeof(iojob));
    jq->size = item_count; /* Total number of items */
    jq->head = 0;
    jq->tail = 0;
}

/* Clean up the job queue and free allocated memory. */
static void IOJobQueue_cleanup(IOJobQueue *jq) {
    debugServerAssertWithInfo(NULL, NULL, inMainThread());
    zfree(jq->ring_buffer);
    memset(jq, 0, sizeof(*jq));
}

static int IOJobQueue_isFull(const IOJobQueue *jq) {
    debugServerAssertWithInfo(NULL, NULL, inMainThread());
    size_t current_head = atomic_load_explicit(&jq->head, memory_order_relaxed);
    /* We don't use memory_order_acquire for the tail due to performance reasons,
     * In the worst case we will just assume wrongly the buffer is full and the main thread will do the job by itself. */
    size_t current_tail = atomic_load_explicit(&jq->tail, memory_order_relaxed);
    size_t next_head = (current_head + 1) % jq->size;
    return next_head == current_tail;
}

/* Attempt to push a new job to the queue from the main thread.
 * the caller must ensure the queue is not full before calling this function. */
static void IOJobQueue_push(IOJobQueue *jq, job_handler handler, void *data) {
    debugServerAssertWithInfo(NULL, NULL, inMainThread());
    /* Assert the queue is not full - should not happen as the caller should check for it before. */
    serverAssert(!IOJobQueue_isFull(jq));

    /* No need to use atomic acquire for the head, as the main thread is the only one that writes to the head index. */
    size_t current_head = atomic_load_explicit(&jq->head, memory_order_relaxed);
    size_t next_head = (current_head + 1) % jq->size;

    /* We store directly the job's fields to avoid allocating a new iojob structure. */
    serverAssert(jq->ring_buffer[current_head].data == NULL);
    serverAssert(jq->ring_buffer[current_head].handler == NULL);
    jq->ring_buffer[current_head].data = data;
    jq->ring_buffer[current_head].handler = handler;

    /* memory_order_release to make sure the data is visible to the consumer (the IO thread). */
    atomic_store_explicit(&jq->head, next_head, memory_order_release);
}

/* Returns the number of jobs currently available for consumption in the given job queue.
 *
 * This function  ensures memory visibility for the jobs by
 * using a memory acquire fence when there are jobs available. */
static size_t IOJobQueue_availableJobs(const IOJobQueue *jq) {
    debugServerAssertWithInfo(NULL, NULL, !inMainThread());
    /* We use memory_order_acquire to make sure the head and the job's fields are visible to the consumer (IO thread). */
    size_t current_head = atomic_load_explicit(&jq->head, memory_order_acquire);
    size_t current_tail = atomic_load_explicit(&jq->tail, memory_order_relaxed);

    if (current_head >= current_tail) {
        return current_head - current_tail;
    } else {
        return jq->size - (current_tail - current_head);
    }
}

/* Checks if the job Queue is empty.
 * returns 1 if the buffer is currently empty, 0 otherwise.
 * Called by the main-thread only.
 * This function uses relaxed memory order, so the caller need to use an acquire
 * memory fence before calling this function to be sure it has the latest index
 * from the other thread, especially when called repeatedly. */
static int IOJobQueue_isEmpty(const IOJobQueue *jq) {
    size_t current_head = atomic_load_explicit(&jq->head, memory_order_relaxed);
    size_t current_tail = atomic_load_explicit(&jq->tail, memory_order_relaxed);
    return current_head == current_tail;
}

/* Removes the next job from the given job queue by advancing the tail index.
 * Called by the IO thread.
 * The caller must ensure that the queue is not empty before calling this function.
 * This function uses relaxed memory order, so the caller need to use an release memory fence
 * after calling this function to make sure the updated tail is visible to the producer (main thread). */
static void IOJobQueue_removeJob(IOJobQueue *jq) {
    debugServerAssertWithInfo(NULL, NULL, !inMainThread());
    size_t current_tail = atomic_load_explicit(&jq->tail, memory_order_relaxed);
    jq->ring_buffer[current_tail].data = NULL;
    jq->ring_buffer[current_tail].handler = NULL;
    atomic_store_explicit(&jq->tail, (current_tail + 1) % jq->size, memory_order_relaxed);
}

/* Retrieves the next job handler and data from the job queue without removal.
 * Called by the consumer (IO thread). Caller must ensure queue is not empty.*/
static void IOJobQueue_peek(const IOJobQueue *jq, job_handler *handler, void **data) {
    debugServerAssertWithInfo(NULL, NULL, !inMainThread());
    size_t current_tail = atomic_load_explicit(&jq->tail, memory_order_relaxed);
    iojob *job = &jq->ring_buffer[current_tail];
    *handler = job->handler;
    *data = job->data;
}

/* End of IO job queue functions */

int inMainThread(void) {
    return thread_id == 0;
}

int getIOThreadID(void) {
    return thread_id;
}

/* Drains the I/O threads queue by waiting for all jobs to be processed.
 * This function must be called from the main thread. */
void drainIOThreadsQueue(void) {
    serverAssert(inMainThread());
    for (int i = 1; i < IO_THREADS_MAX_NUM; i++) { /* No need to drain thread 0, which is the main thread. */
        while (!IOJobQueue_isEmpty(&io_jobs[i])) {
            /* memory barrier acquire to get the latest job queue state */
            atomic_thread_fence(memory_order_acquire);
        }
    }
}

/* Wait until the IO-thread is done with the client */
void waitForClientIO(client *c) {
    /* No need to wait if the client was not offloaded to the IO thread. */
    if (c->io_read_state == CLIENT_IDLE && c->io_write_state == CLIENT_IDLE) return;

    /* Wait for read operation to complete if pending. */
    while (c->io_read_state == CLIENT_PENDING_IO) {
        atomic_thread_fence(memory_order_acquire);
    }

    /* Wait for write operation to complete if pending. */
    while (c->io_write_state == CLIENT_PENDING_IO) {
        atomic_thread_fence(memory_order_acquire);
    }

    /* Final memory barrier to ensure all changes are visible */
    atomic_thread_fence(memory_order_acquire);
}

/** Adjusts the number of active I/O threads based on the current event load.
 * If increase_only is non-zero, only allows increasing the number of threads.*/
void adjustIOThreadsByEventLoad(int numevents, int increase_only) {
    if (server.io_threads_num == 1) return; /* All I/O is being done by the main thread. */
    debugServerAssertWithInfo(NULL, NULL, server.io_threads_num > 1);
    /* When events_per_io_thread is set to 0, we offload all events to the IO threads.
     * This is used mainly for testing purposes. */
    int target_threads = server.events_per_io_thread == 0 ? (numevents + 1) : numevents / server.events_per_io_thread;

    target_threads = max(1, min(target_threads, server.io_threads_num));

    if (target_threads == server.active_io_threads_num) return;

    if (target_threads < server.active_io_threads_num) {
        if (increase_only) return;

        int threads_to_deactivate_num = server.active_io_threads_num - target_threads;
        for (int i = 0; i < threads_to_deactivate_num; i++) {
            int tid = server.active_io_threads_num - 1;
            IOJobQueue *jq = &io_jobs[tid];
            /* We can't lock the thread if it may have pending jobs */
            if (!IOJobQueue_isEmpty(jq)) return;
            pthread_mutex_lock(&io_threads_mutex[tid]);
            server.active_io_threads_num--;
        }
    } else {
        int threads_to_activate_num = target_threads - server.active_io_threads_num;
        for (int i = 0; i < threads_to_activate_num; i++) {
            pthread_mutex_unlock(&io_threads_mutex[server.active_io_threads_num]);
            server.active_io_threads_num++;
        }
    }
}

/* This function performs polling on the given event loop and updates the server's
 * IO fired events count and poll state. */
void IOThreadPoll(void *data) {
    aeEventLoop *el = (aeEventLoop *)data;
    struct timeval tvp = {0, 0};
    int num_events = aePoll(el, &tvp);

    server.io_ae_fired_events = num_events;
    atomic_store_explicit(&server.io_poll_state, AE_IO_STATE_DONE, memory_order_release);
}

static void *IOThreadMain(void *myid) {
    /* The ID is the thread ID number (from 1 to server.io_threads_num-1). ID 0 is the main thread. */
    long id = (long)myid;
    char thdname[32];

    serverAssert(server.io_threads_num > 0);
    serverAssert(id > 0 && id < server.io_threads_num);
    snprintf(thdname, sizeof(thdname), "io_thd_%ld", id);
    valkey_set_thread_title(thdname);
    serverSetCpuAffinity(server.server_cpulist);
    makeThreadKillable();
    initSharedQueryBuf();

    thread_id = (int)id;
    size_t jobs_to_process = 0;
    IOJobQueue *jq = &io_jobs[id];
    while (1) {
        /* Wait for jobs */
        for (int j = 0; j < 1000000; j++) {
            jobs_to_process = IOJobQueue_availableJobs(jq);
            if (jobs_to_process) break;
        }

        /* Give the main thread a chance to stop this thread. */
        if (jobs_to_process == 0) {
            pthread_mutex_lock(&io_threads_mutex[id]);
            pthread_mutex_unlock(&io_threads_mutex[id]);
            continue;
        }

        for (size_t j = 0; j < jobs_to_process; j++) {
            job_handler handler;
            void *data;
            /* We keep the job in the queue until it's processed. This ensures that if the main thread checks
             * and finds the queue empty, it can be certain that the IO thread is not currently handling any job. */
            IOJobQueue_peek(jq, &handler, &data);
            handler(data);
            /* Remove the job after it was processed */
            IOJobQueue_removeJob(jq);
        }
        /* Memory barrier to make sure the main thread sees the updated tail index.
         * We do it once per loop and not per tail-update for optimization reasons.
         * As the main-thread main concern is to check if the queue is empty, it's enough to do it once at the end. */
        atomic_thread_fence(memory_order_release);
    }
    freeSharedQueryBuf();
    return NULL;
}

#define IO_JOB_QUEUE_SIZE 2048
static void createIOThread(int id) {
    pthread_t tid;
    pthread_mutex_init(&io_threads_mutex[id], NULL);
    IOJobQueue_init(&io_jobs[id], IO_JOB_QUEUE_SIZE);
    pthread_mutex_lock(&io_threads_mutex[id]); /* Thread will be stopped. */
    if (pthread_create(&tid, NULL, IOThreadMain, (void *)(long)id) != 0) {
        serverLog(LL_WARNING, "Fatal: Can't initialize IO thread, pthread_create failed with: %s", strerror(errno));
        exit(1);
    }
    io_threads[id] = tid;
}

/* Terminates the IO thread specified by id.
 * Called on server shutdown */
static void shutdownIOThread(int id) {
    int err;
    pthread_t tid = io_threads[id];
    if (tid == pthread_self()) return;
    if (tid == 0) return;

    pthread_cancel(tid);

    if ((err = pthread_join(tid, NULL)) != 0) {
        serverLog(LL_WARNING, "IO thread(tid:%lu) can not be joined: %s", (unsigned long)tid, strerror(err));
    } else {
        serverLog(LL_NOTICE, "IO thread(tid:%lu) terminated", (unsigned long)tid);
    }

    IOJobQueue_cleanup(&io_jobs[id]);
}

void killIOThreads(void) {
    for (int j = 1; j < server.io_threads_num; j++) { /* We don't kill thread 0, which is the main thread. */
        shutdownIOThread(j);
    }
}

/* Initialize the data structures needed for I/O threads. */
void initIOThreads(void) {
    server.active_io_threads_num = 1; /* We start with threads not active. */
    server.io_poll_state = AE_IO_STATE_NONE;
    server.io_ae_fired_events = 0;

    /* Don't spawn any thread if the user selected a single thread:
     * we'll handle I/O directly from the main thread. */
    if (server.io_threads_num == 1) return;

    serverAssert(server.io_threads_num <= IO_THREADS_MAX_NUM);

    prefetchCommandsBatchInit();

    /* Spawn and initialize the I/O threads. */
    for (int i = 1; i < server.io_threads_num; i++) {
        createIOThread(i);
    }
}

int trySendReadToIOThreads(client *c) {
    if (server.active_io_threads_num <= 1) return C_ERR;
    /* If IO thread is already reading, return C_OK to make sure the main thread will not handle it. */
    if (c->io_read_state != CLIENT_IDLE) return C_OK;
    /* For simplicity, don't offload replica clients reads as read traffic from replica is negligible */
    if (getClientType(c) == CLIENT_TYPE_REPLICA) return C_ERR;
    /* With Lua debug client we may call connWrite directly in the main thread */
    if (c->flag.lua_debug) return C_ERR;
    /* For simplicity let the main-thread handle the blocked clients */
    if (c->flag.blocked || c->flag.unblocked) return C_ERR;
    if (c->flag.close_asap) return C_ERR;
    size_t tid = (c->id % (server.active_io_threads_num - 1)) + 1;

    /* Handle case where client has a pending IO write job on a different thread:
     * 1. A write job is still pending (io_write_state == CLIENT_PENDING_IO)
     * 2. The pending job is on a different thread (c->cur_tid != tid)
     *
     * This situation can occur if active_io_threads_num increased since the
     * original job assignment. In this case, we keep the job on its current
     * thread to ensure the same thread handles the client's I/O operations. */
    if (c->io_write_state == CLIENT_PENDING_IO && c->cur_tid != (uint8_t)tid) tid = c->cur_tid;

    IOJobQueue *jq = &io_jobs[tid];
    if (IOJobQueue_isFull(jq)) return C_ERR;

    c->cur_tid = tid;
    c->read_flags = canParseCommand(c) ? 0 : READ_FLAGS_DONT_PARSE;
    c->read_flags |= authRequired(c) ? READ_FLAGS_AUTH_REQUIRED : 0;
    c->read_flags |= c->flag.primary ? READ_FLAGS_PRIMARY : 0;

    c->io_read_state = CLIENT_PENDING_IO;
    connSetPostponeUpdateState(c->conn, 1);
    IOJobQueue_push(jq, ioThreadReadQueryFromClient, c);
    c->flag.pending_read = 1;
    listLinkNodeTail(server.clients_pending_io_read, &c->pending_read_list_node);
    return C_OK;
}

/* This function attempts to offload the client's write to an I/O thread.
 * Returns C_OK if the client's writes were successfully offloaded to an I/O thread,
 * or C_ERR if the client is not eligible for offloading. */
int trySendWriteToIOThreads(client *c) {
    if (server.active_io_threads_num <= 1) return C_ERR;
    /* The I/O thread is already writing for this client. */
    if (c->io_write_state != CLIENT_IDLE) return C_OK;
    /* Nothing to write */
    if (!clientHasPendingReplies(c)) return C_ERR;
    /* For simplicity, avoid offloading non-online replicas */
    if (getClientType(c) == CLIENT_TYPE_REPLICA && c->repl_data->repl_state != REPLICA_STATE_ONLINE) return C_ERR;
    /* We can't offload debugged clients as the main-thread may read at the same time  */
    if (c->flag.lua_debug) return C_ERR;

    size_t tid = (c->id % (server.active_io_threads_num - 1)) + 1;
    /* Handle case where client has a pending IO read job on a different thread:
     * 1. A read job is still pending (io_read_state == CLIENT_PENDING_IO)
     * 2. The pending job is on a different thread (c->cur_tid != tid)
     *
     * This situation can occur if active_io_threads_num increased since the
     * original job assignment. In this case, we keep the job on its current
     * thread to ensure the same thread handles the client's I/O operations. */
    if (c->io_read_state == CLIENT_PENDING_IO && c->cur_tid != (uint8_t)tid) tid = c->cur_tid;

    IOJobQueue *jq = &io_jobs[tid];
    if (IOJobQueue_isFull(jq)) return C_ERR;

    c->cur_tid = tid;
    if (c->flag.pending_write) {
        /* We move the client to the io pending write queue */
        listUnlinkNode(server.clients_pending_write, &c->clients_pending_write_node);
    } else {
        c->flag.pending_write = 1;
    }
    serverAssert(c->clients_pending_write_node.prev == NULL && c->clients_pending_write_node.next == NULL);
    listLinkNodeTail(server.clients_pending_io_write, &c->clients_pending_write_node);

<<<<<<< HEAD
    /* Save the last block of the reply list to io_last_reply_block and the used
     * position to io_last_bufpos. The I/O thread will write only up to
     * io_last_bufpos, regardless of the c->bufpos value. This is to prevent I/O
     * threads from reading data that might be invalid in their local CPU cache. */
    c->io_last_reply_block = listLast(c->reply);
    if (c->io_last_reply_block) {
        clientReplyBlock *block = (clientReplyBlock *)listNodeValue(c->io_last_reply_block);
        c->io_last_bufpos = block->used;
        /* If reply offload enabled force new header */
        block->last_header = NULL;
    } else {
        c->io_last_bufpos = (size_t)c->bufpos;
        c->last_header = NULL;
=======
    int is_replica = getClientType(c) == CLIENT_TYPE_REPLICA;
    if (is_replica) {
        c->io_last_reply_block = listLast(server.repl_buffer_blocks);
        replBufBlock *o = listNodeValue(c->io_last_reply_block);
        c->io_last_bufpos = o->used;
    } else {
        /* Save the last block of the reply list to io_last_reply_block and the used
         * position to io_last_bufpos. The I/O thread will write only up to
         * io_last_bufpos, regardless of the c->bufpos value. This is to prevent I/O
         * threads from reading data that might be invalid in their local CPU cache. */
        c->io_last_reply_block = listLast(c->reply);
        if (c->io_last_reply_block) {
            c->io_last_bufpos = ((clientReplyBlock *)listNodeValue(c->io_last_reply_block))->used;
        } else {
            c->io_last_bufpos = (size_t)c->bufpos;
        }
>>>>>>> f85c9330
    }

    serverAssert(c->bufpos > 0 || c->io_last_bufpos > 0 || is_replica);

    /* The main-thread will update the client state after the I/O thread completes the write. */
    connSetPostponeUpdateState(c->conn, 1);
    c->write_flags = is_replica ? WRITE_FLAGS_IS_REPLICA : 0;
    c->io_write_state = CLIENT_PENDING_IO;

    IOJobQueue_push(jq, ioThreadWriteToClient, c);
    return C_OK;
}

/* Internal function to free the client's argv in an IO thread. */
void IOThreadFreeArgv(void *data) {
    robj **argv = (robj **)data;
    int last_arg = 0;
    for (int i = 0;; i++) {
        robj *o = argv[i];
        if (o == NULL) {
            continue;
        }

        /* The main-thread set the refcount to 0 to indicate that this is the last argument to free */
        if (o->refcount == 0) {
            last_arg = 1;
            o->refcount = 1;
        }

        decrRefCount(o);

        if (last_arg) {
            break;
        }
    }

    zfree(argv);
}

/* This function attempts to offload the client's argv to an IO thread.
 * Returns C_OK if the client's argv were successfully offloaded to an IO thread,
 * C_ERR otherwise. */
int tryOffloadFreeArgvToIOThreads(client *c, int argc, robj **argv) {
    if (server.active_io_threads_num <= 1 || argc == 0) {
        return C_ERR;
    }

    size_t tid = (c->id % (server.active_io_threads_num - 1)) + 1;

    IOJobQueue *jq = &io_jobs[tid];
    if (IOJobQueue_isFull(jq)) {
        return C_ERR;
    }

    int last_arg_to_free = -1;

    /* Prepare the argv */
    for (int j = 0; j < argc; j++) {
        if (argv[j]->refcount > 1) {
            decrRefCount(argv[j]);
            /* Set argv[j] to NULL to avoid double free */
            argv[j] = NULL;
        } else {
            last_arg_to_free = j;
        }
    }

    /* If no argv to free, free the argv array at the main thread */
    if (last_arg_to_free == -1) {
        zfree(argv);
        return C_OK;
    }

    /* We set the refcount of the last arg to free to 0 to indicate that
     * this is the last argument to free. With this approach, we don't need to
     * send the argc to the IO thread and we can send just the argv ptr. */
    argv[last_arg_to_free]->refcount = 0;

    /* Must succeed as we checked the free space before. */
    IOJobQueue_push(jq, IOThreadFreeArgv, argv);

    return C_OK;
}

/* This function attempts to offload the free of an object to an IO thread.
 * Returns C_OK if the object was successfully offloaded to an IO thread,
 * C_ERR otherwise.*/
int tryOffloadFreeObjToIOThreads(robj *obj) {
    if (server.active_io_threads_num <= 1) {
        return C_ERR;
    }

    if (obj->refcount > 1) return C_ERR;

    if (obj->encoding != OBJ_ENCODING_RAW || obj->type != OBJ_STRING) return C_ERR;

    /* We select the thread ID in a round-robin fashion. */
    size_t tid = (server.stat_io_freed_objects % (server.active_io_threads_num - 1)) + 1;

    IOJobQueue *jq = &io_jobs[tid];
    if (IOJobQueue_isFull(jq)) {
        return C_ERR;
    }

    /* We offload only the free of the ptr that may be allocated by the I/O thread.
     * The object itself was allocated by the main thread and will be freed by the main thread. */
    IOJobQueue_push(jq, sdsfreeVoid, obj->ptr);
    obj->ptr = NULL;
    decrRefCount(obj);

    server.stat_io_freed_objects++;
    return C_OK;
}

/* This function retrieves the results of the IO Thread poll.
 * returns the number of fired events if the IO thread has finished processing poll events, 0 otherwise. */
static int getIOThreadPollResults(aeEventLoop *eventLoop) {
    int io_state;
    io_state = atomic_load_explicit(&server.io_poll_state, memory_order_acquire);
    if (io_state == AE_IO_STATE_POLL) {
        /* IO thread is still processing poll events. */
        return 0;
    }

    /* IO thread is done processing poll events. */
    serverAssert(io_state == AE_IO_STATE_DONE);
    server.stat_poll_processed_by_io_threads++;
    server.io_poll_state = AE_IO_STATE_NONE;

    /* Remove the custom poll proc. */
    aeSetCustomPollProc(eventLoop, NULL);
    aeSetPollProtect(eventLoop, 0);
    return server.io_ae_fired_events;
}

void trySendPollJobToIOThreads(void) {
    if (server.active_io_threads_num <= 1) {
        return;
    }

    /* If there are no pending jobs, let the main thread do the poll-wait by itself. */
    if (listLength(server.clients_pending_io_write) + listLength(server.clients_pending_io_read) == 0) {
        return;
    }

    /* If the IO thread is already processing poll events, don't send another job. */
    if (server.io_poll_state != AE_IO_STATE_NONE) {
        return;
    }

    /* The poll is sent to the last thread. While a random thread could have been selected,
     * the last thread has a slightly better chance of being less loaded compared to other threads,
     * As we activate the lowest threads first. */
    int tid = server.active_io_threads_num - 1;
    IOJobQueue *jq = &io_jobs[tid];
    if (IOJobQueue_isFull(jq)) return; /* The main thread will handle the poll itself. */

    server.io_poll_state = AE_IO_STATE_POLL;
    aeSetCustomPollProc(server.el, getIOThreadPollResults);
    aeSetPollProtect(server.el, 1);
    IOJobQueue_push(jq, IOThreadPoll, server.el);
}

static void ioThreadAccept(void *data) {
    client *c = (client *)data;
    connAccept(c->conn, NULL);
    c->io_read_state = CLIENT_COMPLETED_IO;
}

/*
 * Attempts to offload an Accept operation (currently used for TLS accept) for a client
 * connection to I/O threads.
 *
 * Returns:
 *   C_OK  - If the accept operation was successfully queued for processing
 *   C_ERR - If the connection is not eligible for offloading
 *
 * Parameters:
 *   conn - The connection object to perform the accept operation on
 */
int trySendAcceptToIOThreads(connection *conn) {
    if (server.io_threads_num <= 1) {
        return C_ERR;
    }

    if (!(conn->flags & CONN_FLAG_ALLOW_ACCEPT_OFFLOAD)) {
        return C_ERR;
    }

    client *c = connGetPrivateData(conn);
    if (c->io_read_state != CLIENT_IDLE) {
        return C_OK;
    }

    if (server.active_io_threads_num <= 1) {
        return C_ERR;
    }

    size_t thread_id = (c->id % (server.active_io_threads_num - 1)) + 1;
    IOJobQueue *job_queue = &io_jobs[thread_id];

    if (IOJobQueue_isFull(job_queue)) {
        return C_ERR;
    }

    c->io_read_state = CLIENT_PENDING_IO;
    c->flag.pending_read = 1;
    listLinkNodeTail(server.clients_pending_io_read, &c->pending_read_list_node);
    connSetPostponeUpdateState(c->conn, 1);
    server.stat_io_accept_offloaded++;
    IOJobQueue_push(job_queue, ioThreadAccept, c);

    return C_OK;
}<|MERGE_RESOLUTION|>--- conflicted
+++ resolved
@@ -392,21 +392,6 @@
     serverAssert(c->clients_pending_write_node.prev == NULL && c->clients_pending_write_node.next == NULL);
     listLinkNodeTail(server.clients_pending_io_write, &c->clients_pending_write_node);
 
-<<<<<<< HEAD
-    /* Save the last block of the reply list to io_last_reply_block and the used
-     * position to io_last_bufpos. The I/O thread will write only up to
-     * io_last_bufpos, regardless of the c->bufpos value. This is to prevent I/O
-     * threads from reading data that might be invalid in their local CPU cache. */
-    c->io_last_reply_block = listLast(c->reply);
-    if (c->io_last_reply_block) {
-        clientReplyBlock *block = (clientReplyBlock *)listNodeValue(c->io_last_reply_block);
-        c->io_last_bufpos = block->used;
-        /* If reply offload enabled force new header */
-        block->last_header = NULL;
-    } else {
-        c->io_last_bufpos = (size_t)c->bufpos;
-        c->last_header = NULL;
-=======
     int is_replica = getClientType(c) == CLIENT_TYPE_REPLICA;
     if (is_replica) {
         c->io_last_reply_block = listLast(server.repl_buffer_blocks);
@@ -419,11 +404,14 @@
          * threads from reading data that might be invalid in their local CPU cache. */
         c->io_last_reply_block = listLast(c->reply);
         if (c->io_last_reply_block) {
-            c->io_last_bufpos = ((clientReplyBlock *)listNodeValue(c->io_last_reply_block))->used;
+            clientReplyBlock *block = (clientReplyBlock *)listNodeValue(c->io_last_reply_block);
+            c->io_last_bufpos = block->used;
+            /* If reply offload enabled force new header */
+            block->last_header = NULL;
         } else {
             c->io_last_bufpos = (size_t)c->bufpos;
-        }
->>>>>>> f85c9330
+            c->last_header = NULL;
+        }
     }
 
     serverAssert(c->bufpos > 0 || c->io_last_bufpos > 0 || is_replica);
