--- conflicted
+++ resolved
@@ -2069,13 +2069,9 @@
     unsigned long long cluster_link_msg_queue_limit_bytes; /* Memory usage limit on individual link msg queue */
     int cluster_drop_packet_filter;                        /* Debug config that allows tactically
                                                             * dropping packets of a specific type */
-<<<<<<< HEAD
-    sds cached_cluster_slot_info[CACHE_CONN_TYPE_MAX][4];  /* Align to RESP3 */
-=======
     /* Debug config that goes along with cluster_drop_packet_filter. When set, the link is closed on packet drop. */
     uint32_t debug_cluster_close_link_on_packet_drop : 1;
-    sds cached_cluster_slot_info[CACHE_CONN_TYPE_MAX];
->>>>>>> 5a51bf50
+    sds cached_cluster_slot_info[CACHE_CONN_TYPE_MAX][4];  /* Align to RESP3 */
     /* Scripting */
     mstime_t busy_reply_threshold;  /* Script / module timeout in milliseconds */
     int pre_command_oom_state;      /* OOM before command (script?) was started */
