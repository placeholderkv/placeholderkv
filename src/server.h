--- conflicted
+++ resolved
@@ -1669,7 +1669,6 @@
     uint32_t paused_actions;    /* Bitmask of actions that are currently paused */
     list *postponed_clients;    /* List of postponed clients */
     pause_event client_pause_per_purpose[NUM_PAUSE_PURPOSES];
-<<<<<<< HEAD
     char neterr[ANET_ERR_LEN];   /* Error buffer for anet.c */
     dict *migrate_cached_sockets;/* MIGRATE cached sockets */
     _Atomic uint64_t next_client_id; /* Next client unique ID. Incremental. */
@@ -1677,15 +1676,6 @@
     int io_threads_num;         /* Number of IO threads to use. */
     int io_threads_do_reads;    /* Read and parse from IO threads? */
     int io_threads_active;      /* Is IO threads currently active? */
-=======
-    char neterr[ANET_ERR_LEN];                /* Error buffer for anet.c */
-    dict *migrate_cached_sockets;             /* MIGRATE cached sockets */
-    serverAtomic uint64_t next_client_id;     /* Next client unique ID. Incremental. */
-    int protected_mode;                       /* Don't accept external connections. */
-    int io_threads_num;                       /* Number of IO threads to use. */
-    int io_threads_do_reads;                  /* Read and parse from IO threads? */
-    int io_threads_active;                    /* Is IO threads currently active? */
->>>>>>> 1c55f3ca
     long long events_processed_while_blocked; /* processEventsWhileBlocked() */
     int enable_protected_configs; /* Enable the modification of protected configs, see PROTECTED_ACTION_ALLOWED_* */
     int enable_debug_cmd;         /* Enable DEBUG commands, see PROTECTED_ACTION_ALLOWED_* */
@@ -1706,7 +1696,6 @@
     long long stat_expiredkeys;                    /* Number of expired keys */
     double stat_expired_stale_perc;                /* Percentage of keys probably expired */
     long long stat_expired_time_cap_reached_count; /* Early expire cycle stops.*/
-<<<<<<< HEAD
     long long stat_expire_cycle_time_used; /* Cumulative microseconds used. */
     long long stat_evictedkeys;     /* Number of evicted keys (maxmemory) */
     long long stat_evictedclients;  /* Number of evicted clients */
@@ -1762,67 +1751,6 @@
     _Atomic long long stat_total_writes_processed; /* Total number of write events processed */
     _Atomic long long stat_client_qbuf_limit_disconnections;  /* Total number of clients reached query buf length limit */
     long long stat_client_outbuf_limit_disconnections;  /* Total number of clients reached output buf length limit */
-=======
-    long long stat_expire_cycle_time_used;         /* Cumulative microseconds used. */
-    long long stat_evictedkeys;                    /* Number of evicted keys (maxmemory) */
-    long long stat_evictedclients;                 /* Number of evicted clients */
-    long long stat_evictedscripts;                 /* Number of evicted lua scripts. */
-    long long stat_total_eviction_exceeded_time;   /* Total time over the memory limit, unit us */
-    monotime stat_last_eviction_exceeded_time;     /* Timestamp of current eviction start, unit us */
-    long long stat_keyspace_hits;                  /* Number of successful lookups of keys */
-    long long stat_keyspace_misses;                /* Number of failed lookups of keys */
-    long long stat_active_defrag_hits;             /* number of allocations moved */
-    long long stat_active_defrag_misses;           /* number of allocations scanned but not moved */
-    long long stat_active_defrag_key_hits;         /* number of keys with moved allocations */
-    long long stat_active_defrag_key_misses;       /* number of keys scanned and not moved */
-    long long stat_active_defrag_scanned;          /* number of dictEntries scanned */
-    long long stat_total_active_defrag_time;       /* Total time memory fragmentation over the limit, unit us */
-    monotime stat_last_active_defrag_time;         /* Timestamp of current active defrag start */
-    size_t stat_peak_memory;                       /* Max used memory record */
-    long long stat_aof_rewrites;                   /* number of aof file rewrites performed */
-    long long stat_aofrw_consecutive_failures;     /* The number of consecutive failures of aofrw */
-    long long stat_rdb_saves;                      /* number of rdb saves performed */
-    long long stat_fork_time;                      /* Time needed to perform latest fork() */
-    double stat_fork_rate;                         /* Fork rate in GB/sec. */
-    long long stat_total_forks;                    /* Total count of fork. */
-    long long stat_rejected_conn;                  /* Clients rejected because of maxclients */
-    long long stat_sync_full;                      /* Number of full resyncs with slaves. */
-    long long stat_sync_partial_ok;                /* Number of accepted PSYNC requests. */
-    long long stat_sync_partial_err;               /* Number of unaccepted PSYNC requests. */
-    list *slowlog;                                 /* SLOWLOG list of commands */
-    long long slowlog_entry_id;                    /* SLOWLOG current entry ID */
-    long long slowlog_log_slower_than;             /* SLOWLOG time limit (to get logged) */
-    unsigned long slowlog_max_len;                 /* SLOWLOG max number of items logged */
-    struct malloc_stats cron_malloc_stats;         /* sampled in serverCron(). */
-    serverAtomic long long stat_net_input_bytes;   /* Bytes read from network. */
-    serverAtomic long long stat_net_output_bytes;  /* Bytes written to network. */
-    serverAtomic long long
-        stat_net_repl_input_bytes; /* Bytes read during replication, added to stat_net_input_bytes in 'info'. */
-    serverAtomic long long
-        stat_net_repl_output_bytes;    /* Bytes written during replication, added to stat_net_output_bytes in 'info'. */
-    size_t stat_current_cow_peak;      /* Peak size of copy on write bytes. */
-    size_t stat_current_cow_bytes;     /* Copy on write bytes while child is active. */
-    monotime stat_current_cow_updated; /* Last update time of stat_current_cow_bytes */
-    size_t stat_current_save_keys_processed;            /* Processed keys while child is active. */
-    size_t stat_current_save_keys_total;                /* Number of keys when child started. */
-    size_t stat_rdb_cow_bytes;                          /* Copy on write bytes during RDB saving. */
-    size_t stat_aof_cow_bytes;                          /* Copy on write bytes during AOF rewrite. */
-    size_t stat_module_cow_bytes;                       /* Copy on write bytes during module fork. */
-    double stat_module_progress;                        /* Module save progress. */
-    size_t stat_clients_type_memory[CLIENT_TYPE_COUNT]; /* Mem usage by type */
-    size_t stat_cluster_links_memory;                   /* Mem usage by cluster links */
-    long long
-        stat_unexpected_error_replies;  /* Number of unexpected (aof-loading, replica to master, etc.) error replies */
-    long long stat_total_error_replies; /* Total number of issued error replies ( command + rejected errors ) */
-    long long stat_dump_payload_sanitizations;          /* Number deep dump payloads integrity validations. */
-    long long stat_io_reads_processed;                  /* Number of read events processed by IO / Main threads */
-    long long stat_io_writes_processed;                 /* Number of write events processed by IO / Main threads */
-    serverAtomic long long stat_total_reads_processed;  /* Total number of read events processed */
-    serverAtomic long long stat_total_writes_processed; /* Total number of write events processed */
-    serverAtomic long long
-        stat_client_qbuf_limit_disconnections;         /* Total number of clients reached query buf length limit */
-    long long stat_client_outbuf_limit_disconnections; /* Total number of clients reached output buf length limit */
->>>>>>> 1c55f3ca
     /* The following two are used to track instantaneous metrics, like
      * number of operations per second, network traffic. */
     struct {
@@ -1882,7 +1810,6 @@
     unsigned int max_new_conns_per_cycle;     /* The maximum number of tcp connections that will be accepted during each
                                                  invocation of the event loop. */
     /* AOF persistence */
-<<<<<<< HEAD
     int aof_enabled;                /* AOF configuration */
     int aof_state;                  /* AOF_(ON|OFF|WAIT_REWRITE) */
     int aof_fsync;                  /* Kind of fsync() policy */
@@ -1920,45 +1847,6 @@
     aofManifest *aof_manifest;       /* Used to track AOFs. */
     int aof_disable_auto_gc;         /* If disable automatically deleting HISTORY type AOFs?
                                         default no. (for testings). */
-=======
-    int aof_enabled;                       /* AOF configuration */
-    int aof_state;                         /* AOF_(ON|OFF|WAIT_REWRITE) */
-    int aof_fsync;                         /* Kind of fsync() policy */
-    char *aof_filename;                    /* Basename of the AOF file and manifest file */
-    char *aof_dirname;                     /* Name of the AOF directory */
-    int aof_no_fsync_on_rewrite;           /* Don't fsync if a rewrite is in prog. */
-    int aof_rewrite_perc;                  /* Rewrite AOF if % growth is > M and... */
-    off_t aof_rewrite_min_size;            /* the AOF file is at least N bytes. */
-    off_t aof_rewrite_base_size;           /* AOF size on latest startup or rewrite. */
-    off_t aof_current_size;                /* AOF current size (Including BASE + INCRs). */
-    off_t aof_last_incr_size;              /* The size of the latest incr AOF. */
-    off_t aof_last_incr_fsync_offset;      /* AOF offset which is already requested to be synced to disk.
-                                            * Compare with the aof_last_incr_size. */
-    int aof_flush_sleep;                   /* Micros to sleep before flush. (used by tests) */
-    int aof_rewrite_scheduled;             /* Rewrite once BGSAVE terminates. */
-    sds aof_buf;                           /* AOF buffer, written before entering the event loop */
-    int aof_fd;                            /* File descriptor of currently selected AOF file */
-    int aof_selected_db;                   /* Currently selected DB in AOF */
-    mstime_t aof_flush_postponed_start;    /* mstime of postponed AOF flush */
-    mstime_t aof_last_fsync;               /* mstime of last fsync() */
-    time_t aof_rewrite_time_last;          /* Time used by last AOF rewrite run. */
-    time_t aof_rewrite_time_start;         /* Current AOF rewrite start time. */
-    time_t aof_cur_timestamp;              /* Current record timestamp in AOF */
-    int aof_timestamp_enabled;             /* Enable record timestamp in AOF */
-    int aof_lastbgrewrite_status;          /* C_OK or C_ERR */
-    unsigned long aof_delayed_fsync;       /* delayed AOF fsync() counter */
-    int aof_rewrite_incremental_fsync;     /* fsync incrementally while aof rewriting? */
-    int rdb_save_incremental_fsync;        /* fsync incrementally while rdb saving? */
-    int aof_last_write_status;             /* C_OK or C_ERR */
-    int aof_last_write_errno;              /* Valid if aof write/fsync status is ERR */
-    int aof_load_truncated;                /* Don't stop on unexpected AOF EOF. */
-    int aof_use_rdb_preamble;              /* Specify base AOF to use RDB encoding on AOF rewrites. */
-    serverAtomic int aof_bio_fsync_status; /* Status of AOF fsync in bio job. */
-    serverAtomic int aof_bio_fsync_errno;  /* Errno of AOF fsync in bio job. */
-    aofManifest *aof_manifest;             /* Used to track AOFs. */
-    int aof_disable_auto_gc;               /* If disable automatically deleting HISTORY type AOFs?
-                                              default no. (for testings). */
->>>>>>> 1c55f3ca
 
     /* RDB persistence */
     long long dirty;                      /* Changes to DB from the last save */
@@ -2016,7 +1904,6 @@
     int shutdown_on_sigterm; /* Shutdown flags configured for SIGTERM. */
 
     /* Replication (master) */
-<<<<<<< HEAD
     char replid[CONFIG_RUN_ID_SIZE+1];  /* My current replication ID. */
     char replid2[CONFIG_RUN_ID_SIZE+1]; /* replid inherited from master*/
     long long master_repl_offset;   /* My current replication offset */
@@ -2046,37 +1933,6 @@
     size_t repl_buffer_mem;         /* The memory of replication buffer. */
     list *repl_buffer_blocks;       /* Replication buffers blocks list
                                      * (serving replica clients and repl backlog) */
-=======
-    char replid[CONFIG_RUN_ID_SIZE + 1];            /* My current replication ID. */
-    char replid2[CONFIG_RUN_ID_SIZE + 1];           /* replid inherited from master*/
-    long long master_repl_offset;                   /* My current replication offset */
-    long long second_replid_offset;                 /* Accept offsets up to this for replid2. */
-    serverAtomic long long fsynced_reploff_pending; /* Largest replication offset to
-                                      * potentially have been fsynced, applied to
-                                        fsynced_reploff only when AOF state is AOF_ON
-                                        (not during the initial rewrite) */
-    long long fsynced_reploff;           /* Largest replication offset that has been confirmed to be fsynced */
-    int slaveseldb;                      /* Last SELECTed DB in replication output */
-    int repl_ping_slave_period;          /* Master pings the slave every N seconds */
-    replBacklog *repl_backlog;           /* Replication backlog for partial syncs */
-    long long repl_backlog_size;         /* Backlog circular buffer size */
-    time_t repl_backlog_time_limit;      /* Time without slaves after the backlog
-                                            gets released. */
-    time_t repl_no_slaves_since;         /* We have no slaves since that time.
-                                            Only valid if server.slaves len is 0. */
-    int repl_min_slaves_to_write;        /* Min number of slaves to write. */
-    int repl_min_slaves_max_lag;         /* Max lag of <count> slaves to write. */
-    int repl_good_slaves_count;          /* Number of slaves with lag <= max_lag. */
-    int repl_diskless_sync;              /* Master send RDB to slaves sockets directly. */
-    int repl_diskless_load;              /* Slave parse RDB directly from the socket.
-                                          * see REPL_DISKLESS_LOAD_* enum */
-    int repl_diskless_sync_delay;        /* Delay to start a diskless repl BGSAVE. */
-    int repl_diskless_sync_max_replicas; /* Max replicas for diskless repl BGSAVE
-                                          * delay (start sooner if they all connect). */
-    size_t repl_buffer_mem;              /* The memory of replication buffer. */
-    list *repl_buffer_blocks;            /* Replication buffers blocks list
-                                          * (serving replica clients and repl backlog) */
->>>>>>> 1c55f3ca
     /* Replication (slave) */
     char *masteruser;                   /* AUTH with this user and masterauth with master */
     sds masterauth;                     /* AUTH with this password with master */
@@ -2160,7 +2016,6 @@
     int list_max_listpack_size;
     int list_compress_depth;
     /* time cache */
-<<<<<<< HEAD
     _Atomic time_t unixtime; /* Unix time sampled every cron cycle. */
     time_t timezone;            /* Cached timezone. As set by tzset(). */
     int daylight_active;        /* Currently in daylight saving time. */
@@ -2169,16 +2024,6 @@
     mstime_t cmd_time_snapshot; /* Time snapshot of the root execution nesting. */
     size_t blocking_op_nesting; /* Nesting level of blocking operation, used to reset blocked_last_cron. */
     long long blocked_last_cron; /* Indicate the mstime of the last time we did cron jobs from a blocking operation */
-=======
-    serverAtomic time_t unixtime; /* Unix time sampled every cron cycle. */
-    time_t timezone;              /* Cached timezone. As set by tzset(). */
-    int daylight_active;          /* Currently in daylight saving time. */
-    mstime_t mstime;              /* 'unixtime' in milliseconds. */
-    ustime_t ustime;              /* 'unixtime' in microseconds. */
-    mstime_t cmd_time_snapshot;   /* Time snapshot of the root execution nesting. */
-    size_t blocking_op_nesting;   /* Nesting level of blocking operation, used to reset blocked_last_cron. */
-    long long blocked_last_cron;  /* Indicate the mstime of the last time we did cron jobs from a blocking operation */
->>>>>>> 1c55f3ca
     /* Pubsub */
     kvstore *pubsub_channels;      /* Map channels to list of subscribed clients */
     dict *pubsub_patterns;         /* A dict of pubsub_patterns */
