--- conflicted
+++ resolved
@@ -1204,29 +1204,6 @@
     uint64_t reprocessing_command : 1;     /* The client is re-processing the command. */
     uint64_t replication_done : 1;         /* Indicate that replication has been done on the client */
     uint64_t authenticated : 1;            /* Indicate a client has successfully authenticated */
-<<<<<<< HEAD
-    uint64_t
-        protected_rdb_channel : 1; /* Dual channel replication sync: Protects the RDB client from premature \
-                                    * release during full sync. This flag is used to ensure that the RDB client, which \
-                                    * references the first replication data block required by the replica, is not \
-                                    * released prematurely. Protecting the client is crucial for prevention of \
-                                    * synchronization failures: \
-                                    * If the RDB client is released before the replica initiates PSYNC, the primary \
-                                    * will reduce the reference count (o->refcount) of the block needed by the replica.
-                                    * \
-                                    * This could potentially lead to the removal of the required data block, resulting \
-                                    * in synchronization failures. Such failures could occur even in scenarios where \
-                                    * the replica only needs an additional 4KB beyond the minimum size of the
-                                    * repl_backlog.
-                                    * By using this flag, we ensure that the RDB client remains intact until the replica
-                                    * \ has successfully initiated PSYNC. */
-    uint64_t repl_rdb_channel : 1; /* Dual channel replication sync: track a connection which is used for rdb snapshot */
-    uint64_t dont_cache_primary : 1; /* In some cases we don't want to cache the primary. For example, the replica
-                                      * knows that it does not need the cache and required a full sync. With this
-                                      * flag, we won't cache the primary in freeClient. */
-    uint64_t fake : 1;               /* This is a fake client without a real connection. */
-    uint64_t reserved : 5;           /* Reserved for future use */
-=======
     uint64_t protected_rdb_channel : 1;    /* Dual channel replication sync: Protects the RDB client from premature \
                                             * release during full sync. This flag is used to ensure that the RDB client, which \
                                             * references the first replication data block required by the replica, is not \
@@ -1245,8 +1222,8 @@
     uint64_t dont_cache_primary : 1;       /* In some cases we don't want to cache the primary. For example, the replica
                                             * knows that it does not need the cache and required a full sync. With this
                                             * flag, we won't cache the primary in freeClient. */
-    uint64_t reserved : 6;                 /* Reserved for future use */
->>>>>>> af811748
+    uint64_t fake : 1;                     /* This is a fake client without a real connection. */
+    uint64_t reserved : 5;                 /* Reserved for future use */
 } ClientFlags;
 
 typedef struct client {
