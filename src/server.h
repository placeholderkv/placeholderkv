/*
 * Copyright (c) 2009-2012, Salvatore Sanfilippo <antirez at gmail dot com>
 * All rights reserved.
 *
 * Redistribution and use in source and binary forms, with or without
 * modification, are permitted provided that the following conditions are met:
 *
 *   * Redistributions of source code must retain the above copyright notice,
 *     this list of conditions and the following disclaimer.
 *   * Redistributions in binary form must reproduce the above copyright
 *     notice, this list of conditions and the following disclaimer in the
 *     documentation and/or other materials provided with the distribution.
 *   * Neither the name of Redis nor the names of its contributors may be used
 *     to endorse or promote products derived from this software without
 *     specific prior written permission.
 *
 * THIS SOFTWARE IS PROVIDED BY THE COPYRIGHT HOLDERS AND CONTRIBUTORS "AS IS"
 * AND ANY EXPRESS OR IMPLIED WARRANTIES, INCLUDING, BUT NOT LIMITED TO, THE
 * IMPLIED WARRANTIES OF MERCHANTABILITY AND FITNESS FOR A PARTICULAR PURPOSE
 * ARE DISCLAIMED. IN NO EVENT SHALL THE COPYRIGHT OWNER OR CONTRIBUTORS BE
 * LIABLE FOR ANY DIRECT, INDIRECT, INCIDENTAL, SPECIAL, EXEMPLARY, OR
 * CONSEQUENTIAL DAMAGES (INCLUDING, BUT NOT LIMITED TO, PROCUREMENT OF
 * SUBSTITUTE GOODS OR SERVICES; LOSS OF USE, DATA, OR PROFITS; OR BUSINESS
 * INTERRUPTION) HOWEVER CAUSED AND ON ANY THEORY OF LIABILITY, WHETHER IN
 * CONTRACT, STRICT LIABILITY, OR TORT (INCLUDING NEGLIGENCE OR OTHERWISE)
 * ARISING IN ANY WAY OUT OF THE USE OF THIS SOFTWARE, EVEN IF ADVISED OF THE
 * POSSIBILITY OF SUCH DAMAGE.
 */

#ifndef VALKEY_H
#define VALKEY_H

#include "fmacros.h"
#include "config.h"
#include "solarisfixes.h"
#include "rio.h"
#include "commands.h"

#include <stdio.h>
#include <stdlib.h>
#include <stddef.h>
#include <stdatomic.h>
#include <string.h>
#include <time.h>
#include <limits.h>
#include <unistd.h>
#include <errno.h>
#include <inttypes.h>
#include <pthread.h>
#include <syslog.h>
#include <netinet/in.h>
#include <sys/socket.h>
#include <lua.h>
#include <signal.h>

#ifdef HAVE_LIBSYSTEMD
#include <systemd/sd-daemon.h>
#endif

#ifndef static_assert
#define static_assert(expr, lit) extern char __static_assert_failure[(expr) ? 1 : -1]
#endif

typedef long long mstime_t; /* millisecond time type. */
typedef long long ustime_t; /* microsecond time type. */

#include "ae.h"         /* Event driven programming library */
#include "sds.h"        /* Dynamic safe strings */
#include "dict.h"       /* Hash tables */
#include "kvstore.h"    /* Slot-based hash table */
#include "adlist.h"     /* Linked lists */
#include "zmalloc.h"    /* total memory usage aware version of malloc/free */
#include "anet.h"       /* Networking the easy way */
#include "version.h"    /* Version macro */
#include "util.h"       /* Misc functions useful in many places */
#include "latency.h"    /* Latency monitor API */
#include "sparkline.h"  /* ASCII graphs API */
#include "quicklist.h"  /* Lists are encoded as linked lists of
                           N-elements flat arrays */
#include "rax.h"        /* Radix tree */
#include "connection.h" /* Connection abstraction */

#define VALKEYMODULE_CORE 1
typedef struct serverObject robj;
#include "valkeymodule.h" /* Modules API defines. */

/* Following includes allow test functions to be called from main() */
#include "zipmap.h"
#include "ziplist.h" /* Compact list data structure */
#include "sha1.h"
#include "endianconv.h"
#include "crc64.h"

struct hdr_histogram;

/* helpers */
#define numElements(x) (sizeof(x) / sizeof((x)[0]))

/* min/max */
#undef min
#undef max
#define min(a, b) ((a) < (b) ? (a) : (b))
#define max(a, b) ((a) > (b) ? (a) : (b))

/* Get the pointer of the outer struct from a member address */
#define server_member2struct(struct_name, member_name, member_addr)                                                    \
    ((struct_name *)((char *)member_addr - offsetof(struct_name, member_name)))

/* Error codes */
#define C_OK 0
#define C_ERR -1

/* Static server configuration */
#define CONFIG_DEFAULT_HZ 10 /* Time interrupt calls/sec. */
#define CONFIG_MIN_HZ 1
#define CONFIG_MAX_HZ 500
#define MAX_CLIENTS_PER_CLOCK_TICK 200 /* HZ is adapted based on that. */
#define CRON_DBS_PER_CALL 16
#define CRON_DICTS_PER_DB 16
#define NET_MAX_WRITES_PER_EVENT (1024 * 64)
#define PROTO_SHARED_SELECT_CMDS 10
#define OBJ_SHARED_INTEGERS 10000
#define OBJ_SHARED_BULKHDR_LEN 32
#define OBJ_SHARED_HDR_STRLEN(_len_) (((_len_) < 10) ? 4 : 5) /* see shared.mbulkhdr etc. */
#define LOG_MAX_LEN 1024                                      /* Default maximum length of syslog messages.*/
#define AOF_REWRITE_ITEMS_PER_CMD 64
#define AOF_ANNOTATION_LINE_MAX_LEN 1024
#define CONFIG_RUN_ID_SIZE 40
#define RDB_EOF_MARK_SIZE 40
#define CONFIG_REPL_BACKLOG_MIN_SIZE (1024 * 16) /* 16k */
#define CONFIG_BGSAVE_RETRY_DELAY 5              /* Wait a few secs before trying again. */
#define CONFIG_DEFAULT_PID_FILE "/var/run/valkey.pid"
#define CONFIG_DEFAULT_BINDADDR_COUNT 2
#define CONFIG_DEFAULT_BINDADDR {"*", "-::*"}
#define NET_HOST_STR_LEN 256                          /* Longest valid hostname */
#define NET_IP_STR_LEN 46                             /* INET6_ADDRSTRLEN is 46, but we need to be sure */
#define NET_ADDR_STR_LEN (NET_IP_STR_LEN + 32)        /* Must be enough for ip:port */
#define NET_HOST_PORT_STR_LEN (NET_HOST_STR_LEN + 32) /* Must be enough for hostname:port */
#define CONFIG_BINDADDR_MAX 16
#define CONFIG_MIN_RESERVED_FDS 32
#define CONFIG_DEFAULT_PROC_TITLE_TEMPLATE "{title} {listen-addr} {server-mode}"
#define DEFAULT_WAIT_BEFORE_RDB_CLIENT_FREE                                                                            \
    60 /* Grace period in seconds for replica main                                                                     \
          channel to establish psync. */
#define INCREMENTAL_REHASHING_THRESHOLD_US 1000
#define LOADING_PROCESS_EVENTS_INTERVAL_DEFAULT 100 /* Default: 0.1 seconds */

/* Bucket sizes for client eviction pools. Each bucket stores clients with
 * memory usage of up to twice the size of the bucket below it. */
#define CLIENT_MEM_USAGE_BUCKET_MIN_LOG 15 /* Bucket sizes start at up to 32KB (2^15) */
#define CLIENT_MEM_USAGE_BUCKET_MAX_LOG 33 /* Bucket for largest clients: sizes above 4GB (2^32) */
#define CLIENT_MEM_USAGE_BUCKETS (1 + CLIENT_MEM_USAGE_BUCKET_MAX_LOG - CLIENT_MEM_USAGE_BUCKET_MIN_LOG)

#define ACTIVE_EXPIRE_CYCLE_SLOW 0
#define ACTIVE_EXPIRE_CYCLE_FAST 1

/* Children process will exit with this status code to signal that the
 * process terminated without an error: this is useful in order to kill
 * a saving child (RDB or AOF one), without triggering in the parent the
 * write protection that is normally turned on on write errors.
 * Usually children that are terminated with SIGUSR1 will exit with this
 * special code. */
#define SERVER_CHILD_NOERROR_RETVAL 255

/* Reading copy-on-write info is sometimes expensive and may slow down child
 * processes that report it continuously. We measure the cost of obtaining it
 * and hold back additional reading based on this factor. */
#define CHILD_COW_DUTY_CYCLE 100

/* When child process is performing write to connset it iterates on the set
 * writing a chunk of the available data to send on each connection.
 * This constant defines the maximal size of the chunk to use. */
#define RIO_CONNSET_WRITE_MAX_CHUNK_SIZE 16384

/* Instantaneous metrics tracking. */
#define STATS_METRIC_SAMPLES 16               /* Number of samples per metric. */
#define STATS_METRIC_COMMAND 0                /* Number of commands executed. */
#define STATS_METRIC_NET_INPUT 1              /* Bytes read to network. */
#define STATS_METRIC_NET_OUTPUT 2             /* Bytes written to network. */
#define STATS_METRIC_NET_INPUT_REPLICATION 3  /* Bytes read to network during replication. */
#define STATS_METRIC_NET_OUTPUT_REPLICATION 4 /* Bytes written to network during replication. */
#define STATS_METRIC_EL_CYCLE 5               /* Number of eventloop cycled. */
#define STATS_METRIC_EL_DURATION 6            /* Eventloop duration. */
#define STATS_METRIC_COUNT 7

/* Protocol and I/O related defines */
#define PROTO_IOBUF_LEN (1024 * 16)         /* Generic I/O buffer size */
#define PROTO_REPLY_CHUNK_BYTES (16 * 1024) /* 16k output buffer */
#define PROTO_INLINE_MAX_SIZE (1024 * 64)   /* Max size of inline reads */
#define PROTO_MBULK_BIG_ARG (1024 * 32)
#define PROTO_RESIZE_THRESHOLD (1024 * 32)     /* Threshold for determining whether to resize query buffer */
#define PROTO_REPLY_MIN_BYTES (1024)           /* the lower limit on reply buffer size */
#define REDIS_AUTOSYNC_BYTES (1024 * 1024 * 4) /* Sync file every 4MB. */

#define REPLY_BUFFER_DEFAULT_PEAK_RESET_TIME 5000 /* 5 seconds */

/* When configuring the server eventloop, we setup it so that the total number
 * of file descriptors we can handle are server.maxclients + RESERVED_FDS +
 * a few more to stay safe. Since RESERVED_FDS defaults to 32, we add 96
 * in order to make sure of not over provisioning more than 128 fds. */
#define CONFIG_FDSET_INCR (CONFIG_MIN_RESERVED_FDS + 96)

/* OOM Score Adjustment classes. */
#define CONFIG_OOM_PRIMARY 0
#define CONFIG_OOM_REPLICA 1
#define CONFIG_OOM_BGCHILD 2
#define CONFIG_OOM_COUNT 3

extern int configOOMScoreAdjValuesDefaults[CONFIG_OOM_COUNT];

/* Hash table parameters */
#define HASHTABLE_MAX_LOAD_FACTOR 1.618 /* Maximum hash table load factor. */

/* Command flags. Please check the definition of struct serverCommand in this file
 * for more information about the meaning of every flag. */
#define CMD_WRITE (1ULL << 0)
#define CMD_READONLY (1ULL << 1)
#define CMD_DENYOOM (1ULL << 2)
#define CMD_MODULE (1ULL << 3) /* Command exported by module. */
#define CMD_ADMIN (1ULL << 4)
#define CMD_PUBSUB (1ULL << 5)
#define CMD_NOSCRIPT (1ULL << 6)
#define CMD_BLOCKING (1ULL << 8) /* Has potential to block. */
#define CMD_LOADING (1ULL << 9)
#define CMD_STALE (1ULL << 10)
#define CMD_SKIP_MONITOR (1ULL << 11)
#define CMD_SKIP_SLOWLOG (1ULL << 12)
#define CMD_ASKING (1ULL << 13)
#define CMD_FAST (1ULL << 14)
#define CMD_NO_AUTH (1ULL << 15)
#define CMD_MAY_REPLICATE (1ULL << 16)
#define CMD_SENTINEL (1ULL << 17)
#define CMD_ONLY_SENTINEL (1ULL << 18)
#define CMD_NO_MANDATORY_KEYS (1ULL << 19)
#define CMD_PROTECTED (1ULL << 20)
#define CMD_MODULE_GETKEYS (1ULL << 21)    /* Use the modules getkeys interface. */
#define CMD_MODULE_NO_CLUSTER (1ULL << 22) /* Deny on Cluster. */
#define CMD_NO_ASYNC_LOADING (1ULL << 23)
#define CMD_NO_MULTI (1ULL << 24)
#define CMD_MOVABLE_KEYS                                                                                               \
    (1ULL << 25) /* The legacy range spec doesn't cover all keys.                                                      \
                  * Populated by populateCommandLegacyRangeSpec. */
#define CMD_ALLOW_BUSY ((1ULL << 26))
#define CMD_MODULE_GETCHANNELS (1ULL << 27) /* Use the modules getchannels interface. */
#define CMD_TOUCHES_ARBITRARY_KEYS (1ULL << 28)

/* Command flags that describe ACLs categories. */
#define ACL_CATEGORY_KEYSPACE (1ULL << 0)
#define ACL_CATEGORY_READ (1ULL << 1)
#define ACL_CATEGORY_WRITE (1ULL << 2)
#define ACL_CATEGORY_SET (1ULL << 3)
#define ACL_CATEGORY_SORTEDSET (1ULL << 4)
#define ACL_CATEGORY_LIST (1ULL << 5)
#define ACL_CATEGORY_HASH (1ULL << 6)
#define ACL_CATEGORY_STRING (1ULL << 7)
#define ACL_CATEGORY_BITMAP (1ULL << 8)
#define ACL_CATEGORY_HYPERLOGLOG (1ULL << 9)
#define ACL_CATEGORY_GEO (1ULL << 10)
#define ACL_CATEGORY_STREAM (1ULL << 11)
#define ACL_CATEGORY_PUBSUB (1ULL << 12)
#define ACL_CATEGORY_ADMIN (1ULL << 13)
#define ACL_CATEGORY_FAST (1ULL << 14)
#define ACL_CATEGORY_SLOW (1ULL << 15)
#define ACL_CATEGORY_BLOCKING (1ULL << 16)
#define ACL_CATEGORY_DANGEROUS (1ULL << 17)
#define ACL_CATEGORY_CONNECTION (1ULL << 18)
#define ACL_CATEGORY_TRANSACTION (1ULL << 19)
#define ACL_CATEGORY_SCRIPTING (1ULL << 20)

/* Key-spec flags *
 * -------------- */
/* The following refer what the command actually does with the value or metadata
 * of the key, and not necessarily the user data or how it affects it.
 * Each key-spec may must have exactly one of these. Any operation that's not
 * distinctly deletion, overwrite or read-only would be marked as RW. */
#define CMD_KEY_RO                                                                                                     \
    (1ULL << 0) /* Read-Only - Reads the value of the key, but                                                         \
                 * doesn't necessarily returns it. */
#define CMD_KEY_RW                                                                                                     \
    (1ULL << 1) /* Read-Write - Modifies the data stored in the                                                        \
                 * value of the key or its metadata. */
#define CMD_KEY_OW                                                                                                     \
    (1ULL << 2)                /* Overwrite - Overwrites the data stored in                                            \
                                * the value of the key. */
#define CMD_KEY_RM (1ULL << 3) /* Deletes the key. */
/* The following refer to user data inside the value of the key, not the metadata
 * like LRU, type, cardinality. It refers to the logical operation on the user's
 * data (actual input strings / TTL), being used / returned / copied / changed,
 * It doesn't refer to modification or returning of metadata (like type, count,
 * presence of data). Any write that's not INSERT or DELETE, would be an UPDATE.
 * Each key-spec may have one of the writes with or without access, or none: */
#define CMD_KEY_ACCESS                                                                                                 \
    (1ULL << 4) /* Returns, copies or uses the user data from                                                          \
                 * the value of the key. */
#define CMD_KEY_UPDATE                                                                                                 \
    (1ULL << 5) /* Updates data to the value, new value may                                                            \
                 * depend on the old value. */
#define CMD_KEY_INSERT                                                                                                 \
    (1ULL << 6) /* Adds data to the value with no chance of                                                            \
                 * modification or deletion of existing data. */
#define CMD_KEY_DELETE                                                                                                 \
    (1ULL << 7) /* Explicitly deletes some content                                                                     \
                 * from the value of the key. */
/* Other flags: */
#define CMD_KEY_NOT_KEY                                                                                                \
    (1ULL << 8) /* A 'fake' key that should be routed                                                                  \
                 * like a key in cluster mode but is                                                                   \
                 * excluded from other key checks. */
#define CMD_KEY_INCOMPLETE                                                                                             \
    (1ULL << 9) /* Means that the keyspec might not point                                                              \
                 * out to all keys it should cover */
#define CMD_KEY_VARIABLE_FLAGS                                                                                         \
    (1ULL << 10) /* Means that some keys might have                                                                    \
                  * different flags depending on arguments */

/* Key flags for when access type is unknown */
#define CMD_KEY_FULL_ACCESS (CMD_KEY_RW | CMD_KEY_ACCESS | CMD_KEY_UPDATE)

/* Key flags for how key is removed */
#define DB_FLAG_KEY_NONE 0
#define DB_FLAG_KEY_DELETED (1ULL << 0)
#define DB_FLAG_KEY_EXPIRED (1ULL << 1)
#define DB_FLAG_KEY_EVICTED (1ULL << 2)
#define DB_FLAG_KEY_OVERWRITE (1ULL << 3)

/* Channel flags share the same flag space as the key flags */
#define CMD_CHANNEL_PATTERN (1ULL << 11)     /* The argument is a channel pattern */
#define CMD_CHANNEL_SUBSCRIBE (1ULL << 12)   /* The command subscribes to channels */
#define CMD_CHANNEL_UNSUBSCRIBE (1ULL << 13) /* The command unsubscribes to channels */
#define CMD_CHANNEL_PUBLISH (1ULL << 14)     /* The command publishes to channels. */

/* AOF states */
#define AOF_OFF 0          /* AOF is off */
#define AOF_ON 1           /* AOF is on */
#define AOF_WAIT_REWRITE 2 /* AOF waits rewrite to start appending */

/* AOF return values for loadAppendOnlyFiles() and loadSingleAppendOnlyFile() */
#define AOF_OK 0
#define AOF_NOT_EXIST 1
#define AOF_EMPTY 2
#define AOF_OPEN_ERR 3
#define AOF_FAILED 4
#define AOF_TRUNCATED 5

/* RDB return values for rdbLoad. */
#define RDB_OK 0
#define RDB_NOT_EXIST 1 /* RDB file doesn't exist. */
#define RDB_FAILED 2    /* Failed to load the RDB file. */

/* Command doc flags */
#define CMD_DOC_NONE 0
#define CMD_DOC_DEPRECATED (1 << 0) /* Command is deprecated */
#define CMD_DOC_SYSCMD (1 << 1)     /* System (internal) command */

/* Client capabilities */
#define CLIENT_CAPA_REDIRECT (1 << 0) /* Indicate that the client can handle redirection */

/* Client block type (btype field in client structure)
 * if CLIENT_BLOCKED flag is set. */
typedef enum blocking_type {
    BLOCKED_NONE,     /* Not blocked, no CLIENT_BLOCKED flag set. */
    BLOCKED_LIST,     /* BLPOP & co. */
    BLOCKED_WAIT,     /* WAIT for synchronous replication. */
    BLOCKED_MODULE,   /* Blocked by a loadable module. */
    BLOCKED_STREAM,   /* XREAD. */
    BLOCKED_ZSET,     /* BZPOP et al. */
    BLOCKED_POSTPONE, /* Blocked by processCommand, re-try processing later. */
    BLOCKED_SHUTDOWN, /* SHUTDOWN. */
    BLOCKED_NUM,      /* Number of blocked states. */
    BLOCKED_END       /* End of enumeration */
} blocking_type;

/* Client request types */
#define PROTO_REQ_INLINE 1
#define PROTO_REQ_MULTIBULK 2

/* Client classes for client limits, currently used only for
 * the max-client-output-buffer limit implementation. */
#define CLIENT_TYPE_NORMAL 0  /* Normal req-reply clients + MONITORs */
#define CLIENT_TYPE_REPLICA 1 /* Replicas. */
#define CLIENT_TYPE_PUBSUB 2  /* Clients subscribed to PubSub channels. */
#define CLIENT_TYPE_PRIMARY 3 /* Primary. */
#define CLIENT_TYPE_COUNT 4   /* Total number of client types. */
#define CLIENT_TYPE_OBUF_COUNT                                                                                         \
    3 /* Number of clients to expose to output                                                                         \
         buffer configuration. Just the first                                                                          \
         three: normal, replica, pubsub. */

/* Replica replication state. Used in server.repl_state for replicas to remember
 * what to do next. */
typedef enum {
    REPL_STATE_NONE = 0,   /* No active replication */
    REPL_STATE_CONNECT,    /* Must connect to primary */
    REPL_STATE_CONNECTING, /* Connecting to primary */
    /* --- Handshake states, must be ordered --- */
    REPL_STATE_RECEIVE_PING_REPLY,    /* Wait for PING reply */
    REPL_STATE_SEND_HANDSHAKE,        /* Send handshake sequence to primary */
    REPL_STATE_RECEIVE_AUTH_REPLY,    /* Wait for AUTH reply */
    REPL_STATE_RECEIVE_PORT_REPLY,    /* Wait for REPLCONF reply */
    REPL_STATE_RECEIVE_IP_REPLY,      /* Wait for REPLCONF reply */
    REPL_STATE_RECEIVE_CAPA_REPLY,    /* Wait for REPLCONF reply */
    REPL_STATE_RECEIVE_VERSION_REPLY, /* Wait for REPLCONF reply */
    REPL_STATE_SEND_PSYNC,            /* Send PSYNC */
    REPL_STATE_RECEIVE_PSYNC_REPLY,   /* Wait for PSYNC reply */
    /* --- End of handshake states --- */
    REPL_STATE_TRANSFER,  /* Receiving .rdb from primary */
    REPL_STATE_CONNECTED, /* Connected to primary */
} repl_state;

/* Replica rdb-channel replication state. Used in server.repl_rdb_channel_state for
 * replicas to remember what to do next. */
typedef enum {
    REPL_DUAL_CHANNEL_STATE_NONE = 0,         /* No active rdb channel sync */
    REPL_DUAL_CHANNEL_SEND_HANDSHAKE,         /* Send handshake sequence to primary */
    REPL_DUAL_CHANNEL_RECEIVE_AUTH_REPLY,     /* Wait for AUTH reply */
    REPL_DUAL_CHANNEL_RECEIVE_REPLCONF_REPLY, /* Wait for REPLCONF reply */
    REPL_DUAL_CHANNEL_RECEIVE_ENDOFF,         /* Wait for $ENDOFF reply */
    REPL_DUAL_CHANNEL_RDB_LOAD,               /* Loading rdb using rdb channel */
    REPL_DUAL_CHANNEL_RDB_LOADED,
} repl_rdb_channel_state;

/* The state of an in progress coordinated failover */
typedef enum {
    NO_FAILOVER = 0,        /* No failover in progress */
    FAILOVER_WAIT_FOR_SYNC, /* Waiting for target replica to catch up */
    FAILOVER_IN_PROGRESS    /* Waiting for target replica to accept
                             * PSYNC FAILOVER request. */
} failover_state;

/* State of replicas from the POV of the primary. Used in client->replstate.
 * In SEND_BULK and ONLINE state the replica receives new updates
 * in its output queue. In the WAIT_BGSAVE states instead the server is waiting
 * to start the next background saving in order to send updates to it. */
#define REPLICA_STATE_WAIT_BGSAVE_START 6 /* We need to produce a new RDB file. */
#define REPLICA_STATE_WAIT_BGSAVE_END 7   /* Waiting RDB file creation to finish. */
#define REPLICA_STATE_SEND_BULK 8         /* Sending RDB file to replica. */
#define REPLICA_STATE_ONLINE 9            /* RDB file transmitted, sending just updates. */
#define REPLICA_STATE_RDB_TRANSMITTED                                                                                  \
    10                               /* RDB file transmitted - This state is used only for                             \
                                      * a replica that only wants RDB without replication buffer  */
#define REPLICA_STATE_BG_RDB_LOAD 11 /* Main channel of a replica which uses dual channel replication. */

/* Replica capabilities. */
#define REPLICA_CAPA_NONE 0
#define REPLICA_CAPA_EOF (1 << 0)          /* Can parse the RDB EOF streaming format. */
#define REPLICA_CAPA_PSYNC2 (1 << 1)       /* Supports PSYNC2 protocol. */
#define REPLICA_CAPA_DUAL_CHANNEL (1 << 2) /* Supports dual channel replication sync */

/* Replica requirements */
#define REPLICA_REQ_NONE 0
#define REPLICA_REQ_RDB_EXCLUDE_DATA (1 << 0)      /* Exclude data from RDB */
#define REPLICA_REQ_RDB_EXCLUDE_FUNCTIONS (1 << 1) /* Exclude functions from RDB */
#define REPLICA_REQ_RDB_CHANNEL (1 << 2)           /* Use dual-channel-replication */
/* Mask of all bits in the replica requirements bitfield that represent non-standard (filtered) RDB requirements */
#define REPLICA_REQ_RDB_MASK (REPLICA_REQ_RDB_EXCLUDE_DATA | REPLICA_REQ_RDB_EXCLUDE_FUNCTIONS)

/* Synchronous read timeout - replica side */
#define CONFIG_REPL_SYNCIO_TIMEOUT 5

/* The default number of replication backlog blocks to trim per call. */
#define REPL_BACKLOG_TRIM_BLOCKS_PER_CALL 64

/* In order to quickly find the requested offset for PSYNC requests,
 * we index some nodes in the replication buffer linked list into a rax. */
#define REPL_BACKLOG_INDEX_PER_BLOCKS 64

/* List related stuff */
#define LIST_HEAD 0
#define LIST_TAIL 1
#define ZSET_MIN 0
#define ZSET_MAX 1

/* Sort operations */
#define SORT_OP_GET 0

/* Log levels */
#define LL_DEBUG 0
#define LL_VERBOSE 1
#define LL_NOTICE 2
#define LL_WARNING 3
#define LL_NOTHING 4
#define LL_RAW (1 << 10) /* Modifier to log without timestamp */

/* Supervision options */
#define SUPERVISED_NONE 0
#define SUPERVISED_AUTODETECT 1
#define SUPERVISED_SYSTEMD 2
#define SUPERVISED_UPSTART 3

/* Anti-warning macro... */
#define UNUSED(V) ((void)V)

#define ZSKIPLIST_MAXLEVEL 32 /* Should be enough for 2^64 elements */
#define ZSKIPLIST_P 0.25      /* Skiplist P = 1/4 */
#define ZSKIPLIST_MAX_SEARCH 10

/* Append only defines */
#define AOF_FSYNC_NO 0
#define AOF_FSYNC_ALWAYS 1
#define AOF_FSYNC_EVERYSEC 2

/* Replication diskless load defines */
#define REPL_DISKLESS_LOAD_DISABLED 0
#define REPL_DISKLESS_LOAD_WHEN_DB_EMPTY 1
#define REPL_DISKLESS_LOAD_SWAPDB 2

/* TLS Client Authentication */
#define TLS_CLIENT_AUTH_NO 0
#define TLS_CLIENT_AUTH_YES 1
#define TLS_CLIENT_AUTH_OPTIONAL 2

/* Sanitize dump payload */
#define SANITIZE_DUMP_NO 0
#define SANITIZE_DUMP_YES 1
#define SANITIZE_DUMP_CLIENTS 2

/* Enable protected config/command */
#define PROTECTED_ACTION_ALLOWED_NO 0
#define PROTECTED_ACTION_ALLOWED_YES 1
#define PROTECTED_ACTION_ALLOWED_LOCAL 2

/* Sets operations codes */
#define SET_OP_UNION 0
#define SET_OP_DIFF 1
#define SET_OP_INTER 2

/* oom-score-adj defines */
#define OOM_SCORE_ADJ_NO 0
#define OOM_SCORE_RELATIVE 1
#define OOM_SCORE_ADJ_ABSOLUTE 2

/* Server maxmemory strategies. Instead of using just incremental number
 * for this defines, we use a set of flags so that testing for certain
 * properties common to multiple policies is faster. */
#define MAXMEMORY_FLAG_LRU (1 << 0)
#define MAXMEMORY_FLAG_LFU (1 << 1)
#define MAXMEMORY_FLAG_ALLKEYS (1 << 2)
#define MAXMEMORY_FLAG_NO_SHARED_INTEGERS (MAXMEMORY_FLAG_LRU | MAXMEMORY_FLAG_LFU)

#define MAXMEMORY_VOLATILE_LRU ((0 << 8) | MAXMEMORY_FLAG_LRU)
#define MAXMEMORY_VOLATILE_LFU ((1 << 8) | MAXMEMORY_FLAG_LFU)
#define MAXMEMORY_VOLATILE_TTL (2 << 8)
#define MAXMEMORY_VOLATILE_RANDOM (3 << 8)
#define MAXMEMORY_ALLKEYS_LRU ((4 << 8) | MAXMEMORY_FLAG_LRU | MAXMEMORY_FLAG_ALLKEYS)
#define MAXMEMORY_ALLKEYS_LFU ((5 << 8) | MAXMEMORY_FLAG_LFU | MAXMEMORY_FLAG_ALLKEYS)
#define MAXMEMORY_ALLKEYS_RANDOM ((6 << 8) | MAXMEMORY_FLAG_ALLKEYS)
#define MAXMEMORY_NO_EVICTION (7 << 8)

/* Units */
#define UNIT_SECONDS 0
#define UNIT_MILLISECONDS 1

/* SHUTDOWN flags */
#define SHUTDOWN_NOFLAGS 0 /* No flags. */
#define SHUTDOWN_SAVE                                                                                                  \
    1                     /* Force SAVE on SHUTDOWN even if no save                                                    \
                             points are configured. */
#define SHUTDOWN_NOSAVE 2 /* Don't SAVE on SHUTDOWN. */
#define SHUTDOWN_NOW 4    /* Don't wait for replicas to catch up. */
#define SHUTDOWN_FORCE 8  /* Don't let errors prevent shutdown. */

/* Command call flags, see call() function */
#define CMD_CALL_NONE 0
#define CMD_CALL_PROPAGATE_AOF (1 << 0)
#define CMD_CALL_PROPAGATE_REPL (1 << 1)
#define CMD_CALL_REPROCESSING (1 << 2)
#define CMD_CALL_FROM_MODULE (1 << 3) /* From RM_Call */
#define CMD_CALL_PROPAGATE (CMD_CALL_PROPAGATE_AOF | CMD_CALL_PROPAGATE_REPL)
#define CMD_CALL_FULL (CMD_CALL_PROPAGATE)

/* Command propagation flags, see propagateNow() function */
#define PROPAGATE_NONE 0
#define PROPAGATE_AOF 1
#define PROPAGATE_REPL 2

/* Actions pause types */
#define PAUSE_ACTION_CLIENT_WRITE (1 << 0)
#define PAUSE_ACTION_CLIENT_ALL (1 << 1) /* must be bigger than PAUSE_ACTION_CLIENT_WRITE */
#define PAUSE_ACTION_EXPIRE (1 << 2)
#define PAUSE_ACTION_EVICT (1 << 3)
#define PAUSE_ACTION_REPLICA (1 << 4) /* pause replica traffic */

/* common sets of actions to pause/unpause */
#define PAUSE_ACTIONS_CLIENT_WRITE_SET                                                                                 \
    (PAUSE_ACTION_CLIENT_WRITE | PAUSE_ACTION_EXPIRE | PAUSE_ACTION_EVICT | PAUSE_ACTION_REPLICA)
#define PAUSE_ACTIONS_CLIENT_ALL_SET                                                                                   \
    (PAUSE_ACTION_CLIENT_ALL | PAUSE_ACTION_EXPIRE | PAUSE_ACTION_EVICT | PAUSE_ACTION_REPLICA)

/* Client pause purposes. Each purpose has its own end time and pause type. */
typedef enum {
    PAUSE_BY_CLIENT_COMMAND = 0,
    PAUSE_DURING_SHUTDOWN,
    PAUSE_DURING_FAILOVER,
    NUM_PAUSE_PURPOSES /* This value is the number of purposes above. */
} pause_purpose;

typedef struct {
    uint32_t paused_actions; /* Bitmask of actions */
    mstime_t end;
} pause_event;

/* Ways that a clusters endpoint can be described */
typedef enum {
    CLUSTER_ENDPOINT_TYPE_IP = 0,          /* Show IP address */
    CLUSTER_ENDPOINT_TYPE_HOSTNAME,        /* Show hostname */
    CLUSTER_ENDPOINT_TYPE_UNKNOWN_ENDPOINT /* Show NULL or empty */
} cluster_endpoint_type;

/* RDB active child save type. */
#define RDB_CHILD_TYPE_NONE 0
#define RDB_CHILD_TYPE_DISK 1   /* RDB is written to disk. */
#define RDB_CHILD_TYPE_SOCKET 2 /* RDB is written to replica socket. */

/* Keyspace changes notification classes. Every class is associated with a
 * character for configuration purposes. */
#define NOTIFY_KEYSPACE (1 << 0)  /* K */
#define NOTIFY_KEYEVENT (1 << 1)  /* E */
#define NOTIFY_GENERIC (1 << 2)   /* g */
#define NOTIFY_STRING (1 << 3)    /* $ */
#define NOTIFY_LIST (1 << 4)      /* l */
#define NOTIFY_SET (1 << 5)       /* s */
#define NOTIFY_HASH (1 << 6)      /* h */
#define NOTIFY_ZSET (1 << 7)      /* z */
#define NOTIFY_EXPIRED (1 << 8)   /* x */
#define NOTIFY_EVICTED (1 << 9)   /* e */
#define NOTIFY_STREAM (1 << 10)   /* t */
#define NOTIFY_KEY_MISS (1 << 11) /* m (Note: This one is excluded from NOTIFY_ALL on purpose) */
#define NOTIFY_LOADED (1 << 12)   /* module only key space notification, indicate a key loaded from rdb */
#define NOTIFY_MODULE (1 << 13)   /* d, module key space notification */
#define NOTIFY_NEW (1 << 14)      /* n, new key notification */
#define NOTIFY_ALL                                                                                                     \
    (NOTIFY_GENERIC | NOTIFY_STRING | NOTIFY_LIST | NOTIFY_SET | NOTIFY_HASH | NOTIFY_ZSET | NOTIFY_EXPIRED |          \
     NOTIFY_EVICTED | NOTIFY_STREAM | NOTIFY_MODULE) /* A flag */

/* Using the following macro you can run code inside serverCron() with the
 * specified period, specified in milliseconds.
 * The actual resolution depends on server.hz. */
#define run_with_period(_ms_) if (((_ms_) <= 1000 / server.hz) || !(server.cronloops % ((_ms_) / (1000 / server.hz))))

/* We can print the stacktrace, so our assert is defined this way: */
#define serverAssertWithInfo(_c, _o, _e)                                                                               \
    (likely(_e) ? (void)0 : (_serverAssertWithInfo(_c, _o, #_e, __FILE__, __LINE__), valkey_unreachable()))
#define serverAssert(_e) (likely(_e) ? (void)0 : (_serverAssert(#_e, __FILE__, __LINE__), valkey_unreachable()))
#define serverPanic(...) _serverPanic(__FILE__, __LINE__, __VA_ARGS__), valkey_unreachable()

/* The following macros provide a conditional assertion that is only executed
 * when the server config 'enable-debug-assert' is true. This is useful for adding
 * assertions that are too computationally expensive or risky to run in normal
 * operation, but are valuable for debugging or testing. */
#define debugServerAssert(...) (server.enable_debug_assert ? serverAssert(__VA_ARGS__) : (void)0)
#define debugServerAssertWithInfo(...) (server.enable_debug_assert ? serverAssertWithInfo(__VA_ARGS__) : (void)0)

/* latency histogram per command init settings */
#define LATENCY_HISTOGRAM_MIN_VALUE 1L          /* >= 1 nanosec */
#define LATENCY_HISTOGRAM_MAX_VALUE 1000000000L /* <= 1 secs */
#define LATENCY_HISTOGRAM_PRECISION                                                                                    \
    2 /* Maintain a value precision of 2 significant digits across LATENCY_HISTOGRAM_MIN_VALUE and                     \
       * LATENCY_HISTOGRAM_MAX_VALUE range. Value quantization within the range will thus be no larger than 1/100th    \
       * (or 1%) of any value. The total size per histogram should sit around 40 KiB Bytes. */

/* Busy module flags, see busy_module_yield_flags */
#define BUSY_MODULE_YIELD_NONE (0)
#define BUSY_MODULE_YIELD_EVENTS (1 << 0)
#define BUSY_MODULE_YIELD_CLIENTS (1 << 1)

/* IO poll */
typedef enum { AE_IO_STATE_NONE, AE_IO_STATE_POLL, AE_IO_STATE_DONE } AeIoState;

/*-----------------------------------------------------------------------------
 * Data types
 *----------------------------------------------------------------------------*/

/* An Object, that is a type able to hold a string / list / set */

/* The actual Object */
#define OBJ_STRING 0 /* String object. */
#define OBJ_LIST 1   /* List object. */
#define OBJ_SET 2    /* Set object. */
#define OBJ_ZSET 3   /* Sorted set object. */
#define OBJ_HASH 4   /* Hash object. */

/* The "module" object type is a special one that signals that the object
 * is one directly managed by a module. In this case the value points
 * to a moduleValue struct, which contains the object value (which is only
 * handled by the module itself) and the ValkeyModuleType struct which lists
 * function pointers in order to serialize, deserialize, AOF-rewrite and
 * free the object.
 *
 * Inside the RDB file, module types are encoded as OBJ_MODULE followed
 * by a 64 bit module type ID, which has a 54 bits module-specific signature
 * in order to dispatch the loading to the right module, plus a 10 bits
 * encoding version. */
#define OBJ_MODULE 5   /* Module object. */
#define OBJ_STREAM 6   /* Stream object. */
#define OBJ_TYPE_MAX 7 /* Maximum number of object types */

/* Extract encver / signature from a module type ID. */
#define VALKEYMODULE_TYPE_ENCVER_BITS 10
#define VALKEYMODULE_TYPE_ENCVER_MASK ((1 << VALKEYMODULE_TYPE_ENCVER_BITS) - 1)
#define VALKEYMODULE_TYPE_ENCVER(id) ((id) & VALKEYMODULE_TYPE_ENCVER_MASK)
#define VALKEYMODULE_TYPE_SIGN(id)                                                                                     \
    (((id) & ~((uint64_t)VALKEYMODULE_TYPE_ENCVER_MASK)) >> VALKEYMODULE_TYPE_ENCVER_BITS)

/* Bit flags for moduleTypeAuxSaveFunc */
#define VALKEYMODULE_AUX_BEFORE_RDB (1 << 0)
#define VALKEYMODULE_AUX_AFTER_RDB (1 << 1)

struct ValkeyModule;
struct ValkeyModuleIO;
struct ValkeyModuleDigest;
struct ValkeyModuleCtx;
struct moduleLoadQueueEntry;
struct ValkeyModuleKeyOptCtx;
struct ValkeyModuleCommand;
struct clusterState;

/* Each module type implementation should export a set of methods in order
 * to serialize and deserialize the value in the RDB file, rewrite the AOF
 * log, create the digest for "DEBUG DIGEST", and free the value when a key
 * is deleted. */
typedef void *(*moduleTypeLoadFunc)(struct ValkeyModuleIO *io, int encver);
typedef void (*moduleTypeSaveFunc)(struct ValkeyModuleIO *io, void *value);
typedef int (*moduleTypeAuxLoadFunc)(struct ValkeyModuleIO *rdb, int encver, int when);
typedef void (*moduleTypeAuxSaveFunc)(struct ValkeyModuleIO *rdb, int when);
typedef void (*moduleTypeRewriteFunc)(struct ValkeyModuleIO *io, struct serverObject *key, void *value);
typedef void (*moduleTypeDigestFunc)(struct ValkeyModuleDigest *digest, void *value);
typedef size_t (*moduleTypeMemUsageFunc)(const void *value);
typedef void (*moduleTypeFreeFunc)(void *value);
typedef size_t (*moduleTypeFreeEffortFunc)(struct serverObject *key, const void *value);
typedef void (*moduleTypeUnlinkFunc)(struct serverObject *key, void *value);
typedef void *(*moduleTypeCopyFunc)(struct serverObject *fromkey, struct serverObject *tokey, const void *value);
typedef int (*moduleTypeDefragFunc)(struct ValkeyModuleDefragCtx *ctx, struct serverObject *key, void **value);
typedef size_t (*moduleTypeMemUsageFunc2)(struct ValkeyModuleKeyOptCtx *ctx, const void *value, size_t sample_size);
typedef void (*moduleTypeFreeFunc2)(struct ValkeyModuleKeyOptCtx *ctx, void *value);
typedef size_t (*moduleTypeFreeEffortFunc2)(struct ValkeyModuleKeyOptCtx *ctx, const void *value);
typedef void (*moduleTypeUnlinkFunc2)(struct ValkeyModuleKeyOptCtx *ctx, void *value);
typedef void *(*moduleTypeCopyFunc2)(struct ValkeyModuleKeyOptCtx *ctx, const void *value);
typedef int (*moduleTypeAuthCallback)(struct ValkeyModuleCtx *ctx, void *username, void *password, const char **err);


/* The module type, which is referenced in each value of a given type, defines
 * the methods and links to the module exporting the type. */
typedef struct ValkeyModuleType {
    uint64_t id; /* Higher 54 bits of type ID + 10 lower bits of encoding ver. */
    struct ValkeyModule *module;
    moduleTypeLoadFunc rdb_load;
    moduleTypeSaveFunc rdb_save;
    moduleTypeRewriteFunc aof_rewrite;
    moduleTypeMemUsageFunc mem_usage;
    moduleTypeDigestFunc digest;
    moduleTypeFreeFunc free;
    moduleTypeFreeEffortFunc free_effort;
    moduleTypeUnlinkFunc unlink;
    moduleTypeCopyFunc copy;
    moduleTypeDefragFunc defrag;
    moduleTypeAuxLoadFunc aux_load;
    moduleTypeAuxSaveFunc aux_save;
    moduleTypeMemUsageFunc2 mem_usage2;
    moduleTypeFreeEffortFunc2 free_effort2;
    moduleTypeUnlinkFunc2 unlink2;
    moduleTypeCopyFunc2 copy2;
    moduleTypeAuxSaveFunc aux_save2;
    int aux_save_triggers;
    char name[10]; /* 9 bytes name + null term. Charset: A-Z a-z 0-9 _- */
} moduleType;

/* In Object 'robj' structures of type OBJ_MODULE, the value pointer
 * is set to the following structure, referencing the moduleType structure
 * in order to work with the value, and at the same time providing a raw
 * pointer to the value, as created by the module commands operating with
 * the module type.
 *
 * So for example in order to free such a value, it is possible to use
 * the following code:
 *
 *  if (robj->type == OBJ_MODULE) {
 *      moduleValue *mt = robj->ptr;
 *      mt->type->free(mt->value);
 *      zfree(mt); // We need to release this in-the-middle struct as well.
 *  }
 */
typedef struct moduleValue {
    moduleType *type;
    void *value;
} moduleValue;

/* This structure represents a module inside the system. */
struct ValkeyModule {
    void *handle;                         /* Module dlopen() handle. */
    char *name;                           /* Module name. */
    int ver;                              /* Module version. We use just progressive integers. */
    int apiver;                           /* Module API version as requested during initialization.*/
    list *types;                          /* Module data types. */
    list *usedby;                         /* List of modules using APIs from this one. */
    list *using;                          /* List of modules we use some APIs of. */
    list *filters;                        /* List of filters the module has registered. */
    list *module_configs;                 /* List of configurations the module has registered */
    int configs_initialized;              /* Have the module configurations been initialized? */
    int in_call;                          /* RM_Call() nesting level */
    int in_hook;                          /* Hooks callback nesting level for this module (0 or 1). */
    int options;                          /* Module options and capabilities. */
    int blocked_clients;                  /* Count of ValkeyModuleBlockedClient in this module. */
    ValkeyModuleInfoFunc info_cb;         /* Callback for module to add INFO fields. */
    ValkeyModuleDefragFunc defrag_cb;     /* Callback for global data defrag. */
    struct moduleLoadQueueEntry *loadmod; /* Module load arguments for config rewrite. */
    int num_commands_with_acl_categories; /* Number of commands in this module included in acl categories */
    int onload;                           /* Flag to identify if the call is being made from Onload (0 or 1) */
    size_t num_acl_categories_added;      /* Number of acl categories added by this module. */
};
typedef struct ValkeyModule ValkeyModule;

/* This is a wrapper for the 'rio' streams used inside rdb.c in the server, so that
 * the user does not have to take the total count of the written bytes nor
 * to care about error conditions. */
struct ValkeyModuleIO {
    size_t bytes;                /* Bytes read / written so far. */
    rio *rio;                    /* Rio stream. */
    moduleType *type;            /* Module type doing the operation. */
    int error;                   /* True if error condition happened. */
    struct ValkeyModuleCtx *ctx; /* Optional context, see RM_GetContextFromIO()*/
    struct serverObject *key;    /* Optional name of key processed */
    int dbid;                    /* The dbid of the key being processed, -1 when unknown. */
    sds pre_flush_buffer;        /* A buffer that should be flushed before next write operation
                                  * See rdbSaveSingleModuleAux for more details */
};

/* Macro to initialize an IO context. Note that the 'ver' field is populated
 * inside rdb.c according to the version of the value to load. */
#define moduleInitIOContext(iovar, mtype, rioptr, keyptr, db)                                                          \
    do {                                                                                                               \
        iovar.rio = rioptr;                                                                                            \
        iovar.type = mtype;                                                                                            \
        iovar.bytes = 0;                                                                                               \
        iovar.error = 0;                                                                                               \
        iovar.key = keyptr;                                                                                            \
        iovar.dbid = db;                                                                                               \
        iovar.ctx = NULL;                                                                                              \
        iovar.pre_flush_buffer = NULL;                                                                                 \
    } while (0)

/* This is a structure used to export DEBUG DIGEST capabilities to
 * modules. We want to capture both the ordered and unordered elements of
 * a data structure, so that a digest can be created in a way that correctly
 * reflects the values. See the DEBUG DIGEST command implementation for more
 * background. */
struct ValkeyModuleDigest {
    unsigned char o[20];      /* Ordered elements. */
    unsigned char x[20];      /* Xored elements. */
    struct serverObject *key; /* Optional name of key processed */
    int dbid;                 /* The dbid of the key being processed */
};

/* Just start with a digest composed of all zero bytes. */
#define moduleInitDigestContext(mdvar)                                                                                 \
    do {                                                                                                               \
        memset(mdvar.o, 0, sizeof(mdvar.o));                                                                           \
        memset(mdvar.x, 0, sizeof(mdvar.x));                                                                           \
    } while (0)

/* Macro to check if the client is in the middle of module based authentication. */
#define clientHasModuleAuthInProgress(c) ((c)->module_auth_ctx != NULL)

/* Objects encoding. Some kind of objects like Strings and Hashes can be
 * internally represented in multiple ways. The 'encoding' field of the object
 * is set to one of this fields for this object. */
#define OBJ_ENCODING_RAW 0        /* Raw representation */
#define OBJ_ENCODING_INT 1        /* Encoded as integer */
#define OBJ_ENCODING_HT 2         /* Encoded as hash table */
#define OBJ_ENCODING_ZIPMAP 3     /* No longer used: old hash encoding. */
#define OBJ_ENCODING_LINKEDLIST 4 /* No longer used: old list encoding. */
#define OBJ_ENCODING_ZIPLIST 5    /* No longer used: old list/hash/zset encoding. */
#define OBJ_ENCODING_INTSET 6     /* Encoded as intset */
#define OBJ_ENCODING_SKIPLIST 7   /* Encoded as skiplist */
#define OBJ_ENCODING_EMBSTR 8     /* Embedded sds string encoding */
#define OBJ_ENCODING_QUICKLIST 9  /* Encoded as linked list of listpacks */
#define OBJ_ENCODING_STREAM 10    /* Encoded as a radix tree of listpacks */
#define OBJ_ENCODING_LISTPACK 11  /* Encoded as a listpack */

#define LRU_BITS 24
#define LRU_CLOCK_MAX ((1 << LRU_BITS) - 1) /* Max value of obj->lru */
#define LRU_CLOCK_RESOLUTION 1000           /* LRU clock resolution in ms */

#define OBJ_SHARED_REFCOUNT INT_MAX       /* Global object never destroyed. */
#define OBJ_STATIC_REFCOUNT (INT_MAX - 1) /* Object allocated in the stack. */
#define OBJ_FIRST_SPECIAL_REFCOUNT OBJ_STATIC_REFCOUNT
struct serverObject {
    unsigned type : 4;
    unsigned encoding : 4;
    unsigned lru : LRU_BITS; /* LRU time (relative to global lru_clock) or
                              * LFU data (least significant 8 bits frequency
                              * and most significant 16 bits access time). */
    int refcount;
    void *ptr;
};

/* The string name for an object's type as listed above
 * Native types are checked against the OBJ_STRING, OBJ_LIST, OBJ_* defines,
 * and Module types have their registered name returned. */
char *getObjectTypeName(robj *);

/* Macro used to initialize an Object allocated on the stack.
 * Note that this macro is taken near the structure definition to make sure
 * we'll update it when the structure is changed, to avoid bugs like
 * bug #85 introduced exactly in this way. */
#define initStaticStringObject(_var, _ptr)                                                                             \
    do {                                                                                                               \
        _var.refcount = OBJ_STATIC_REFCOUNT;                                                                           \
        _var.type = OBJ_STRING;                                                                                        \
        _var.encoding = OBJ_ENCODING_RAW;                                                                              \
        _var.ptr = _ptr;                                                                                               \
    } while (0)

struct evictionPoolEntry; /* Defined in evict.c */

/* This structure is used in order to represent the output buffer of a client,
 * which is actually a linked list of blocks like that, that is: client->reply. */
typedef struct clientReplyBlock {
    size_t size, used;
    char buf[];
} clientReplyBlock;

/* Replication buffer blocks is the list of replBufBlock.
 *
 * +--------------+       +--------------+       +--------------+
 * | refcount = 1 |  ...  | refcount = 0 |  ...  | refcount = 2 |
 * +--------------+       +--------------+       +--------------+
 *      |                                            /       \
 *      |                                           /         \
 *      |                                          /           \
 *  Repl Backlog                               Replica_A    Replica_B
 *
 * Each replica or replication backlog increments only the refcount of the
 * 'ref_repl_buf_node' which it points to. So when replica walks to the next
 * node, it should first increase the next node's refcount, and when we trim
 * the replication buffer nodes, we remove node always from the head node which
 * refcount is 0. If the refcount of the head node is not 0, we must stop
 * trimming and never iterate the next node. */

/* Similar with 'clientReplyBlock', it is used for shared buffers between
 * all replica clients and replication backlog. */
typedef struct replBufBlock {
    int refcount;          /* Number of replicas or repl backlog using. */
    long long id;          /* The unique incremental number. */
    long long repl_offset; /* Start replication offset of the block. */
    size_t size, used;
    char buf[];
} replBufBlock;

/* Database representation. There are multiple databases identified
 * by integers from 0 (the default database) up to the max configured
 * database. The database number is the 'id' field in the structure. */
typedef struct serverDb {
    kvstore *keys;                        /* The keyspace for this DB */
    kvstore *expires;                     /* Timeout of keys with a timeout set */
    dict *blocking_keys;                  /* Keys with clients waiting for data (BLPOP)*/
    dict *blocking_keys_unblock_on_nokey; /* Keys with clients waiting for
                                           * data, and should be unblocked if key is deleted (XREADEDGROUP).
                                           * This is a subset of blocking_keys*/
    dict *ready_keys;                     /* Blocked keys that received a PUSH */
    dict *watched_keys;                   /* WATCHED keys for MULTI/EXEC CAS */
    int id;                               /* Database ID */
    long long avg_ttl;                    /* Average TTL, just for stats */
    unsigned long expires_cursor;         /* Cursor of the active expire cycle. */
    list *defrag_later;                   /* List of key names to attempt to defrag one by one, gradually. */
} serverDb;

/* forward declaration for functions ctx */
typedef struct functionsLibCtx functionsLibCtx;

/* Holding object that need to be populated during
 * rdb loading. On loading end it is possible to decide
 * whether not to set those objects on their rightful place.
 * For example: dbarray need to be set as main database on
 *              successful loading and dropped on failure. */
typedef struct rdbLoadingCtx {
    serverDb *dbarray;
    functionsLibCtx *functions_lib_ctx;
} rdbLoadingCtx;

typedef sds (*rdbAuxFieldEncoder)(int flags);
typedef int (*rdbAuxFieldDecoder)(int flags, sds s);

/* Client MULTI/EXEC state */
typedef struct multiCmd {
    robj **argv;
    int argv_len;
    int argc;
    struct serverCommand *cmd;
} multiCmd;

typedef struct multiState {
    multiCmd *commands;   /* Array of MULTI commands */
    int count;            /* Total number of MULTI commands */
    int cmd_flags;        /* The accumulated command flags OR-ed together.
                             So if at least a command has a given flag, it
                             will be set in this field. */
    int cmd_inv_flags;    /* Same as cmd_flags, OR-ing the ~flags. so that it
                             is possible to know if all the commands have a
                             certain flag. */
    size_t argv_len_sums; /* mem used by all commands arguments */
    int alloc_count;      /* total number of multiCmd struct memory reserved. */
} multiState;

/* This structure holds the blocking operation state for a client.
 * The fields used depend on client->btype. */
typedef struct blockingState {
    /* Generic fields. */
    blocking_type btype;  /* Type of blocking op if CLIENT_BLOCKED. */
    mstime_t timeout;     /* Blocking operation timeout. If UNIX current time
                           * is > timeout then the operation timed out. */
    int unblock_on_nokey; /* Whether to unblock the client when at least one of the keys
                             is deleted or does not exist anymore */
    /* BLOCKED_LIST, BLOCKED_ZSET and BLOCKED_STREAM or any other Keys related blocking */
    dict *keys; /* The keys we are blocked on */

    /* BLOCKED_WAIT and BLOCKED_WAITAOF */
    int numreplicas;      /* Number of replicas we are waiting for ACK. */
    int numlocal;         /* Indication if WAITAOF is waiting for local fsync. */
    long long reploffset; /* Replication offset to reach. */

    /* BLOCKED_MODULE */
    void *module_blocked_handle; /* ValkeyModuleBlockedClient structure.
                                    which is opaque for the Redis core, only
                                    handled in module.c. */

    void *async_rm_call_handle; /* ValkeyModuleAsyncRMCallPromise structure.
                                   which is opaque for the Redis core, only
                                   handled in module.c. */
} blockingState;

/* The following structure represents a node in the server.ready_keys list,
 * where we accumulate all the keys that had clients blocked with a blocking
 * operation such as B[LR]POP, but received new data in the context of the
 * last executed command.
 *
 * After the execution of every command or script, we iterate over this list to check
 * if as a result we should serve data to clients blocked, unblocking them.
 * Note that server.ready_keys will not have duplicates as there dictionary
 * also called ready_keys in every structure representing a database,
 * where we make sure to remember if a given key was already added in the
 * server.ready_keys list. */
typedef struct readyList {
    serverDb *db;
    robj *key;
} readyList;

/* This structure represents a user. This is useful for ACLs, the
 * user is associated to the connection after the connection is authenticated.
 * If there is no associated user, the connection uses the default user. */
#define USER_COMMAND_BITS_COUNT                                                                                        \
    1024                            /* The total number of command bits                                                \
                                       in the user structure. The last valid                                           \
                                       command ID we can set in the user                                               \
                                       is USER_COMMAND_BITS_COUNT-1. */
#define USER_FLAG_ENABLED (1 << 0)  /* The user is active. */
#define USER_FLAG_DISABLED (1 << 1) /* The user is disabled. */
#define USER_FLAG_NOPASS                                                                                               \
    (1 << 2) /* The user requires no password, any                                                                     \
                provided password will work. For the                                                                   \
                default user, this also means that                                                                     \
                no AUTH is needed, and every                                                                           \
                connection is immediately                                                                              \
                authenticated. */
#define USER_FLAG_SANITIZE_PAYLOAD                                                                                     \
    (1 << 3) /* The user require a deep RESTORE                                                                        \
              * payload sanitization. */
#define USER_FLAG_SANITIZE_PAYLOAD_SKIP                                                                                \
    (1 << 4) /* The user should skip the                                                                               \
              * deep sanitization of RESTORE                                                                           \
              * payload. */

#define SELECTOR_FLAG_ROOT                                                                                             \
    (1 << 0)                               /* This is the root user permission                                         \
                                            * selector. */
#define SELECTOR_FLAG_ALLKEYS (1 << 1)     /* The user can mention any key. */
#define SELECTOR_FLAG_ALLCOMMANDS (1 << 2) /* The user can run all commands. */
#define SELECTOR_FLAG_ALLCHANNELS                                                                                      \
    (1 << 3) /* The user can mention any Pub/Sub                                                                       \
                channel. */

typedef struct {
    sds name;         /* The username as an SDS string. */
    uint32_t flags;   /* See USER_FLAG_* */
    list *passwords;  /* A list of SDS valid passwords for this user. */
    list *selectors;  /* A list of selectors this user validates commands
                         against. This list will always contain at least
                         one selector for backwards compatibility. */
    robj *acl_string; /* cached string represent of ACLs */
} user;

/* With multiplexing we need to take per-client state.
 * Clients are taken in a linked list. */

#define CLIENT_ID_AOF                                                                                                  \
    (UINT64_MAX) /* Reserved ID for the AOF client. If you                                                             \
                    need more reserved IDs use UINT64_MAX-1,                                                           \
                    -2, ... and so forth. */

/* Replication backlog is not a separate memory, it just is one consumer of
 * the global replication buffer. This structure records the reference of
 * replication buffers. Since the replication buffer block list may be very long,
 * it would cost much time to search replication offset on partial resync, so
 * we use one rax tree to index some blocks every REPL_BACKLOG_INDEX_PER_BLOCKS
 * to make searching offset from replication buffer blocks list faster. */
typedef struct replBacklog {
    listNode *ref_repl_buf_node; /* Referenced node of replication buffer blocks,
                                  * see the definition of replBufBlock. */
    size_t unindexed_count;      /* The count from last creating index block. */
    rax *blocks_index;           /* The index of recorded blocks of replication
                                  * buffer for quickly searching replication
                                  * offset on partial resynchronization. */
    long long histlen;           /* Backlog actual data length */
    long long offset;            /* Replication "primary offset" of first
                                  * byte in the replication backlog buffer.*/
} replBacklog;

typedef struct replDataBuf {
    list *blocks; /* List of replDataBufBlock */
    size_t len;   /* Number of bytes stored in all blocks */
    size_t peak;
} replDataBuf;

typedef struct {
    list *clients;
    size_t mem_usage_sum;
} clientMemUsageBucket;

#ifdef LOG_REQ_RES
/* Structure used to log client's requests and their
 * responses (see logreqres.c) */
typedef struct {
    /* General */
    int argv_logged; /* 1 if the command was logged */
    /* Vars for log buffer */
    unsigned char *buf; /* Buffer holding the data (request and response) */
    size_t used;
    size_t capacity;
    /* Vars for offsets within the client's reply */
    struct {
        /* General */
        int saved; /* 1 if we already saved the offset (first time we call addReply*) */
        /* Offset within the static reply buffer */
        int bufpos;
        /* Offset within the reply block list */
        struct {
            int index;
            size_t used;
        } last_node;
    } offset;
} clientReqResInfo;
#endif

typedef enum {
    CLIENT_IDLE = 0,        /* Initial state: client is idle. */
    CLIENT_PENDING_IO = 1,  /* Main-thread sets this state when client is sent to IO-thread for read/write. */
    CLIENT_COMPLETED_IO = 2 /* IO-thread sets this state after completing IO operation. */
} clientIOState;

typedef struct ClientFlags {
    uint64_t primary : 1;             /* This client is a primary */
    uint64_t replica : 1;             /* This client is a replica */
    uint64_t monitor : 1;             /* This client is a replica monitor, see MONITOR */
    uint64_t multi : 1;               /* This client is in a MULTI context */
    uint64_t blocked : 1;             /* The client is waiting in a blocking operation */
    uint64_t dirty_cas : 1;           /* Watched keys modified. EXEC will fail. */
    uint64_t close_after_reply : 1;   /* Close after writing entire reply. */
    uint64_t unblocked : 1;           /* This client was unblocked and is stored in server.unblocked_clients */
    uint64_t script : 1;              /* This is a non connected client used by Lua */
    uint64_t asking : 1;              /* Client issued the ASKING command */
    uint64_t close_asap : 1;          /* Close this client ASAP */
    uint64_t unix_socket : 1;         /* Client connected via Unix domain socket */
    uint64_t dirty_exec : 1;          /* EXEC will fail for errors while queueing */
    uint64_t primary_force_reply : 1; /* Queue replies even if is primary */
    uint64_t force_aof : 1;           /* Force AOF propagation of current cmd. */
    uint64_t force_repl : 1;          /* Force replication of current cmd. */
    uint64_t pre_psync : 1;           /* Instance don't understand PSYNC. */
    uint64_t readonly : 1;            /* Cluster client is in read-only state. */
    uint64_t pubsub : 1;              /* Client is in Pub/Sub mode. */
    uint64_t prevent_aof_prop : 1;    /* Don't propagate to AOF. */
    uint64_t prevent_repl_prop : 1;   /* Don't propagate to replicas. */
    uint64_t prevent_prop : 1;        /* Don't propagate to AOF or replicas. */
    uint64_t pending_write : 1;       /* Client has output to send but a write handler is yet not installed. */
    uint64_t pending_read : 1;        /* Client has output to send but a write handler is yet not installed. */
    uint64_t reply_off : 1;           /* Don't send replies to client. */
    uint64_t reply_skip_next : 1;     /* Set CLIENT_REPLY_SKIP for next cmd */
    uint64_t reply_skip : 1;          /* Don't send just this reply. */
    uint64_t lua_debug : 1;           /* Run EVAL in debug mode. */
    uint64_t lua_debug_sync : 1;      /* EVAL debugging without fork() */
    uint64_t module : 1;              /* Non connected client used by some module. */
    uint64_t protected : 1;           /* Client should not be freed for now. */
    uint64_t executing_command : 1;   /* Indicates that the client is currently in the process of handling a command. */
    uint64_t pending_command : 1;     /* Indicates the client has a fully parsed command ready for execution. */
    uint64_t tracking : 1;            /* Client enabled keys tracking in order to perform client side caching. */
    uint64_t tracking_broken_redir : 1; /* Target client is invalid. */
    uint64_t tracking_bcast : 1;        /* Tracking in BCAST mode. */
    uint64_t tracking_optin : 1;        /* Tracking in opt-in mode. */
    uint64_t tracking_optout : 1;       /* Tracking in opt-out mode. */
    uint64_t tracking_caching : 1;      /* CACHING yes/no was given, depending on optin/optout mode. */
    uint64_t tracking_noloop : 1;       /* Don't send invalidation messages about writes performed by myself. */
    uint64_t in_to_table : 1;           /* This client is in the timeout table. */
    uint64_t protocol_error : 1;        /* Protocol error chatting with it. */
    uint64_t close_after_command : 1;   /* Close after executing commands and writing entire reply. */
    uint64_t deny_blocking : 1;         /* Indicate that the client should not be blocked. */
    uint64_t repl_rdbonly : 1;          /* This client is a replica that only wants RDB without replication buffer. */
    uint64_t no_evict : 1;              /* This client is protected against client memory eviction. */
    uint64_t allow_oom : 1; /* Client used by RM_Call is allowed to fully execute scripts even when in OOM */
    uint64_t no_touch : 1;  /* This client will not touch LFU/LRU stats. */
    uint64_t pushing : 1;   /* This client is pushing notifications. */
    uint64_t module_auth_has_result : 1; /* Indicates a client in the middle of module based auth had been authenticated
                                            from the Module. */
    uint64_t module_prevent_aof_prop : 1;  /* Module client do not want to propagate to AOF */
    uint64_t module_prevent_repl_prop : 1; /* Module client do not want to propagate to replica */
    uint64_t reprocessing_command : 1;     /* The client is re-processing the command. */
    uint64_t replication_done : 1;         /* Indicate that replication has been done on the client */
    uint64_t authenticated : 1;            /* Indicate a client has successfully authenticated */
    uint64_t
        protected_rdb_channel : 1; /* Dual channel replication sync: Protects the RDB client from premature \
                                    * release during full sync. This flag is used to ensure that the RDB client, which \
                                    * references the first replication data block required by the replica, is not \
                                    * released prematurely. Protecting the client is crucial for prevention of \
                                    * synchronization failures: \
                                    * If the RDB client is released before the replica initiates PSYNC, the primary \
                                    * will reduce the reference count (o->refcount) of the block needed by the replica.
                                    * \
                                    * This could potentially lead to the removal of the required data block, resulting \
                                    * in synchronization failures. Such failures could occur even in scenarios where \
                                    * the replica only needs an additional 4KB beyond the minimum size of the
                                    * repl_backlog.
                                    * By using this flag, we ensure that the RDB client remains intact until the replica
                                    * \ has successfully initiated PSYNC. */
    uint64_t repl_rdb_channel : 1; /* Dual channel replication sync: track a connection which is used for rdb snapshot */
    uint64_t reserved : 7;         /* Reserved for future use */
} ClientFlags;

typedef struct client {
    uint64_t id; /* Client incremental unique ID. */
    union {
        uint64_t raw_flag;
        struct ClientFlags flag;
    };
    connection *conn;
    int resp;                            /* RESP protocol version. Can be 2 or 3. */
    uint32_t capa;                       /* Client capabilities: CLIENT_CAPA* macros. */
    serverDb *db;                        /* Pointer to currently SELECTed DB. */
    robj *name;                          /* As set by CLIENT SETNAME. */
    robj *lib_name;                      /* The client library name as set by CLIENT SETINFO. */
    robj *lib_ver;                       /* The client library version as set by CLIENT SETINFO. */
    sds querybuf;                        /* Buffer we use to accumulate client queries. */
    size_t qb_pos;                       /* The position we have read in querybuf. */
    size_t querybuf_peak;                /* Recent (100ms or more) peak of querybuf size. */
    int argc;                            /* Num of arguments of current command. */
    robj **argv;                         /* Arguments of current command. */
    int argv_len;                        /* Size of argv array (may be more than argc) */
    int original_argc;                   /* Num of arguments of original command if arguments were rewritten. */
    robj **original_argv;                /* Arguments of original command if arguments were rewritten. */
    size_t argv_len_sum;                 /* Sum of lengths of objects in argv list. */
    volatile uint8_t io_read_state;      /* Indicate the IO read state of the client */
    volatile uint8_t io_write_state;     /* Indicate the IO write state of the client */
    uint8_t cur_tid;                     /* ID of IO thread currently performing IO for this client */
    int nread;                           /* Number of bytes of the last read. */
    int nwritten;                        /* Number of bytes of the last write. */
    int read_flags;                      /* Client Read flags - used to communicate the client read state. */
    uint16_t write_flags;                /* Client Write flags - used to communicate the client write state. */
    struct serverCommand *cmd, *lastcmd; /* Last command executed. */
    struct serverCommand *realcmd;       /* The original command that was executed by the client,
                                           Used to update error stats in case the c->cmd was modified
                                           during the command invocation (like on GEOADD for example). */
    struct serverCommand *io_parsed_cmd; /* The command that was parsed by the IO thread. */
    user *user;                          /* User associated with this connection. If the
                                            user is set to NULL the connection can do
                                            anything (admin). */
    int reqtype;                         /* Request protocol type: PROTO_REQ_* */
    int multibulklen;                    /* Number of multi bulk arguments left to read. */
    long bulklen;                        /* Length of bulk argument in multi bulk request. */
    list *reply;                         /* List of reply objects to send to the client. */
    listNode *io_last_reply_block;       /* Last client reply block when sent to IO thread */
    unsigned long long reply_bytes;      /* Tot bytes of objects in reply list. */
    list *deferred_reply_errors;         /* Used for module thread safe contexts. */
    size_t sentlen;                      /* Amount of bytes already sent in the current
                                            buffer or object being sent. */
    time_t ctime;                        /* Client creation time. */
    long duration;           /* Current command duration. Used for measuring latency of blocking/non-blocking cmds */
    int slot;                /* The slot the client is executing against. Set to -1 if no slot is being used */
    dictEntry *cur_script;   /* Cached pointer to the dictEntry of the script being executed. */
    time_t last_interaction; /* Time of the last interaction, used for timeout */
    time_t obuf_soft_limit_reached_time;
    int repl_state;                      /* Replication state if this is a replica. */
    int repl_start_cmd_stream_on_ack;    /* Install replica write handler on first ACK. */
    int repldbfd;                        /* Replication DB file descriptor. */
    off_t repldboff;                     /* Replication DB file offset. */
    off_t repldbsize;                    /* Replication DB file size. */
    sds replpreamble;                    /* Replication DB preamble. */
    long long read_reploff;              /* Read replication offset if this is a primary. */
    long long reploff;                   /* Applied replication offset if this is a primary. */
    long long repl_applied;              /* Applied replication data count in querybuf, if this is a replica. */
    long long repl_ack_off;              /* Replication ack offset, if this is a replica. */
    long long repl_aof_off;              /* Replication AOF fsync ack offset, if this is a replica. */
    long long repl_ack_time;             /* Replication ack time, if this is a replica. */
    long long repl_last_partial_write;   /* The last time the server did a partial write from the RDB child pipe to this
                                            replica  */
    long long psync_initial_offset;      /* FULLRESYNC reply offset other replicas
                                            copying this replica output buffer
                                            should use. */
    char replid[CONFIG_RUN_ID_SIZE + 1]; /* primary replication ID (if primary). */
    int replica_listening_port;          /* As configured with: REPLCONF listening-port */
    char *replica_addr;                  /* Optionally given by REPLCONF ip-address */
    int replica_version;                 /* Version on the form 0xMMmmpp. */
    short replica_capa;                  /* Replica capabilities: REPLICA_CAPA_* bitwise OR. */
    short replica_req;                   /* Replica requirements: REPLICA_REQ_* */
    uint64_t associated_rdb_client_id;   /* The client id of this replica's rdb connection */
    time_t rdb_client_disconnect_time;   /* Time of the first freeClient call on this client. Used for delaying free. */
    multiState mstate;                   /* MULTI/EXEC state */
    blockingState bstate;                /* blocking state */
    long long woff;                      /* Last write global replication offset. */
    list *watched_keys;                  /* Keys WATCHED for MULTI/EXEC CAS */
    dict *pubsub_channels;               /* channels a client is interested in (SUBSCRIBE) */
    dict *pubsub_patterns;               /* patterns a client is interested in (PSUBSCRIBE) */
    dict *pubsubshard_channels;          /* shard level channels a client is interested in (SSUBSCRIBE) */
    sds peerid;                          /* Cached peer ID. */
    sds sockname;                        /* Cached connection target address. */
    listNode *client_list_node;          /* list node in client list */
    listNode *postponed_list_node;       /* list node within the postponed list */
    void *module_blocked_client;         /* Pointer to the ValkeyModuleBlockedClient associated with this
                                          * client. This is set in case of module authentication before the
                                          * unblocked client is reprocessed to handle reply callbacks. */
    void *module_auth_ctx;               /* Ongoing / attempted module based auth callback's ctx.
                                          * This is only tracked within the context of the command attempting
                                          * authentication. If not NULL, it means module auth is in progress. */
    ValkeyModuleUserChangedFunc auth_callback; /* Module callback to execute
                                                * when the authenticated user
                                                * changes. */
    void *auth_callback_privdata;              /* Private data that is passed when the auth
                                                * changed callback is executed. Opaque for
                                                * the Server Core. */
    void *auth_module;                         /* The module that owns the callback, which is used
                                                * to disconnect the client if the module is
                                                * unloaded for cleanup. Opaque for the Server Core.*/

    /* If this client is in tracking mode and this field is non zero,
     * invalidation messages for keys fetched by this client will be sent to
     * the specified client ID. */
    uint64_t client_tracking_redirection;
    rax *client_tracking_prefixes; /* A dictionary of prefixes we are already
                                      subscribed to in BCAST mode, in the
                                      context of client side caching. */
    /* In updateClientMemoryUsage() we track the memory usage of
     * each client and add it to the sum of all the clients of a given type,
     * however we need to remember what was the old contribution of each
     * client, and in which category the client was, in order to remove it
     * before adding it the new value. */
    size_t last_memory_usage;
    int last_memory_type;

    listNode *mem_usage_bucket_node;
    clientMemUsageBucket *mem_usage_bucket;

    listNode *ref_repl_buf_node; /* Referenced node of replication buffer blocks,
                                  * see the definition of replBufBlock. */
    size_t ref_block_pos;        /* Access position of referenced buffer block,
                                  * i.e. the next offset to send. */

    /* list node in clients_pending_write or in clients_pending_io_write list */
    listNode clients_pending_write_node;
    listNode pending_read_list_node; /* list node in clients_pending_io_read list */
    /* Response buffer */
    size_t buf_peak;                   /* Peak used size of buffer in last 5 sec interval. */
    mstime_t buf_peak_last_reset_time; /* keeps the last time the buffer peak value was reset */
    int bufpos;
    size_t io_last_bufpos;  /* The client's bufpos at the time it was sent to the IO thread */
    size_t buf_usable_size; /* Usable size of buffer. */
    char *buf;
#ifdef LOG_REQ_RES
    clientReqResInfo reqres;
#endif
    unsigned long long net_input_bytes;          /* Total network input bytes read from this client. */
    unsigned long long net_input_bytes_curr_cmd; /* Total network input bytes read for the
                                                  * execution of this client's current command. */
    unsigned long long net_output_bytes;         /* Total network output bytes sent to this client. */
    unsigned long long commands_processed;       /* Total count of commands this client executed. */
    unsigned long long
        net_output_bytes_curr_cmd; /* Total network output bytes sent to this client, by the current command. */
} client;

/* ACL information */
typedef struct aclInfo {
    long long user_auth_failures;       /* Auth failure counts on user level */
    long long invalid_cmd_accesses;     /* Invalid command accesses that user doesn't have permission to */
    long long invalid_key_accesses;     /* Invalid key accesses that user doesn't have permission to */
    long long invalid_channel_accesses; /* Invalid channel accesses that user doesn't have permission to */
} aclInfo;

struct saveparam {
    time_t seconds;
    int changes;
};

struct moduleLoadQueueEntry {
    sds path;
    int argc;
    robj **argv;
};

struct sentinelLoadQueueEntry {
    int argc;
    sds *argv;
    int linenum;
    sds line;
};

struct sentinelConfig {
    list *pre_monitor_cfg;
    list *monitor_cfg;
    list *post_monitor_cfg;
};

struct sharedObjectsStruct {
    robj *ok, *err, *emptybulk, *czero, *cone, *pong, *space, *queued, *null[4], *nullarray[4], *emptymap[4],
        *emptyset[4], *emptyarray, *wrongtypeerr, *nokeyerr, *syntaxerr, *sameobjecterr, *outofrangeerr, *noscripterr,
        *loadingerr, *slowevalerr, *slowscripterr, *slowmoduleerr, *bgsaveerr, *primarydownerr, *roreplicaerr,
        *execaborterr, *noautherr, *noreplicaserr, *busykeyerr, *oomerr, *plus, *messagebulk, *pmessagebulk,
        *subscribebulk, *unsubscribebulk, *psubscribebulk, *punsubscribebulk, *del, *unlink, *rpop, *lpop, *lpush,
        *rpoplpush, *lmove, *blmove, *zpopmin, *zpopmax, *emptyscan, *multi, *exec, *left, *right, *hset, *srem,
        *xgroup, *xclaim, *script, *replconf, *eval, *persist, *set, *pexpireat, *pexpire, *time, *pxat, *absttl,
        *retrycount, *force, *justid, *entriesread, *lastid, *ping, *setid, *keepttl, *load, *createconsumer, *getack,
        *special_asterick, *special_equals, *default_username, *redacted, *ssubscribebulk, *sunsubscribebulk,
        *smessagebulk, *select[PROTO_SHARED_SELECT_CMDS], *integers[OBJ_SHARED_INTEGERS],
        *mbulkhdr[OBJ_SHARED_BULKHDR_LEN], /* "*<value>\r\n" */
        *bulkhdr[OBJ_SHARED_BULKHDR_LEN],  /* "$<value>\r\n" */
        *maphdr[OBJ_SHARED_BULKHDR_LEN],   /* "%<value>\r\n" */
        *sethdr[OBJ_SHARED_BULKHDR_LEN];   /* "~<value>\r\n" */
    sds minstring, maxstring;
};

/* ZSETs use a specialized version of Skiplists */
typedef struct zskiplistNode {
    sds ele;
    double score;
    struct zskiplistNode *backward;
    struct zskiplistLevel {
        struct zskiplistNode *forward;
        unsigned long span;
    } level[];
} zskiplistNode;

typedef struct zskiplist {
    struct zskiplistNode *header, *tail;
    unsigned long length;
    int level;
} zskiplist;

typedef struct zset {
    dict *dict;
    zskiplist *zsl;
} zset;

typedef struct clientBufferLimitsConfig {
    unsigned long long hard_limit_bytes;
    unsigned long long soft_limit_bytes;
    time_t soft_limit_seconds;
} clientBufferLimitsConfig;

extern clientBufferLimitsConfig clientBufferLimitsDefaults[CLIENT_TYPE_OBUF_COUNT];

/* The serverOp structure defines an Operation, that is an instance of
 * a command with an argument vector, database ID, propagation target
 * (PROPAGATE_*), and command pointer.
 *
 * Currently only used to additionally propagate more commands to AOF/Replication
 * after the propagation of the executed command. */
typedef struct serverOp {
    robj **argv;
    int argc, dbid, target;
} serverOp;

/* Defines an array of Operations. There is an API to add to this
 * structure in an easy way.
 *
 * int serverOpArrayAppend(serverOpArray *oa, int dbid, robj **argv, int argc, int target);
 * void serverOpArrayFree(serverOpArray *oa);
 */
typedef struct serverOpArray {
    serverOp *ops;
    int numops;
    int capacity;
} serverOpArray;

/* This structure is returned by the getMemoryOverheadData() function in
 * order to return memory overhead information. */
struct serverMemOverhead {
    size_t peak_allocated;
    size_t total_allocated;
    size_t startup_allocated;
    size_t repl_backlog;
    size_t clients_replicas;
    size_t clients_normal;
    size_t cluster_links;
    size_t aof_buffer;
    size_t lua_caches;
    size_t functions_caches;
    size_t overhead_total;
    size_t dataset;
    size_t total_keys;
    size_t bytes_per_key;
    float dataset_perc;
    float peak_perc;
    float total_frag;
    ssize_t total_frag_bytes;
    float allocator_frag;
    ssize_t allocator_frag_bytes;
    float allocator_rss;
    ssize_t allocator_rss_bytes;
    float rss_extra;
    size_t rss_extra_bytes;
    size_t num_dbs;
    size_t overhead_db_hashtable_lut;
    size_t overhead_db_hashtable_rehashing;
    unsigned long db_dict_rehashing_count;
    struct {
        size_t dbid;
        size_t overhead_ht_main;
        size_t overhead_ht_expires;
    } *db;
};

/* Replication error behavior determines the replica behavior
 * when it receives an error over the replication stream. In
 * either case the error is logged. */
typedef enum {
    PROPAGATION_ERR_BEHAVIOR_IGNORE = 0,
    PROPAGATION_ERR_BEHAVIOR_PANIC,
    PROPAGATION_ERR_BEHAVIOR_PANIC_ON_REPLICAS
} replicationErrorBehavior;

/* This structure can be optionally passed to RDB save/load functions in
 * order to implement additional functionalities, by storing and loading
 * metadata to the RDB file.
 *
 * For example, to use select a DB at load time, useful in
 * replication in order to make sure that chained replicas (replicas of replicas)
 * select the correct DB and are able to accept the stream coming from the
 * top-level primary. */
typedef struct rdbSaveInfo {
    /* Used saving and loading. */
    int repl_stream_db; /* DB to select in server.primary client. */

    /* Used only loading. */
    int repl_id_is_set;                   /* True if repl_id field is set. */
    char repl_id[CONFIG_RUN_ID_SIZE + 1]; /* Replication ID. */
    long long repl_offset;                /* Replication offset. */
} rdbSaveInfo;

#define RDB_SAVE_INFO_INIT {-1, 0, "0000000000000000000000000000000000000000", -1}

struct malloc_stats {
    size_t zmalloc_used;
    size_t process_rss;
    size_t allocator_allocated;
    size_t allocator_active;
    size_t allocator_resident;
    size_t allocator_muzzy;
    size_t allocator_frag_smallbins_bytes;
};

/*-----------------------------------------------------------------------------
 * Cached state per client connection type flags (bitwise or)
 *-----------------------------------------------------------------------------*/

#define CACHE_CONN_TYPE_TLS (1 << 0)
#define CACHE_CONN_TYPE_IPv6 (1 << 1)
#define CACHE_CONN_TYPE_RESP3 (1 << 2)
#define CACHE_CONN_TYPE_MAX (1 << 3)

/*-----------------------------------------------------------------------------
 * TLS Context Configuration
 *----------------------------------------------------------------------------*/

typedef struct serverTLSContextConfig {
    char *cert_file;            /* Server side and optionally client side cert file name */
    char *key_file;             /* Private key filename for cert_file */
    char *key_file_pass;        /* Optional password for key_file */
    char *client_cert_file;     /* Certificate to use as a client; if none, use cert_file */
    char *client_key_file;      /* Private key filename for client_cert_file */
    char *client_key_file_pass; /* Optional password for client_key_file */
    char *dh_params_file;
    char *ca_cert_file;
    char *ca_cert_dir;
    char *protocols;
    char *ciphers;
    char *ciphersuites;
    int prefer_server_ciphers;
    int session_caching;
    int session_cache_size;
    int session_cache_timeout;
} serverTLSContextConfig;

/*-----------------------------------------------------------------------------
 * AOF manifest definition
 *----------------------------------------------------------------------------*/
typedef enum {
    AOF_FILE_TYPE_BASE = 'b', /* BASE file */
    AOF_FILE_TYPE_HIST = 'h', /* HISTORY file */
    AOF_FILE_TYPE_INCR = 'i', /* INCR file */
} aof_file_type;

typedef struct {
    sds file_name;           /* file name */
    long long file_seq;      /* file sequence */
    aof_file_type file_type; /* file type */
} aofInfo;

typedef struct {
    aofInfo *base_aof_info;       /* BASE file information. NULL if there is no BASE file. */
    list *incr_aof_list;          /* INCR AOFs list. We may have multiple INCR AOF when rewrite fails. */
    list *history_aof_list;       /* HISTORY AOF list. When the AOFRW success, The aofInfo contained in
                                     `base_aof_info` and `incr_aof_list` will be moved to this list. We
                                     will delete these AOF files when AOFRW finish. */
    long long curr_base_file_seq; /* The sequence number used by the current BASE file. */
    long long curr_incr_file_seq; /* The sequence number used by the current INCR file. */
    int dirty;                    /* 1 Indicates that the aofManifest in the memory is inconsistent with
                                     disk, we need to persist it immediately. */
} aofManifest;

/*-----------------------------------------------------------------------------
 * Global server state
 *----------------------------------------------------------------------------*/

/* AIX defines hz to __hz, we don't use this define and in order to allow
 * the server build on AIX we need to undef it. */
#ifdef _AIX
#undef hz
#endif

#define CHILD_TYPE_NONE 0
#define CHILD_TYPE_RDB 1
#define CHILD_TYPE_AOF 2
#define CHILD_TYPE_LDB 3
#define CHILD_TYPE_MODULE 4

typedef enum childInfoType {
    CHILD_INFO_TYPE_CURRENT_INFO,
    CHILD_INFO_TYPE_AOF_COW_SIZE,
    CHILD_INFO_TYPE_RDB_COW_SIZE,
    CHILD_INFO_TYPE_MODULE_COW_SIZE
} childInfoType;

struct valkeyServer {
    /* General */
    pid_t pid;                /* Main process pid. */
    pthread_t main_thread_id; /* Main thread id */
    char *configfile;         /* Absolute config file path, or NULL */
    char *executable;         /* Absolute executable file path. */
    char **exec_argv;         /* Executable argv vector (copy). */
    int dynamic_hz;           /* Change hz value depending on # of clients. */
    int config_hz;            /* Configured HZ value. May be different than
                                 the actual 'hz' field value if dynamic-hz
                                 is enabled. */
    mode_t umask;             /* The umask value of the process on startup */
    int hz;                   /* serverCron() calls frequency in hertz */
    int in_fork_child;        /* indication that this is a fork child */
    serverDb *db;
    dict *commands;      /* Command table */
    dict *orig_commands; /* Command table before command renaming. */
    aeEventLoop *el;
    _Atomic AeIoState io_poll_state;     /* Indicates the state of the IO polling. */
    int io_ae_fired_events;              /* Number of poll events received by the IO thread. */
    rax *errors;                         /* Errors table */
    unsigned int lruclock;               /* Clock for LRU eviction */
    volatile sig_atomic_t shutdown_asap; /* Shutdown ordered by signal handler. */
    mstime_t shutdown_mstime;            /* Timestamp to limit graceful shutdown. */
    int last_sig_received;               /* Indicates the last SIGNAL received, if any (e.g., SIGINT or SIGTERM). */
    int shutdown_flags;                  /* Flags passed to prepareForShutdown(). */
    int activerehashing;                 /* Incremental rehash in serverCron() */
    int active_defrag_running;           /* Active defragmentation running (holds current scan aggressiveness) */
    char *pidfile;                       /* PID file path */
    int arch_bits;                       /* 32 or 64 depending on sizeof(long) */
    int cronloops;                       /* Number of times the cron function run */
    char runid[CONFIG_RUN_ID_SIZE + 1];  /* ID always different at every exec. */
    int sentinel_mode;                   /* True if this instance is a Sentinel. */
    size_t initial_memory_usage;         /* Bytes used after initialization. */
    int always_show_logo;                /* Show logo even for non-stdout logging. */
    int in_exec;                         /* Are we inside EXEC? */
    int busy_module_yield_flags; /* Are we inside a busy module? (triggered by RM_Yield). see BUSY_MODULE_YIELD_ flags. */
    const char *busy_module_yield_reply; /* When non-null, we are inside RM_Yield. */
    char *ignore_warnings;               /* Config: warnings that should be ignored. */
    int client_pause_in_transaction;     /* Was a client pause executed during this Exec? */
    int thp_enabled;                     /* If true, THP is enabled. */
    size_t page_size;                    /* The page size of OS. */
    /* Modules */
    dict *moduleapi;            /* Exported core APIs dictionary for modules. */
    dict *sharedapi;            /* Like moduleapi but containing the APIs that
                                   modules share with each other. */
    dict *module_configs_queue; /* Dict that stores module configurations from .conf file until after modules are loaded
                                   during startup or arguments to loadex. */
    list *loadmodule_queue;     /* List of modules to load at startup. */
    int module_pipe[2];         /* Pipe used to awake the event loop by module threads. */
    pid_t child_pid;            /* PID of current child */
    int child_type;             /* Type of current child */
    _Atomic int module_gil_acquiring; /* Indicates whether the GIL is being acquiring by the main thread. */
    /* Networking */
    int port;                              /* TCP listening port */
    int tls_port;                          /* TLS listening port */
    int tcp_backlog;                       /* TCP listen() backlog */
    char *bindaddr[CONFIG_BINDADDR_MAX];   /* Addresses we should bind to */
    int bindaddr_count;                    /* Number of addresses in server.bindaddr[] */
    char *bind_source_addr;                /* Source address to bind on for outgoing connections */
    char *unixsocket;                      /* UNIX socket path */
    unsigned int unixsocketperm;           /* UNIX socket permission (see mode_t) */
    connListener listeners[CONN_TYPE_MAX]; /* TCP/Unix/TLS even more types */
    uint32_t socket_mark_id;               /* ID for listen socket marking */
    connListener clistener;                /* Cluster bus listener */
    list *clients;                         /* List of active clients */
    list *clients_to_close;                /* Clients to close asynchronously */
    list *clients_pending_write;           /* There is to write or install handler. */
    list *clients_pending_io_read;         /* List of clients with pending read to be process by I/O threads. */
    list *clients_pending_io_write;        /* List of clients with pending write to be process by I/O threads. */
    list *replicas, *monitors;             /* List of replicas and MONITORs */
    rax *replicas_waiting_psync;           /* Radix tree for tracking replicas awaiting partial synchronization.
                                            * Key: RDB client ID
                                            * Value: RDB client object
                                            * This structure holds dual-channel sync replicas from the start of their
                                            * RDB transfer until their main channel establishes partial synchronization. */
    client *current_client;                /* The client that triggered the command execution (External or AOF). */
    client *executing_client;              /* The client executing the current command (possibly script or module). */

#ifdef LOG_REQ_RES
    char *req_res_logfile; /* Path of log file for logging all requests and their replies. If NULL, no logging will be
                              performed */
    unsigned int client_default_resp;
#endif

    /* Stuff for client mem eviction */
    clientMemUsageBucket *client_mem_usage_buckets;

    rax *clients_timeout_table; /* Radix tree for blocked clients timeouts. */
    int execution_nesting;      /* Execution nesting level.
                                 * e.g. call(), async module stuff (timers, events, etc.),
                                 * cron stuff (active expire, eviction) */
    rax *clients_index;         /* Active clients dictionary by client ID. */
    uint32_t paused_actions;    /* Bitmask of actions that are currently paused */
    list *postponed_clients;    /* List of postponed clients */
    pause_event client_pause_per_purpose[NUM_PAUSE_PURPOSES];
    char neterr[ANET_ERR_LEN];                /* Error buffer for anet.c */
    dict *migrate_cached_sockets;             /* MIGRATE cached sockets */
    _Atomic uint64_t next_client_id;          /* Next client unique ID. Incremental. */
    int protected_mode;                       /* Don't accept external connections. */
    int io_threads_num;                       /* Number of IO threads to use. */
    int io_threads_do_reads;                  /* Read and parse from IO threads? */
    int active_io_threads_num;                /* Current number of active IO threads, includes main thread. */
    int events_per_io_thread;                 /* Number of events on the event loop to trigger IO threads activation. */
    long long events_processed_while_blocked; /* processEventsWhileBlocked() */
    int enable_protected_configs; /* Enable the modification of protected configs, see PROTECTED_ACTION_ALLOWED_* */
    int enable_debug_cmd;         /* Enable DEBUG commands, see PROTECTED_ACTION_ALLOWED_* */
    int enable_module_cmd;        /* Enable MODULE commands, see PROTECTED_ACTION_ALLOWED_* */
    int enable_debug_assert;      /* Enable debug asserts */

    /* RDB / AOF loading information */
    volatile sig_atomic_t loading;       /* We are loading data from disk if true */
    volatile sig_atomic_t async_loading; /* We are loading data without blocking the db being served */
    off_t loading_total_bytes;
    off_t loading_rdb_used_mem;
    off_t loading_loaded_bytes;
    time_t loading_start_time;
    off_t loading_process_events_interval_bytes;
    time_t loading_process_events_interval_ms;
    /* Fields used only for stats */
    time_t stat_starttime;                         /* Server start time */
    long long stat_numcommands;                    /* Number of processed commands */
    long long stat_numconnections;                 /* Number of connections received */
    long long stat_expiredkeys;                    /* Number of expired keys */
    double stat_expired_stale_perc;                /* Percentage of keys probably expired */
    long long stat_expired_time_cap_reached_count; /* Early expire cycle stops.*/
    long long stat_expire_cycle_time_used;         /* Cumulative microseconds used. */
    long long stat_evictedkeys;                    /* Number of evicted keys (maxmemory) */
    long long stat_evictedclients;                 /* Number of evicted clients */
    long long stat_evictedscripts;                 /* Number of evicted lua scripts. */
    long long stat_total_eviction_exceeded_time;   /* Total time over the memory limit, unit us */
    monotime stat_last_eviction_exceeded_time;     /* Timestamp of current eviction start, unit us */
    long long stat_keyspace_hits;                  /* Number of successful lookups of keys */
    long long stat_keyspace_misses;                /* Number of failed lookups of keys */
    long long stat_active_defrag_hits;             /* number of allocations moved */
    long long stat_active_defrag_misses;           /* number of allocations scanned but not moved */
    long long stat_active_defrag_key_hits;         /* number of keys with moved allocations */
    long long stat_active_defrag_key_misses;       /* number of keys scanned and not moved */
    long long stat_active_defrag_scanned;          /* number of dictEntries scanned */
    long long stat_total_active_defrag_time;       /* Total time memory fragmentation over the limit, unit us */
    monotime stat_last_active_defrag_time;         /* Timestamp of current active defrag start */
    size_t stat_peak_memory;                       /* Max used memory record */
    long long stat_aof_rewrites;                   /* number of aof file rewrites performed */
    long long stat_aofrw_consecutive_failures;     /* The number of consecutive failures of aofrw */
    long long stat_rdb_saves;                      /* number of rdb saves performed */
    long long stat_fork_time;                      /* Time needed to perform latest fork() */
    double stat_fork_rate;                         /* Fork rate in GB/sec. */
    long long stat_total_forks;                    /* Total count of fork. */
    long long stat_rejected_conn;                  /* Clients rejected because of maxclients */
    long long stat_sync_full;                      /* Number of full resyncs with replicas. */
    long long stat_sync_partial_ok;                /* Number of accepted PSYNC requests. */
    long long stat_sync_partial_err;               /* Number of unaccepted PSYNC requests. */
    list *slowlog;                                 /* SLOWLOG list of commands */
    long long slowlog_entry_id;                    /* SLOWLOG current entry ID */
    long long slowlog_log_slower_than;             /* SLOWLOG time limit (to get logged) */
    unsigned long slowlog_max_len;                 /* SLOWLOG max number of items logged */
    struct malloc_stats cron_malloc_stats;         /* sampled in serverCron(). */
    long long stat_net_input_bytes;                /* Bytes read from network. */
    long long stat_net_output_bytes;               /* Bytes written to network. */
    long long stat_net_repl_input_bytes; /* Bytes read during replication, added to stat_net_input_bytes in 'info'. */
    /* Bytes written during replication, added to stat_net_output_bytes in 'info'. */
    long long stat_net_repl_output_bytes;
    size_t stat_current_cow_peak;                       /* Peak size of copy on write bytes. */
    size_t stat_current_cow_bytes;                      /* Copy on write bytes while child is active. */
    monotime stat_current_cow_updated;                  /* Last update time of stat_current_cow_bytes */
    size_t stat_current_save_keys_processed;            /* Processed keys while child is active. */
    size_t stat_current_save_keys_total;                /* Number of keys when child started. */
    size_t stat_rdb_cow_bytes;                          /* Copy on write bytes during RDB saving. */
    size_t stat_aof_cow_bytes;                          /* Copy on write bytes during AOF rewrite. */
    size_t stat_module_cow_bytes;                       /* Copy on write bytes during module fork. */
    double stat_module_progress;                        /* Module save progress. */
    size_t stat_clients_type_memory[CLIENT_TYPE_COUNT]; /* Mem usage by type */
    size_t stat_cluster_links_memory;                   /* Mem usage by cluster links */
    long long
        stat_unexpected_error_replies;  /* Number of unexpected (aof-loading, replica to primary, etc.) error replies */
    long long stat_total_error_replies; /* Total number of issued error replies ( command + rejected errors ) */
    long long stat_dump_payload_sanitizations;         /* Number deep dump payloads integrity validations. */
    long long stat_io_reads_processed;                 /* Number of read events processed by IO threads */
    long long stat_io_writes_processed;                /* Number of write events processed by IO threads */
    long long stat_io_freed_objects;                   /* Number of objects freed by IO threads */
    long long stat_poll_processed_by_io_threads;       /* Total number of poll jobs processed by IO */
    long long stat_total_reads_processed;              /* Total number of read events processed */
    long long stat_total_writes_processed;             /* Total number of write events processed */
    long long stat_client_qbuf_limit_disconnections;   /* Total number of clients reached query buf length limit */
    long long stat_client_outbuf_limit_disconnections; /* Total number of clients reached output buf length limit */
    /* The following two are used to track instantaneous metrics, like
     * number of operations per second, network traffic. */
    struct {
        long long last_sample_base;  /* The divisor of last sample window */
        long long last_sample_value; /* The dividend of last sample window */
        long long samples[STATS_METRIC_SAMPLES];
        int idx;
    } inst_metric[STATS_METRIC_COUNT];
    long long stat_reply_buffer_shrinks; /* Total number of output buffer shrinks */
    long long stat_reply_buffer_expands; /* Total number of output buffer expands */
    monotime el_start;
    /* The following two are used to record the max number of commands executed in one eventloop.
     * Note that commands in transactions are also counted. */
    long long el_cmd_cnt_start;
    long long el_cmd_cnt_max;
    /* The sum of active-expire, active-defrag and all other tasks done by cron and beforeSleep,
       but excluding read, write and AOF, which are counted by other sets of metrics. */
    monotime el_cron_duration;
    durationStats duration_stats[EL_DURATION_TYPE_NUM];

    /* Configuration */
    int verbosity;             /* Loglevel verbosity */
    int maxidletime;           /* Client timeout in seconds */
    int tcpkeepalive;          /* Set SO_KEEPALIVE if non-zero. */
    int active_expire_enabled; /* Can be disabled for testing purposes. */
    int active_expire_effort;  /* From 1 (default) to 10, active effort. */
    int lazy_expire_disabled;  /* If > 0, don't trigger lazy expire */
    int active_defrag_enabled;
    int sanitize_dump_payload;    /* Enables deep sanitization for ziplist and listpack in RDB and RESTORE. */
    int skip_checksum_validation; /* Disable checksum validation for RDB and RESTORE payload. */
    int jemalloc_bg_thread;       /* Enable jemalloc background thread */
    int active_defrag_configuration_changed; /* defrag configuration has been changed and need to reconsider
                                              * active_defrag_running in computeDefragCycles. */
    size_t active_defrag_ignore_bytes;       /* minimum amount of fragmentation waste to start active defrag */
    int active_defrag_threshold_lower;       /* minimum percentage of fragmentation to start active defrag */
    int active_defrag_threshold_upper;       /* maximum percentage of fragmentation at which we use maximum effort */
    int active_defrag_cycle_min;             /* minimal effort for defrag in CPU percentage */
    int active_defrag_cycle_max;             /* maximal effort for defrag in CPU percentage */
    unsigned long active_defrag_max_scan_fields; /* maximum number of fields of set/hash/zset/list to process from
                                                    within the main dict scan */
    size_t client_max_querybuf_len;              /* Limit for client query buffer length */
    int dbnum;                                   /* Total number of configured DBs */
    int supervised;                              /* 1 if supervised, 0 otherwise. */
    int supervised_mode;                         /* See SUPERVISED_* */
    int daemonize;                               /* True if running as a daemon */
    int set_proc_title;                          /* True if change proc title */
    char *proc_title_template;                   /* Process title template format */
    clientBufferLimitsConfig client_obuf_limits[CLIENT_TYPE_OBUF_COUNT];
    int extended_redis_compat;                 /* True if extended Redis OSS compatibility is enabled */
    int pause_cron;                            /* Don't run cron tasks (debug) */
    int dict_resizing;                         /* Whether to allow main dict and expired dict to be resized (debug) */
    int latency_tracking_enabled;              /* 1 if extended latency tracking is enabled, 0 otherwise. */
    double *latency_tracking_info_percentiles; /* Extended latency tracking info output percentile list configuration. */
    int latency_tracking_info_percentiles_len;
    unsigned int max_new_tls_conns_per_cycle; /* The maximum number of tls connections that will be accepted during each
                                                 invocation of the event loop. */
    unsigned int max_new_conns_per_cycle;     /* The maximum number of tcp connections that will be accepted during each
                                                 invocation of the event loop. */
    /* AOF persistence */
    int aof_enabled;                    /* AOF configuration */
    int aof_state;                      /* AOF_(ON|OFF|WAIT_REWRITE) */
    int aof_fsync;                      /* Kind of fsync() policy */
    char *aof_filename;                 /* Basename of the AOF file and manifest file */
    char *aof_dirname;                  /* Name of the AOF directory */
    int aof_no_fsync_on_rewrite;        /* Don't fsync if a rewrite is in prog. */
    int aof_rewrite_perc;               /* Rewrite AOF if % growth is > M and... */
    off_t aof_rewrite_min_size;         /* the AOF file is at least N bytes. */
    off_t aof_rewrite_base_size;        /* AOF size on latest startup or rewrite. */
    off_t aof_current_size;             /* AOF current size (Including BASE + INCRs). */
    off_t aof_last_incr_size;           /* The size of the latest incr AOF. */
    off_t aof_last_incr_fsync_offset;   /* AOF offset which is already requested to be synced to disk.
                                         * Compare with the aof_last_incr_size. */
    int aof_flush_sleep;                /* Micros to sleep before flush. (used by tests) */
    int aof_rewrite_scheduled;          /* Rewrite once BGSAVE terminates. */
    sds aof_buf;                        /* AOF buffer, written before entering the event loop */
    int aof_fd;                         /* File descriptor of currently selected AOF file */
    int aof_selected_db;                /* Currently selected DB in AOF */
    mstime_t aof_flush_postponed_start; /* mstime of postponed AOF flush */
    mstime_t aof_last_fsync;            /* mstime of last fsync() */
    time_t aof_rewrite_time_last;       /* Time used by last AOF rewrite run. */
    time_t aof_rewrite_time_start;      /* Current AOF rewrite start time. */
    time_t aof_cur_timestamp;           /* Current record timestamp in AOF */
    int aof_timestamp_enabled;          /* Enable record timestamp in AOF */
    int aof_lastbgrewrite_status;       /* C_OK or C_ERR */
    unsigned long aof_delayed_fsync;    /* delayed AOF fsync() counter */
    int aof_rewrite_incremental_fsync;  /* fsync incrementally while aof rewriting? */
    int rdb_save_incremental_fsync;     /* fsync incrementally while rdb saving? */
    int aof_last_write_status;          /* C_OK or C_ERR */
    int aof_last_write_errno;           /* Valid if aof write/fsync status is ERR */
    int aof_load_truncated;             /* Don't stop on unexpected AOF EOF. */
    int aof_use_rdb_preamble;           /* Specify base AOF to use RDB encoding on AOF rewrites. */
    _Atomic int aof_bio_fsync_status;   /* Status of AOF fsync in bio job. */
    _Atomic int aof_bio_fsync_errno;    /* Errno of AOF fsync in bio job. */
    aofManifest *aof_manifest;          /* Used to track AOFs. */
    int aof_disable_auto_gc;            /* If disable automatically deleting HISTORY type AOFs?
                                           default no. (for testings). */

    /* RDB persistence */
    long long dirty;                      /* Changes to DB from the last save */
    long long dirty_before_bgsave;        /* Used to restore dirty on failed BGSAVE */
    long long rdb_last_load_keys_expired; /* number of expired keys when loading RDB */
    long long rdb_last_load_keys_loaded;  /* number of loaded keys when loading RDB */
    struct saveparam *saveparams;         /* Save points array for RDB */
    int saveparamslen;                    /* Number of saving points */
    char *rdb_filename;                   /* Name of RDB file */
    int rdb_compression;                  /* Use compression in RDB? */
    int rdb_checksum;                     /* Use RDB checksum? */
    int rdb_del_sync_files;               /* Remove RDB files used only for SYNC if
                                             the instance does not use persistence. */
    time_t lastsave;                      /* Unix time of last successful save */
    time_t lastbgsave_try;                /* Unix time of last attempted bgsave */
    time_t rdb_save_time_last;            /* Time used by last RDB save run. */
    time_t rdb_save_time_start;           /* Current RDB save start time. */
    int rdb_bgsave_scheduled;             /* BGSAVE when possible if true. */
    int rdb_child_type;                   /* Type of save by active child. */
    int lastbgsave_status;                /* C_OK or C_ERR */
    int stop_writes_on_bgsave_err;        /* Don't allow writes if can't BGSAVE */
    int rdb_pipe_read;                    /* RDB pipe used to transfer the rdb data */
                                          /* to the parent process in diskless repl. */
    int rdb_child_exit_pipe;              /* Used by the diskless parent allow child exit. */
    connection **rdb_pipe_conns;          /* Connections which are currently the */
    int rdb_pipe_numconns;                /* target of diskless rdb fork child. */
    int rdb_pipe_numconns_writing;        /* Number of rdb conns with pending writes. */
    char *rdb_pipe_buff;                  /* In diskless replication, this buffer holds data */
    int rdb_pipe_bufflen;                 /* that was read from the rdb pipe. */
    int rdb_key_save_delay;               /* Delay in microseconds between keys while
                                           * writing aof or rdb. (for testings). negative
                                           * value means fractions of microseconds (on average). */
    int key_load_delay;                   /* Delay in microseconds between keys while
                                           * loading aof or rdb. (for testings). negative
                                           * value means fractions of microseconds (on average). */
    /* Pipe and data structures for child -> parent info sharing. */
    int child_info_pipe[2]; /* Pipe used to write the child_info_data. */
    int child_info_nread;   /* Num of bytes of the last read from pipe */
    /* Propagation of commands in AOF / replication */
    serverOpArray also_propagate; /* Additional command to propagate. */
    int replication_allowed;      /* Are we allowed to replicate? */
    /* Logging */
    char *logfile;         /* Path of log file */
    int syslog_enabled;    /* Is syslog enabled? */
    char *syslog_ident;    /* Syslog ident */
    int syslog_facility;   /* Syslog facility */
    int crashlog_enabled;  /* Enable signal handler for crashlog.
                            * disable for clean core dumps. */
    int crashed;           /* True if the server has crashed, used in catClientInfoString
                            * to indicate that no wait for IO threads is needed. */
    int memcheck_enabled;  /* Enable memory check on crash. */
    int use_exit_on_panic; /* Use exit() on panic and assert rather than
                            * abort(). useful for Valgrind. */
    /* Shutdown */
    int shutdown_timeout;    /* Graceful shutdown time limit in seconds. */
    int shutdown_on_sigint;  /* Shutdown flags configured for SIGINT. */
    int shutdown_on_sigterm; /* Shutdown flags configured for SIGTERM. */

    /* Replication (primary) */
    char replid[CONFIG_RUN_ID_SIZE + 1];       /* My current replication ID. */
    char replid2[CONFIG_RUN_ID_SIZE + 1];      /* replid inherited from primary*/
    long long primary_repl_offset;             /* My current replication offset */
    long long second_replid_offset;            /* Accept offsets up to this for replid2. */
    _Atomic long long fsynced_reploff_pending; /* Largest replication offset to
                                      * potentially have been fsynced, applied to
                                        fsynced_reploff only when AOF state is AOF_ON
                                        (not during the initial rewrite) */
    long long fsynced_reploff;                 /* Largest replication offset that has been confirmed to be fsynced */
    int replicas_eldb;                         /* Last SELECTed DB in replication output */
    int repl_ping_replica_period;              /* Primary pings the replica every N seconds */
    replBacklog *repl_backlog;                 /* Replication backlog for partial syncs */
    long long repl_backlog_size;               /* Backlog circular buffer size */
    replDataBuf pending_repl_data;             /* Replication data buffer for dual-channel-replication */
    time_t repl_backlog_time_limit;            /* Time without replicas after the backlog
                                                  gets released. */
    time_t repl_no_replicas_since;             /* We have no replicas since that time.
                                                Only valid if server.replicas len is 0. */
    int repl_min_replicas_to_write;            /* Min number of replicas to write. */
    int repl_min_replicas_max_lag;             /* Max lag of <count> replicas to write. */
    int repl_good_replicas_count;              /* Number of replicas with lag <= max_lag. */
    int repl_diskless_sync;                    /* Primary send RDB to replicas sockets directly. */
    int repl_diskless_load;                    /* Replica parse RDB directly from the socket.
                                                * see REPL_DISKLESS_LOAD_* enum */
    int repl_diskless_sync_delay;              /* Delay to start a diskless repl BGSAVE. */
    int repl_diskless_sync_max_replicas;       /* Max replicas for diskless repl BGSAVE
                                                * delay (start sooner if they all connect). */
    int dual_channel_replication;              /* Config used to determine if the replica should
                                                * use dual channel replication for full syncs. */
    int wait_before_rdb_client_free;           /* Grace period in seconds for replica main channel
                                                * to establish psync. */
    int debug_pause_after_fork;                /* Debug param that pauses the main process
                                                * after a replication fork() (for bgsave). */
    size_t repl_buffer_mem;                    /* The memory of replication buffer. */
    list *repl_buffer_blocks;                  /* Replication buffers blocks list
                                                * (serving replica clients and repl backlog) */
    /* Replication (replica) */
    char *primary_user;     /* AUTH with this user and primary_auth with primary */
    sds primary_auth;       /* AUTH with this password with primary */
    char *primary_host;     /* Hostname of primary */
    int primary_port;       /* Port of primary */
    int repl_timeout;       /* Timeout after N seconds of primary idle */
    client *primary;        /* Client that is primary for this replica */
    uint64_t rdb_client_id; /* Rdb client id as it defined at primary side */
    struct {
        connection *conn;
        char replid[CONFIG_RUN_ID_SIZE + 1];
        long long reploff;
        long long read_reploff;
        int dbid;
    } repl_provisional_primary;
    client *cached_primary;             /* Cached primary to be reused for PSYNC. */
    int repl_syncio_timeout;            /* Timeout for synchronous I/O calls */
    int repl_state;                     /* Replication status if the instance is a replica */
    int repl_rdb_channel_state;         /* State of the replica's rdb channel during dual-channel-replication */
    off_t repl_transfer_size;           /* Size of RDB to read from primary during sync. */
    off_t repl_transfer_read;           /* Amount of RDB read from primary during sync. */
    off_t repl_transfer_last_fsync_off; /* Offset when we fsync-ed last time. */
    connection *repl_transfer_s;        /* Replica -> Primary SYNC connection */
    connection *repl_rdb_transfer_s;    /* Primary FULL SYNC connection (RDB download) */
    int repl_transfer_fd;               /* Replica -> Primary SYNC temp file descriptor */
    char *repl_transfer_tmpfile;        /* Replica-> Primary SYNC temp file name */
    time_t repl_transfer_lastio;        /* Unix time of the latest read, for timeout */
    int repl_serve_stale_data;          /* Serve stale data when link is down? */
    int repl_replica_ro;                /* Replica is read only? */
    int repl_replica_ignore_maxmemory;  /* If true replicas do not evict. */
    time_t repl_down_since;             /* Unix time at which link with primary went down */
    int repl_disable_tcp_nodelay;       /* Disable TCP_NODELAY after SYNC? */
    int replica_priority;               /* Reported in INFO and used by Sentinel. */
    int replica_announced;              /* If true, replica is announced by Sentinel */
    int replica_announce_port;          /* Give the primary this listening port. */
    char *replica_announce_ip;          /* Give the primary this ip address. */
    int propagation_error_behavior;     /* Configures the behavior of the replica
                                         * when it receives an error on the replication stream */
    int repl_ignore_disk_write_error;   /* Configures whether replicas panic when unable to
                                         * persist writes to AOF. */
    /* The following two fields is where we store primary PSYNC replid/offset
     * while the PSYNC is in progress. At the end we'll copy the fields into
     * the server->primary client structure. */
    char primary_replid[CONFIG_RUN_ID_SIZE + 1]; /* Primary PSYNC runid. */
    long long primary_initial_offset;            /* Primary PSYNC offset. */
    int repl_replica_lazy_flush;                 /* Lazy FLUSHALL before loading DB? */
    /* Synchronous replication. */
    list *clients_waiting_acks; /* Clients waiting in WAIT or WAITAOF. */
    int get_ack_from_replicas;  /* If true we send REPLCONF GETACK. */
    /* Limits */
    unsigned int maxclients;                    /* Max number of simultaneous clients */
    unsigned long long maxmemory;               /* Max number of memory bytes to use */
    ssize_t maxmemory_clients;                  /* Memory limit for total client buffers */
    int maxmemory_policy;                       /* Policy for key eviction */
    int maxmemory_samples;                      /* Precision of random sampling */
    int maxmemory_eviction_tenacity;            /* Aggressiveness of eviction processing */
    int lfu_log_factor;                         /* LFU logarithmic counter factor. */
    int lfu_decay_time;                         /* LFU counter decay factor. */
    long long proto_max_bulk_len;               /* Protocol bulk length maximum size. */
    int oom_score_adj_values[CONFIG_OOM_COUNT]; /* Linux oom_score_adj configuration */
    int oom_score_adj;                          /* If true, oom_score_adj is managed */
    int disable_thp;                            /* If true, disable THP by syscall */
    /* Blocked clients */
    unsigned int blocked_clients; /* # of clients executing a blocking cmd.*/
    unsigned int blocked_clients_by_type[BLOCKED_NUM];
    list *unblocked_clients; /* list of clients to unblock before next loop */
    list *ready_keys;        /* List of readyList structures for BLPOP & co */
    /* Client side caching. */
    unsigned int tracking_clients;  /* # of clients with tracking enabled.*/
    size_t tracking_table_max_keys; /* Max number of keys in tracking table. */
    list *tracking_pending_keys;    /* tracking invalidation keys pending to flush */
    list *pending_push_messages;    /* pending publish or other push messages to flush */
    /* Sort parameters - qsort_r() is only available under BSD so we
     * have to take this state global, in order to pass it to sortCompare() */
    int sort_desc;
    int sort_alpha;
    int sort_bypattern;
    int sort_store;
    /* Zip structure config, see redis.conf for more information  */
    size_t hash_max_listpack_entries;
    size_t hash_max_listpack_value;
    size_t set_max_intset_entries;
    size_t set_max_listpack_entries;
    size_t set_max_listpack_value;
    size_t zset_max_listpack_entries;
    size_t zset_max_listpack_value;
    size_t hll_sparse_max_bytes;
    size_t stream_node_max_bytes;
    long long stream_node_max_entries;
    /* List parameters */
    int list_max_listpack_size;
    int list_compress_depth;
    /* time cache */
    time_t unixtime;             /* Unix time sampled every cron cycle. */
    time_t timezone;             /* Cached timezone. As set by tzset(). */
    int daylight_active;         /* Currently in daylight saving time. */
    mstime_t mstime;             /* 'unixtime' in milliseconds. */
    ustime_t ustime;             /* 'unixtime' in microseconds. */
    mstime_t cmd_time_snapshot;  /* Time snapshot of the root execution nesting. */
    size_t blocking_op_nesting;  /* Nesting level of blocking operation, used to reset blocked_last_cron. */
    long long blocked_last_cron; /* Indicate the mstime of the last time we did cron jobs from a blocking operation */
    /* Pubsub */
    kvstore *pubsub_channels;      /* Map channels to list of subscribed clients */
    dict *pubsub_patterns;         /* A dict of pubsub_patterns */
    int notify_keyspace_events;    /* Events to propagate via Pub/Sub. This is an
                                      xor of NOTIFY_... flags. */
    kvstore *pubsubshard_channels; /* Map shard channels in every slot to list of subscribed clients */
    unsigned int pubsub_clients;   /* # of clients in Pub/Sub mode */
    unsigned int watching_clients; /* # of clients are watching keys */
    /* Cluster */
    int cluster_enabled;            /* Is cluster enabled? */
    int cluster_port;               /* Set the cluster port for a node. */
    mstime_t cluster_node_timeout;  /* Cluster node timeout. */
    mstime_t cluster_ping_interval; /* A debug configuration for setting how often cluster nodes send ping messages. */
    char *cluster_configfile;       /* Cluster auto-generated config file name. */
    struct clusterState *cluster;   /* State of the cluster */
    int cluster_migration_barrier;  /* Cluster replicas migration barrier. */
    int cluster_allow_replica_migration; /* Automatic replica migrations to orphaned primaries and from empty primaries */
    int cluster_replica_validity_factor;                   /* Replica max data age for failover. */
    int cluster_require_full_coverage;                     /* If true, put the cluster down if
                                                              there is at least an uncovered slot.*/
    int cluster_replica_no_failover;                       /* Prevent replica from starting a failover
                                                            if the primary is in failure state. */
    char *cluster_announce_ip;                             /* IP address to announce on cluster bus. */
    char *cluster_announce_client_ipv4;                    /* IPv4 for clients, to announce on cluster bus. */
    char *cluster_announce_client_ipv6;                    /* IPv6 for clients, to announce on cluster bus. */
    char *cluster_announce_hostname;                       /* hostname to announce on cluster bus. */
    char *cluster_announce_human_nodename;                 /* Human readable node name assigned to a node. */
    int cluster_preferred_endpoint_type;                   /* Use the announced hostname when available. */
    int cluster_announce_port;                             /* base port to announce on cluster bus. */
    int cluster_announce_tls_port;                         /* TLS port to announce on cluster bus. */
    int cluster_announce_bus_port;                         /* bus port to announce on cluster bus. */
    int cluster_module_flags;                              /* Set of flags that modules are able
                                                              to set in order to suppress certain
                                                              native Redis Cluster features. Check the
                                                              VALKEYMODULE_CLUSTER_FLAG_*. */
    int cluster_allow_reads_when_down;                     /* Are reads allowed when the cluster
                                                            is down? */
    int cluster_config_file_lock_fd;                       /* cluster config fd, will be flocked. */
    unsigned long long cluster_link_msg_queue_limit_bytes; /* Memory usage limit on individual link msg queue */
    int cluster_drop_packet_filter;                        /* Debug config that allows tactically
                                                            * dropping packets of a specific type */
    unsigned long cluster_blacklist_ttl;                   /* Duration in seconds that a node is denied re-entry into
                                                            * the cluster after it is forgotten with CLUSTER FORGET. */
    int cluster_slot_stats_enabled;                        /* Cluster slot usage statistics tracking enabled. */
    /* Debug config that goes along with cluster_drop_packet_filter. When set, the link is closed on packet drop. */
    uint32_t debug_cluster_close_link_on_packet_drop : 1;
    sds cached_cluster_slot_info[CACHE_CONN_TYPE_MAX]; /* Index in array is a bitwise or of CACHE_CONN_TYPE_* */
    /* Scripting */
    mstime_t busy_reply_threshold;  /* Script / module timeout in milliseconds */
    int pre_command_oom_state;      /* OOM before command (script?) was started */
    int script_disable_deny_script; /* Allow running commands marked "noscript" inside a script. */
    /* Lazy free */
    int lazyfree_lazy_eviction;
    int lazyfree_lazy_expire;
    int lazyfree_lazy_server_del;
    int lazyfree_lazy_user_del;
    int lazyfree_lazy_user_flush;
    /* Latency monitor */
    long long latency_monitor_threshold;
    dict *latency_events;
    /* ACLs */
    char *acl_filename;           /* ACL Users file. NULL if not configured. */
    unsigned long acllog_max_len; /* Maximum length of the ACL LOG list. */
    sds requirepass;              /* Remember the cleartext password set with
                                     the old "requirepass" directive for
                                     backward compatibility with Redis <= 5. */
    int acl_pubsub_default;       /* Default ACL pub/sub channels flag */
    aclInfo acl_info;             /* ACL info */
    /* Assert & bug reporting */
    int watchdog_period; /* Software watchdog period in ms. 0 = off */
    /* System hardware info */
    size_t system_memory_size; /* Total memory in system as reported by OS */
    /* TLS Configuration */
    int tls_cluster;
    int tls_replication;
    int tls_auth_clients;
    serverTLSContextConfig tls_ctx_config;
    /* cpu affinity */
    char *server_cpulist;      /* cpu affinity list of server main/io thread. */
    char *bio_cpulist;         /* cpu affinity list of bio thread. */
    char *aof_rewrite_cpulist; /* cpu affinity list of aof rewrite process. */
    char *bgsave_cpulist;      /* cpu affinity list of bgsave process. */
    /* Sentinel config */
    struct sentinelConfig *sentinel_config; /* sentinel config to load at startup time. */
    /* Coordinate failover info */
    mstime_t failover_end_time;              /* Deadline for failover command. */
    int force_failover;                      /* If true then failover will be forced at the
                                              * deadline, otherwise failover is aborted. */
    char *target_replica_host;               /* Failover target host. If null during a
                                              * failover then any replica can be used. */
    int target_replica_port;                 /* Failover target port */
    int failover_state;                      /* Failover state */
    int cluster_allow_pubsubshard_when_down; /* Is pubsubshard allowed when the cluster
                                                is down, doesn't affect pubsub global. */
    long reply_buffer_peak_reset_time; /* The amount of time (in milliseconds) to wait between reply buffer peak resets */
    int reply_buffer_resizing_enabled; /* Is reply buffer resizing enabled (1 by default) */
    sds availability_zone; /* When run in a cloud environment we can configure the availability zone it is running in */
    /* Local environment */
    char *locale_collate;
<<<<<<< HEAD
    int io_uring_enabled; /* If io_uring is enabled */
=======
    char *debug_context; /* A free-form string that has no impact on server except being included in a crash report. */
>>>>>>> 6dfb8203
};

#define MAX_KEYS_BUFFER 256

typedef struct {
    int pos;   /* The position of the key within the client array */
    int flags; /* The flags associated with the key access, see
                  CMD_KEY_* for more information */
} keyReference;

/* A result structure for the various getkeys function calls. It lists the
 * keys as indices to the provided argv. This functionality is also re-used
 * for returning channel information.
 */
typedef struct {
    int numkeys;                           /* Number of key indices return */
    int size;                              /* Available array size */
    keyReference *keys;                    /* Key indices array, points to keysbuf or heap */
    keyReference keysbuf[MAX_KEYS_BUFFER]; /* Pre-allocated buffer, to save heap allocations */
} getKeysResult;

static inline void initGetKeysResult(getKeysResult *result) {
    result->numkeys = 0;
    result->size = MAX_KEYS_BUFFER;
    result->keys = NULL;
}

/* Key specs definitions.
 *
 * Brief: This is a scheme that tries to describe the location
 * of key arguments better than the old [first,last,step] scheme
 * which is limited and doesn't fit many commands.
 *
 * There are two steps:
 * 1. begin_search (BS): in which index should we start searching for keys?
 * 2. find_keys (FK): relative to the output of BS, how can we will which args are keys?
 *
 * There are two types of BS:
 * 1. index: key args start at a constant index
 * 2. keyword: key args start just after a specific keyword
 *
 * There are two kinds of FK:
 * 1. range: keys end at a specific index (or relative to the last argument)
 * 2. keynum: there's an arg that contains the number of key args somewhere before the keys themselves
 */

/* WARNING! Must be synced with generate-command-code.py and ValkeyModuleKeySpecBeginSearchType */
typedef enum {
    KSPEC_BS_INVALID = 0, /* Must be 0 */
    KSPEC_BS_UNKNOWN,
    KSPEC_BS_INDEX,
    KSPEC_BS_KEYWORD
} kspec_bs_type;

/* WARNING! Must be synced with generate-command-code.py and ValkeyModuleKeySpecFindKeysType */
typedef enum {
    KSPEC_FK_INVALID = 0, /* Must be 0 */
    KSPEC_FK_UNKNOWN,
    KSPEC_FK_RANGE,
    KSPEC_FK_KEYNUM
} kspec_fk_type;

/* WARNING! This struct must match ValkeyModuleCommandKeySpec */
typedef struct {
    /* Declarative data */
    const char *notes;
    uint64_t flags;
    kspec_bs_type begin_search_type;
    union {
        struct {
            /* The index from which we start the search for keys */
            int pos;
        } index;
        struct {
            /* The keyword that indicates the beginning of key args */
            const char *keyword;
            /* An index in argv from which to start searching.
             * Can be negative, which means start search from the end, in reverse
             * (Example: -2 means to start in reverse from the penultimate arg) */
            int startfrom;
        } keyword;
    } bs;
    kspec_fk_type find_keys_type;
    union {
        /* NOTE: Indices in this struct are relative to the result of the begin_search step!
         * These are: range.lastkey, keynum.keynumidx, keynum.firstkey */
        struct {
            /* Index of the last key.
             * Can be negative, in which case it's not relative. -1 indicating till the last argument,
             * -2 one before the last and so on. */
            int lastkey;
            /* How many args should we skip after finding a key, in order to find the next one. */
            int keystep;
            /* If lastkey is -1, we use limit to stop the search by a factor. 0 and 1 mean no limit.
             * 2 means 1/2 of the remaining args, 3 means 1/3, and so on. */
            int limit;
        } range;
        struct {
            /* Index of the argument containing the number of keys to come */
            int keynumidx;
            /* Index of the fist key (Usually it's just after keynumidx, in
             * which case it should be set to keynumidx+1). */
            int firstkey;
            /* How many args should we skip after finding a key, in order to find the next one. */
            int keystep;
        } keynum;
    } fk;
} keySpec;

#ifdef LOG_REQ_RES

/* Must be synced with generate-command-code.py */
typedef enum {
    JSON_TYPE_STRING,
    JSON_TYPE_INTEGER,
    JSON_TYPE_BOOLEAN,
    JSON_TYPE_OBJECT,
    JSON_TYPE_ARRAY,
} jsonType;

typedef struct jsonObjectElement {
    jsonType type;
    const char *key;
    union {
        const char *string;
        long long integer;
        int boolean;
        struct jsonObject *object;
        struct {
            struct jsonObject **objects;
            int length;
        } array;
    } value;
} jsonObjectElement;

typedef struct jsonObject {
    struct jsonObjectElement *elements;
    int length;
} jsonObject;

#endif

/* WARNING! This struct must match ValkeyModuleCommandHistoryEntry */
typedef struct {
    const char *since;
    const char *changes;
} commandHistory;

/* Must be synced with COMMAND_GROUP_STR and generate-command-code.py */
typedef enum {
    COMMAND_GROUP_GENERIC,
    COMMAND_GROUP_STRING,
    COMMAND_GROUP_LIST,
    COMMAND_GROUP_SET,
    COMMAND_GROUP_SORTED_SET,
    COMMAND_GROUP_HASH,
    COMMAND_GROUP_PUBSUB,
    COMMAND_GROUP_TRANSACTIONS,
    COMMAND_GROUP_CONNECTION,
    COMMAND_GROUP_SERVER,
    COMMAND_GROUP_SCRIPTING,
    COMMAND_GROUP_HYPERLOGLOG,
    COMMAND_GROUP_CLUSTER,
    COMMAND_GROUP_SENTINEL,
    COMMAND_GROUP_GEO,
    COMMAND_GROUP_STREAM,
    COMMAND_GROUP_BITMAP,
    COMMAND_GROUP_MODULE,
} serverCommandGroup;

typedef void serverCommandProc(client *c);
typedef int serverGetKeysProc(struct serverCommand *cmd, robj **argv, int argc, getKeysResult *result);

/* Command structure.
 *
 * Note that the command table is in commands.c and it is auto-generated.
 *
 * This is the meaning of the flags:
 *
 * CMD_WRITE:       Write command (may modify the key space).
 *
 * CMD_READONLY:    Commands just reading from keys without changing the content.
 *                  Note that commands that don't read from the keyspace such as
 *                  TIME, SELECT, INFO, administrative commands, and connection
 *                  or transaction related commands (multi, exec, discard, ...)
 *                  are not flagged as read-only commands, since they affect the
 *                  server or the connection in other ways.
 *
 * CMD_DENYOOM:     May increase memory usage once called. Don't allow if out
 *                  of memory.
 *
 * CMD_ADMIN:       Administrative command, like SAVE or SHUTDOWN.
 *
 * CMD_PUBSUB:      Pub/Sub related command.
 *
 * CMD_NOSCRIPT:    Command not allowed in scripts.
 *
 * CMD_BLOCKING:    The command has the potential to block the client.
 *
 * CMD_LOADING:     Allow the command while loading the database.
 *
 * CMD_NO_ASYNC_LOADING: Deny during async loading (when a replica uses diskless
 *                       sync swapdb, and allows access to the old dataset)
 *
 * CMD_STALE:       Allow the command while a replica has stale data but is not
 *                  allowed to serve this data. Normally no command is accepted
 *                  in this condition but just a few.
 *
 * CMD_SKIP_MONITOR:  Do not automatically propagate the command on MONITOR.
 *
 * CMD_SKIP_SLOWLOG:  Do not automatically propagate the command to the slowlog.
 *
 * CMD_ASKING:      Perform an implicit ASKING for this command, so the
 *                  command will be accepted in cluster mode if the slot is marked
 *                  as 'importing'.
 *
 * CMD_FAST:        Fast command: O(1) or O(log(N)) command that should never
 *                  delay its execution as long as the kernel scheduler is giving
 *                  us time. Note that commands that may trigger a DEL as a side
 *                  effect (like SET) are not fast commands.
 *
 * CMD_NO_AUTH:     Command doesn't require authentication
 *
 * CMD_MAY_REPLICATE:   Command may produce replication traffic, but should be
 *                      allowed under circumstances where write commands are disallowed.
 *                      Examples include PUBLISH, which replicates pubsub messages,and
 *                      EVAL, which may execute write commands, which are replicated,
 *                      or may just execute read commands. A command can not be marked
 *                      both CMD_WRITE and CMD_MAY_REPLICATE
 *
 * CMD_SENTINEL:    This command is present in sentinel mode.
 *
 * CMD_ONLY_SENTINEL: This command is present only when in sentinel mode.
 *                    And should be removed from redis.
 *
 * CMD_NO_MANDATORY_KEYS: This key arguments for this command are optional.
 *
 * CMD_NO_MULTI: The command is not allowed inside a transaction
 *
 * CMD_ALLOW_BUSY: The command can run while another command is running for
 *                 a long time (timedout script, module command that yields)
 *
 * CMD_TOUCHES_ARBITRARY_KEYS: The command may touch (and cause lazy-expire)
 *                             arbitrary key (i.e not provided in argv)
 *
 * The following additional flags are only used in order to put commands
 * in a specific ACL category. Commands can have multiple ACL categories.
 * See valkey.conf for the exact meaning of each.
 *
 * @keyspace, @read, @write, @set, @sortedset, @list, @hash, @string, @bitmap,
 * @hyperloglog, @stream, @admin, @fast, @slow, @pubsub, @blocking, @dangerous,
 * @connection, @transaction, @scripting, @geo.
 *
 * Note that:
 *
 * 1) The read-only flag implies the @read ACL category.
 * 2) The write flag implies the @write ACL category.
 * 3) The fast flag implies the @fast ACL category.
 * 4) The admin flag implies the @admin and @dangerous ACL category.
 * 5) The pub-sub flag implies the @pubsub ACL category.
 * 6) The lack of fast flag implies the @slow ACL category.
 * 7) The non obvious "keyspace" category includes the commands
 *    that interact with keys without having anything to do with
 *    specific data structures, such as: DEL, RENAME, MOVE, SELECT,
 *    TYPE, EXPIRE*, PEXPIRE*, TTL, PTTL, ...
 */
struct serverCommand {
    /* Declarative data */
    const char *declared_name;    /* A string representing the command declared_name.
                                   * It is a const char * for native commands and SDS for module commands. */
    const char *summary;          /* Summary of the command (optional). */
    const char *complexity;       /* Complexity description (optional). */
    const char *since;            /* Debut version of the command (optional). */
    int doc_flags;                /* Flags for documentation (see CMD_DOC_*). */
    const char *replaced_by;      /* In case the command is deprecated, this is the successor command. */
    const char *deprecated_since; /* In case the command is deprecated, when did it happen? */
    serverCommandGroup group;     /* Command group */
    commandHistory *history;      /* History of the command */
    int num_history;
    const char **tips; /* An array of strings that are meant to be tips for clients/proxies regarding this command */
    int num_tips;
    serverCommandProc *proc; /* Command implementation */
    int arity;               /* Number of arguments, it is possible to use -N to say >= N */
    uint64_t flags;          /* Command flags, see CMD_*. */
    uint64_t acl_categories; /* ACl categories, see ACL_CATEGORY_*. */
    keySpec *key_specs;
    int key_specs_num;
    /* Use a function to determine keys arguments in a command line.
     * Used for Cluster redirect (may be NULL) */
    serverGetKeysProc *getkeys_proc;
    int num_args; /* Length of args array. */
    /* Array of subcommands (may be NULL) */
    struct serverCommand *subcommands;
    /* Array of arguments (may be NULL) */
    struct serverCommandArg *args;
#ifdef LOG_REQ_RES
    /* Reply schema */
    struct jsonObject *reply_schema;
#endif

    /* Runtime populated data */
    long long microseconds, calls, rejected_calls, failed_calls;
    int id;       /* Command ID. This is a progressive ID starting from 0 that
                     is assigned at runtime, and is used in order to check
                     ACLs. A connection is able to execute a given command if
                     the user associated to the connection has this command
                     bit set in the bitmap of allowed commands. */
    sds fullname; /* A SDS string representing the command fullname. */
    struct hdr_histogram
        *latency_histogram;        /*points to the command latency command histogram (unit of time nanosecond) */
    keySpec legacy_range_key_spec; /* The legacy (first,last,step) key spec is
                                    * still maintained (if applicable) so that
                                    * we can still support the reply format of
                                    * COMMAND INFO and COMMAND GETKEYS */
    dict *subcommands_dict;        /* A dictionary that holds the subcommands, the key is the subcommand sds name
                                    * (not the fullname), and the value is the serverCommand structure pointer. */
    struct serverCommand *parent;
    struct ValkeyModuleCommand *module_cmd; /* A pointer to the module command data (NULL if native command) */
};

struct serverError {
    long long count;
};

struct serverFunctionSym {
    char *name;
    unsigned long pointer;
};

typedef struct _serverSortObject {
    robj *obj;
    union {
        double score;
        robj *cmpobj;
    } u;
} serverSortObject;

typedef struct _serverSortOperation {
    int type;
    robj *pattern;
} serverSortOperation;

/* Structure to hold list iteration abstraction. */
typedef struct {
    robj *subject;
    unsigned char encoding;
    unsigned char direction; /* Iteration direction */

    unsigned char *lpi;  /* listpack iterator */
    quicklistIter *iter; /* quicklist iterator */
} listTypeIterator;

/* Structure for an entry while iterating over a list. */
typedef struct {
    listTypeIterator *li;
    unsigned char *lpe;   /* Entry in listpack */
    quicklistEntry entry; /* Entry in quicklist */
} listTypeEntry;

/* Structure to hold set iteration abstraction. */
typedef struct {
    robj *subject;
    int encoding;
    int ii; /* intset iterator */
    dictIterator *di;
    unsigned char *lpi; /* listpack iterator */
} setTypeIterator;

/* Structure to hold hash iteration abstraction. Note that iteration over
 * hashes involves both fields and values. Because it is possible that
 * not both are required, store pointers in the iterator to avoid
 * unnecessary memory allocation for fields/values. */
typedef struct {
    robj *subject;
    int encoding;

    unsigned char *fptr, *vptr;

    dictIterator *di;
    dictEntry *de;
} hashTypeIterator;

#include "stream.h" /* Stream data type header file. */

#define OBJ_HASH_KEY 1
#define OBJ_HASH_VALUE 2

/*-----------------------------------------------------------------------------
 * Extern declarations
 *----------------------------------------------------------------------------*/

extern struct valkeyServer server;
extern struct sharedObjectsStruct shared;
extern dictType objectKeyPointerValueDictType;
extern dictType objectKeyHeapPointerValueDictType;
extern dictType setDictType;
extern dictType BenchmarkDictType;
extern dictType zsetDictType;
extern dictType dbDictType;
extern double R_Zero, R_PosInf, R_NegInf, R_Nan;
extern dictType hashDictType;
extern dictType stringSetDictType;
extern dictType externalStringType;
extern dictType sdsHashDictType;
extern dictType clientDictType;
extern dictType objToDictDictType;
extern dictType dbExpiresDictType;
extern dictType modulesDictType;
extern dictType sdsReplyDictType;
extern dictType keylistDictType;
extern dict *modules;

/*-----------------------------------------------------------------------------
 * Functions prototypes
 *----------------------------------------------------------------------------*/

/* Command metadata */
void populateCommandLegacyRangeSpec(struct serverCommand *c);

/* Modules */
void moduleInitModulesSystem(void);
void moduleInitModulesSystemLast(void);
void modulesCron(void);
int moduleLoad(const char *path, void **argv, int argc, int is_loadex);
int moduleUnload(sds name, const char **errmsg);
void moduleLoadFromQueue(void);
int moduleGetCommandKeysViaAPI(struct serverCommand *cmd, robj **argv, int argc, getKeysResult *result);
int moduleGetCommandChannelsViaAPI(struct serverCommand *cmd, robj **argv, int argc, getKeysResult *result);
moduleType *moduleTypeLookupModuleByID(uint64_t id);
moduleType *moduleTypeLookupModuleByName(const char *name);
moduleType *moduleTypeLookupModuleByNameIgnoreCase(const char *name);
void moduleTypeNameByID(char *name, uint64_t moduleid);
const char *moduleTypeModuleName(moduleType *mt);
const char *moduleNameFromCommand(struct serverCommand *cmd);
void moduleFreeContext(struct ValkeyModuleCtx *ctx);
void moduleCallCommandUnblockedHandler(client *c);
int isModuleClientUnblocked(client *c);
void unblockClientFromModule(client *c);
void moduleHandleBlockedClients(void);
void moduleBlockedClientTimedOut(client *c, int from_module);
void modulePipeReadable(aeEventLoop *el, int fd, void *privdata, int mask);
size_t moduleCount(void);
void moduleAcquireGIL(void);
int moduleTryAcquireGIL(void);
void moduleReleaseGIL(void);
void moduleNotifyKeyspaceEvent(int type, const char *event, robj *key, int dbid);
void firePostExecutionUnitJobs(void);
void moduleCallCommandFilters(client *c);
void modulePostExecutionUnitOperations(void);
void ModuleForkDoneHandler(int exitcode, int bysignal);
int TerminateModuleForkChild(int child_pid, int wait);
ssize_t rdbSaveModulesAux(rio *rdb, int when);
int moduleAllDatatypesHandleErrors(void);
int moduleAllModulesHandleReplAsyncLoad(void);
sds modulesCollectInfo(sds info, dict *sections_dict, int for_crash_report, int sections);
void moduleFireServerEvent(uint64_t eid, int subid, void *data);
void processModuleLoadingProgressEvent(int is_aof);
int moduleTryServeClientBlockedOnKey(client *c, robj *key);
void moduleUnblockClient(client *c);
int moduleBlockedClientMayTimeout(client *c);
int moduleClientIsBlockedOnKeys(client *c);
void moduleNotifyUserChanged(client *c);
void moduleNotifyKeyUnlink(robj *key, robj *val, int dbid, int flags);
size_t moduleGetFreeEffort(robj *key, robj *val, int dbid);
size_t moduleGetMemUsage(robj *key, robj *val, size_t sample_size, int dbid);
robj *moduleTypeDupOrReply(client *c, robj *fromkey, robj *tokey, int todb, robj *value);
int moduleDefragValue(robj *key, robj *obj, int dbid);
int moduleLateDefrag(robj *key, robj *value, unsigned long *cursor, long long endtime, int dbid);
void moduleDefragGlobals(void);
void *moduleGetHandleByName(char *modulename);
int moduleIsModuleCommand(void *module_handle, struct serverCommand *cmd);

/* Utils */
long long ustime(void);
mstime_t mstime(void);
mstime_t commandTimeSnapshot(void);
void getRandomHexChars(char *p, size_t len);
void getRandomBytes(unsigned char *p, size_t len);
uint64_t crc64(uint64_t crc, const unsigned char *s, uint64_t l);
void exitFromChild(int retcode);
long long serverPopcount(void *s, long count);
int serverSetProcTitle(char *title);
int validateProcTitleTemplate(const char *template);
int serverCommunicateSystemd(const char *sd_notify_msg);
void serverSetCpuAffinity(const char *cpulist);
void dictVanillaFree(dict *d, void *val);

/* ERROR STATS constants */

/* Once the errors RAX reaches this limit, instead of tracking custom
 * errors (e.g. LUA), we track the error under the prefix below. */
#define ERRORSTATS_LIMIT 128
#define ERRORSTATS_OVERFLOW_ERR "ERRORSTATS_OVERFLOW"

/* afterErrorReply flags */

/* Indicating that we should not update error stats after sending error reply. */
#define ERR_REPLY_FLAG_NO_STATS_UPDATE (1ULL << 0)
/* Indicates the error message is custom (e.g. from LUA). */
#define ERR_REPLY_FLAG_CUSTOM (1ULL << 1)

/* networking.c -- Networking and Client related operations */

/* Read flags for various read errors and states */
#define READ_FLAGS_QB_LIMIT_REACHED (1 << 0)
#define READ_FLAGS_ERROR_BIG_INLINE_REQUEST (1 << 1)
#define READ_FLAGS_ERROR_BIG_MULTIBULK (1 << 2)
#define READ_FLAGS_ERROR_INVALID_MULTIBULK_LEN (1 << 3)
#define READ_FLAGS_ERROR_UNAUTHENTICATED_MULTIBULK_LEN (1 << 4)
#define READ_FLAGS_ERROR_UNAUTHENTICATED_BULK_LEN (1 << 5)
#define READ_FLAGS_ERROR_BIG_BULK_COUNT (1 << 6)
#define READ_FLAGS_ERROR_MBULK_UNEXPECTED_CHARACTER (1 << 7)
#define READ_FLAGS_ERROR_MBULK_INVALID_BULK_LEN (1 << 8)
#define READ_FLAGS_ERROR_UNEXPECTED_INLINE_FROM_PRIMARY (1 << 9)
#define READ_FLAGS_ERROR_UNBALANCED_QUOTES (1 << 10)
#define READ_FLAGS_INLINE_ZERO_QUERY_LEN (1 << 11)
#define READ_FLAGS_PARSING_NEGATIVE_MBULK_LEN (1 << 12)
#define READ_FLAGS_PARSING_COMPLETED (1 << 13)
#define READ_FLAGS_PRIMARY (1 << 14)
#define READ_FLAGS_DONT_PARSE (1 << 15)
#define READ_FLAGS_AUTH_REQUIRED (1 << 16)

/* Write flags for various write errors and states */
#define WRITE_FLAGS_WRITE_ERROR (1 << 0)


client *createClient(connection *conn);
void freeClient(client *c);
void freeClientAsync(client *c);
void logInvalidUseAndFreeClientAsync(client *c, const char *fmt, ...);
void beforeNextClient(client *c);
void clearClientConnectionState(client *c);
void resetClient(client *c);
void freeClientOriginalArgv(client *c);
void freeClientArgv(client *c);
void sendReplyToClient(connection *conn);
void *addReplyDeferredLen(client *c);
void setDeferredArrayLen(client *c, void *node, long length);
void setDeferredMapLen(client *c, void *node, long length);
void setDeferredSetLen(client *c, void *node, long length);
void setDeferredAttributeLen(client *c, void *node, long length);
void setDeferredPushLen(client *c, void *node, long length);
int processInputBuffer(client *c);
void acceptCommonHandler(connection *conn, struct ClientFlags flags, char *ip);
void readQueryFromClient(connection *conn);
int prepareClientToWrite(client *c);
void addReplyNull(client *c);
void addReplyNullArray(client *c);
void addReplyBool(client *c, int b);
void addReplyVerbatim(client *c, const char *s, size_t len, const char *ext);
void addReplyProto(client *c, const char *s, size_t len);
void AddReplyFromClient(client *c, client *src);
void addReplyBulk(client *c, robj *obj);
void addReplyBulkCString(client *c, const char *s);
void addReplyBulkCBuffer(client *c, const void *p, size_t len);
void addReplyBulkLongLong(client *c, long long ll);
void addReply(client *c, robj *obj);
void addReplyStatusLength(client *c, const char *s, size_t len);
void addReplySds(client *c, sds s);
void addReplyBulkSds(client *c, sds s);
void setDeferredReplyBulkSds(client *c, void *node, sds s);
void addReplyErrorObject(client *c, robj *err);
void addReplyOrErrorObject(client *c, robj *reply);
void afterErrorReply(client *c, const char *s, size_t len, int flags);
void addReplyErrorFormatInternal(client *c, int flags, const char *fmt, va_list ap);
void addReplyErrorSdsEx(client *c, sds err, int flags);
void addReplyErrorSds(client *c, sds err);
void addReplyErrorSdsSafe(client *c, sds err);
void addReplyError(client *c, const char *err);
void addReplyErrorArity(client *c);
void addReplyErrorExpireTime(client *c);
void addReplyStatus(client *c, const char *status);
void addReplyDouble(client *c, double d);
void addReplyBigNum(client *c, const char *num, size_t len);
void addReplyHumanLongDouble(client *c, long double d);
void addReplyLongLong(client *c, long long ll);
void addReplyArrayLen(client *c, long length);
void addReplyMapLen(client *c, long length);
void addReplySetLen(client *c, long length);
void addReplyAttributeLen(client *c, long length);
void addReplyPushLen(client *c, long length);
void addReplyHelp(client *c, const char **help);
void addExtendedReplyHelp(client *c, const char **help, const char **extended_help);
void addReplySubcommandSyntaxError(client *c);
void addReplyLoadedModules(client *c);
void copyReplicaOutputBuffer(client *dst, client *src);
void addListRangeReply(client *c, robj *o, long start, long end, int reverse);
void deferredAfterErrorReply(client *c, list *errors);
size_t sdsZmallocSize(sds s);
size_t getStringObjectSdsUsedMemory(robj *o);
void freeClientReplyValue(void *o);
void *dupClientReplyValue(void *o);
char *getClientPeerId(client *client);
char *getClientSockName(client *client);
int isClientConnIpV6(client *c);
sds catClientInfoString(sds s, client *client);
sds getAllClientsInfoString(int type);
int clientSetName(client *c, robj *name, const char **err);
void rewriteClientCommandVector(client *c, int argc, ...);
void rewriteClientCommandArgument(client *c, int i, robj *newval);
void replaceClientCommandVector(client *c, int argc, robj **argv);
void redactClientCommandArgument(client *c, int argc);
size_t getClientOutputBufferMemoryUsage(client *c);
size_t getClientMemoryUsage(client *c, size_t *output_buffer_mem_usage);
int freeClientsInAsyncFreeQueue(void);
int closeClientOnOutputBufferLimitReached(client *c, int async);
int getClientType(client *c);
int getClientTypeByName(char *name);
char *getClientTypeName(int class);
void flushReplicasOutputBuffers(void);
void disconnectReplicas(void);
void evictClients(void);
int listenToPort(connListener *fds);
void pauseActions(pause_purpose purpose, mstime_t end, uint32_t actions_bitmask);
void unpauseActions(pause_purpose purpose);
uint32_t isPausedActions(uint32_t action_bitmask);
uint32_t isPausedActionsWithUpdate(uint32_t action_bitmask);
void updatePausedActions(void);
void unblockPostponedClients(void);
void processEventsWhileBlocked(void);
void whileBlockedCron(void);
void blockingOperationStarts(void);
void blockingOperationEnds(void);
int handleClientsWithPendingWrites(void);
void adjustThreadedIOIfNeeded(void);
int clientHasPendingReplies(client *c);
int updateClientMemUsageAndBucket(client *c);
void removeClientFromMemUsageBucket(client *c, int allow_eviction);
void unlinkClient(client *c);
void removeFromServerClientList(client *c);
int writeToClient(client *c);
void linkClient(client *c);
void protectClient(client *c);
void unprotectClient(client *c);
void initSharedQueryBuf(void);
void freeSharedQueryBuf(void);
client *lookupClientByID(uint64_t id);
int authRequired(client *c);
void putClientInPendingWriteQueue(client *c);
client *createCachedResponseClient(int resp);
void deleteCachedResponseClient(client *recording_client);
void waitForClientIO(client *c);
void ioThreadReadQueryFromClient(void *data);
void ioThreadWriteToClient(void *data);
int canParseCommand(client *c);
int processIOThreadsReadDone(void);
int processIOThreadsWriteDone(void);

/* logreqres.c - logging of requests and responses */
void reqresReset(client *c, int free_buf);
void reqresSaveClientReplyOffset(client *c);
size_t reqresAppendRequest(client *c);
size_t reqresAppendResponse(client *c);

#ifdef __GNUC__
void addReplyErrorFormatEx(client *c, int flags, const char *fmt, ...) __attribute__((format(printf, 3, 4)));
void addReplyErrorFormat(client *c, const char *fmt, ...) __attribute__((format(printf, 2, 3)));
void addReplyStatusFormat(client *c, const char *fmt, ...) __attribute__((format(printf, 2, 3)));
#else
void addReplyErrorFormatEx(client *c, int flags, const char *fmt, ...);
void addReplyErrorFormat(client *c, const char *fmt, ...);
void addReplyStatusFormat(client *c, const char *fmt, ...);
#endif

/* Client side caching (tracking mode) */
void enableTracking(client *c, uint64_t redirect_to, struct ClientFlags options, robj **prefix, size_t numprefix);
void disableTracking(client *c);
void trackingRememberKeys(client *tracking, client *executing);
void trackingInvalidateKey(client *c, robj *keyobj, int bcast);
void trackingScheduleKeyInvalidation(uint64_t client_id, robj *keyobj);
void trackingHandlePendingKeyInvalidations(void);
void trackingInvalidateKeysOnFlush(int async);
void freeTrackingRadixTree(rax *rt);
void freeTrackingRadixTreeAsync(rax *rt);
void freeErrorsRadixTreeAsync(rax *errors);
void trackingLimitUsedSlots(void);
uint64_t trackingGetTotalItems(void);
uint64_t trackingGetTotalKeys(void);
uint64_t trackingGetTotalPrefixes(void);
void trackingBroadcastInvalidationMessages(void);
int checkPrefixCollisionsOrReply(client *c, robj **prefix, size_t numprefix);

/* List data type */
void listTypePush(robj *subject, robj *value, int where);
robj *listTypePop(robj *subject, int where);
unsigned long listTypeLength(const robj *subject);
listTypeIterator *listTypeInitIterator(robj *subject, long index, unsigned char direction);
void listTypeReleaseIterator(listTypeIterator *li);
void listTypeSetIteratorDirection(listTypeIterator *li, listTypeEntry *entry, unsigned char direction);
int listTypeNext(listTypeIterator *li, listTypeEntry *entry);
robj *listTypeGet(listTypeEntry *entry);
unsigned char *listTypeGetValue(listTypeEntry *entry, size_t *vlen, long long *lval);
void listTypeInsert(listTypeEntry *entry, robj *value, int where);
void listTypeReplace(listTypeEntry *entry, robj *value);
int listTypeEqual(listTypeEntry *entry, robj *o);
void listTypeDelete(listTypeIterator *iter, listTypeEntry *entry);
robj *listTypeDup(robj *o);
void listTypeDelRange(robj *o, long start, long stop);
void popGenericCommand(client *c, int where);
void listElementsRemoved(client *c, robj *key, int where, robj *o, long count, int signal, int *deleted);
typedef enum {
    LIST_CONV_AUTO,
    LIST_CONV_GROWING,
    LIST_CONV_SHRINKING,
} list_conv_type;
typedef void (*beforeConvertCB)(void *data);
void listTypeTryConversion(robj *o, list_conv_type lct, beforeConvertCB fn, void *data);
void listTypeTryConversionAppend(robj *o, robj **argv, int start, int end, beforeConvertCB fn, void *data);

/* MULTI/EXEC/WATCH... */
void unwatchAllKeys(client *c);
void initClientMultiState(client *c);
void freeClientMultiState(client *c);
void queueMultiCommand(client *c, uint64_t cmd_flags);
size_t multiStateMemOverhead(client *c);
void touchWatchedKey(serverDb *db, robj *key);
int isWatchedKeyExpired(client *c);
void touchAllWatchedKeysInDb(serverDb *emptied, serverDb *replaced_with);
void discardTransaction(client *c);
void flagTransaction(client *c);
void execCommandAbort(client *c, sds error);

/* Object implementation */
void decrRefCount(robj *o);
void decrRefCountVoid(void *o);
void incrRefCount(robj *o);
robj *makeObjectShared(robj *o);
void freeStringObject(robj *o);
void freeListObject(robj *o);
void freeSetObject(robj *o);
void freeZsetObject(robj *o);
void freeHashObject(robj *o);
void dismissObject(robj *o, size_t dump_size);
robj *createObject(int type, void *ptr);
void initObjectLRUOrLFU(robj *o);
robj *createStringObject(const char *ptr, size_t len);
robj *createRawStringObject(const char *ptr, size_t len);
robj *createEmbeddedStringObject(const char *ptr, size_t len);
robj *tryCreateRawStringObject(const char *ptr, size_t len);
robj *tryCreateStringObject(const char *ptr, size_t len);
robj *dupStringObject(const robj *o);
int isSdsRepresentableAsLongLong(sds s, long long *llval);
int isObjectRepresentableAsLongLong(robj *o, long long *llongval);
robj *tryObjectEncoding(robj *o);
robj *tryObjectEncodingEx(robj *o, int try_trim);
robj *getDecodedObject(robj *o);
size_t stringObjectLen(robj *o);
robj *createStringObjectFromLongLong(long long value);
robj *createStringObjectFromLongLongForValue(long long value);
robj *createStringObjectFromLongLongWithSds(long long value);
robj *createStringObjectFromLongDouble(long double value, int humanfriendly);
robj *createQuicklistObject(int fill, int compress);
robj *createListListpackObject(void);
robj *createSetObject(void);
robj *createIntsetObject(void);
robj *createSetListpackObject(void);
robj *createHashObject(void);
robj *createZsetObject(void);
robj *createZsetListpackObject(void);
robj *createStreamObject(void);
robj *createModuleObject(moduleType *mt, void *value);
int getLongFromObjectOrReply(client *c, robj *o, long *target, const char *msg);
int getPositiveLongFromObjectOrReply(client *c, robj *o, long *target, const char *msg);
int getRangeLongFromObjectOrReply(client *c, robj *o, long min, long max, long *target, const char *msg);
int checkType(client *c, robj *o, int type);
int getLongLongFromObjectOrReply(client *c, robj *o, long long *target, const char *msg);
int getDoubleFromObjectOrReply(client *c, robj *o, double *target, const char *msg);
int getDoubleFromObject(const robj *o, double *target);
int getLongLongFromObject(robj *o, long long *target);
int getLongDoubleFromObject(robj *o, long double *target);
int getLongDoubleFromObjectOrReply(client *c, robj *o, long double *target, const char *msg);
int getIntFromObjectOrReply(client *c, robj *o, int *target, const char *msg);
char *strEncoding(int encoding);
int compareStringObjects(const robj *a, const robj *b);
int collateStringObjects(const robj *a, const robj *b);
int equalStringObjects(robj *a, robj *b);
unsigned long long estimateObjectIdleTime(robj *o);
void trimStringObjectIfNeeded(robj *o, int trim_small_values);
static inline int canUseSharedObject(void) {
    return server.maxmemory == 0 || !(server.maxmemory_policy & MAXMEMORY_FLAG_NO_SHARED_INTEGERS);
}
#define sdsEncodedObject(objptr) (objptr->encoding == OBJ_ENCODING_RAW || objptr->encoding == OBJ_ENCODING_EMBSTR)

/* Synchronous I/O with timeout */
ssize_t syncWrite(int fd, char *ptr, ssize_t size, long long timeout);
ssize_t syncRead(int fd, char *ptr, ssize_t size, long long timeout);
ssize_t syncReadLine(int fd, char *ptr, ssize_t size, long long timeout);

/* Replication */
void replicationFeedReplicas(int dictid, robj **argv, int argc);
void replicationFeedStreamFromPrimaryStream(char *buf, size_t buflen);
void resetReplicationBuffer(void);
void feedReplicationBuffer(char *buf, size_t len);
void freeReplicaReferencedReplBuffer(client *replica);
void replicationFeedMonitors(client *c, list *monitors, int dictid, robj **argv, int argc);
void updateReplicasWaitingBgsave(int bgsaveerr, int type);
void replicationCron(void);
void replicationStartPendingFork(void);
void replicationHandlePrimaryDisconnection(void);
void replicationCachePrimary(client *c);
void resizeReplicationBacklog(void);
void replicationSetPrimary(char *ip, int port);
void replicationUnsetPrimary(void);
void refreshGoodReplicasCount(void);
int checkGoodReplicasStatus(void);
void processClientsWaitingReplicas(void);
void unblockClientWaitingReplicas(client *c);
int replicationCountAcksByOffset(long long offset);
int replicationCountAOFAcksByOffset(long long offset);
void replicationSendNewlineToPrimary(void);
long long replicationGetReplicaOffset(void);
char *replicationGetReplicaName(client *c);
long long getPsyncInitialOffset(void);
int replicationSetupReplicaForFullResync(client *replica, long long offset);
void changeReplicationId(void);
void clearReplicationId2(void);
void createReplicationBacklog(void);
void freeReplicationBacklog(void);
void replicationCachePrimaryUsingMyself(void);
void feedReplicationBacklog(void *ptr, size_t len);
void incrementalTrimReplicationBacklog(size_t blocks);
int canFeedReplicaReplBuffer(client *replica);
void rebaseReplicationBuffer(long long base_repl_offset);
void showLatestBacklog(void);
void rdbPipeReadHandler(struct aeEventLoop *eventLoop, int fd, void *clientData, int mask);
void rdbPipeWriteHandlerConnRemoved(struct connection *conn);
int rdbRegisterAuxField(char *auxfield, rdbAuxFieldEncoder encoder, rdbAuxFieldDecoder decoder);
void clearFailoverState(void);
void updateFailoverStatus(void);
void abortFailover(const char *err);
const char *getFailoverStateString(void);
int sendCurrentOffsetToReplica(client *replica);
void addRdbReplicaToPsyncWait(client *replica);

/* Generic persistence functions */
void startLoadingFile(size_t size, char *filename, int rdbflags);
void startLoading(size_t size, int rdbflags, int async);
void loadingAbsProgress(off_t pos);
void loadingIncrProgress(off_t size);
void stopLoading(int success);
void updateLoadingFileName(char *filename);
void startSaving(int rdbflags);
void stopSaving(int success);
int allPersistenceDisabled(void);

#define DISK_ERROR_TYPE_AOF 1  /* Don't accept writes: AOF errors. */
#define DISK_ERROR_TYPE_RDB 2  /* Don't accept writes: RDB errors. */
#define DISK_ERROR_TYPE_NONE 0 /* No problems, we can accept writes. */
int writeCommandsDeniedByDiskError(void);
sds writeCommandsGetDiskErrorMessage(int);

/* RDB persistence */
#include "rdb.h"
void killRDBChild(void);
int bg_unlink(const char *filename);

/* AOF persistence */
void flushAppendOnlyFile(int force);
void feedAppendOnlyFile(int dictid, robj **argv, int argc);
void aofRemoveTempFile(pid_t childpid);
int rewriteAppendOnlyFileBackground(void);
int loadAppendOnlyFiles(aofManifest *am);
void stopAppendOnly(void);
int startAppendOnly(void);
void backgroundRewriteDoneHandler(int exitcode, int bysignal);
void killAppendOnlyChild(void);
void restartAOFAfterSYNC(void);
void aofLoadManifestFromDisk(void);
void aofOpenIfNeededOnServerStart(void);
void aofManifestFree(aofManifest *am);
int aofDelHistoryFiles(void);
int aofRewriteLimited(void);

/* Child info */
void openChildInfoPipe(void);
void closeChildInfoPipe(void);
void sendChildInfoGeneric(childInfoType info_type, size_t keys, double progress, char *pname);
void sendChildCowInfo(childInfoType info_type, char *pname);
void sendChildInfo(childInfoType info_type, size_t keys, char *pname);
void receiveChildInfo(void);

/* Fork helpers */
int serverFork(int purpose);
int hasActiveChildProcess(void);
void resetChildState(void);
int isMutuallyExclusiveChildType(int type);

/* acl.c -- Authentication related prototypes. */
extern rax *Users;
extern user *DefaultUser;
void ACLInit(void);
/* Return values for ACLCheckAllPerm(). */
#define ACL_OK 0
#define ACL_DENIED_CMD 1
#define ACL_DENIED_KEY 2
#define ACL_DENIED_AUTH 3    /* Only used for ACL LOG entries. */
#define ACL_DENIED_CHANNEL 4 /* Only used for pub/sub commands */

/* Context values for addACLLogEntry(). */
#define ACL_LOG_CTX_TOPLEVEL 0
#define ACL_LOG_CTX_LUA 1
#define ACL_LOG_CTX_MULTI 2
#define ACL_LOG_CTX_MODULE 3

/* ACL key permission types */
#define ACL_READ_PERMISSION (1 << 0)
#define ACL_WRITE_PERMISSION (1 << 1)
#define ACL_ALL_PERMISSION (ACL_READ_PERMISSION | ACL_WRITE_PERMISSION)

/* Return codes for Authentication functions to indicate the result. */
typedef enum { AUTH_OK = 0, AUTH_ERR, AUTH_NOT_HANDLED, AUTH_BLOCKED } AuthResult;

int ACLCheckUserCredentials(robj *username, robj *password);
int ACLAuthenticateUser(client *c, robj *username, robj *password, robj **err);
int checkModuleAuthentication(client *c, robj *username, robj *password, robj **err);
void addAuthErrReply(client *c, robj *err);
unsigned long ACLGetCommandID(sds cmdname);
void ACLClearCommandID(void);
user *ACLGetUserByName(const char *name, size_t namelen);
int ACLUserCheckKeyPerm(user *u, const char *key, int keylen, int flags);
int ACLUserCheckChannelPerm(user *u, sds channel, int literal);
int ACLCheckAllUserCommandPerm(user *u, struct serverCommand *cmd, robj **argv, int argc, int *idxptr);
int ACLUserCheckCmdWithUnrestrictedKeyAccess(user *u, struct serverCommand *cmd, robj **argv, int argc, int flags);
int ACLCheckAllPerm(client *c, int *idxptr);
int ACLSetUser(user *u, const char *op, ssize_t oplen);
sds ACLStringSetUser(user *u, sds username, sds *argv, int argc);
uint64_t ACLGetCommandCategoryFlagByName(const char *name);
int ACLAddCommandCategory(const char *name, uint64_t flag);
void ACLCleanupCategoriesOnFailure(size_t num_acl_categories_added);
int ACLAppendUserForLoading(sds *argv, int argc, int *argc_err);
const char *ACLSetUserStringError(void);
int ACLLoadConfiguredUsers(void);
robj *ACLDescribeUser(user *u);
void ACLLoadUsersAtStartup(void);
void addReplyCommandCategories(client *c, struct serverCommand *cmd);
user *ACLCreateUnlinkedUser(void);
void ACLFreeUserAndKillClients(user *u);
void addACLLogEntry(client *c, int reason, int context, int argpos, sds username, sds object);
sds getAclErrorMessage(int acl_res, user *user, struct serverCommand *cmd, sds errored_val, int verbose);
void ACLUpdateDefaultUserPassword(sds password);
sds genValkeyInfoStringACLStats(sds info);
void ACLRecomputeCommandBitsFromCommandRulesAllUsers(void);

/* Sorted sets data type */

/* Input flags. */
#define ZADD_IN_NONE 0
#define ZADD_IN_INCR (1 << 0) /* Increment the score instead of setting it. */
#define ZADD_IN_NX (1 << 1)   /* Don't touch elements not already existing. */
#define ZADD_IN_XX (1 << 2)   /* Only touch elements already existing. */
#define ZADD_IN_GT (1 << 3)   /* Only update existing when new scores are higher. */
#define ZADD_IN_LT (1 << 4)   /* Only update existing when new scores are lower. */

/* Output flags. */
#define ZADD_OUT_NOP (1 << 0)     /* Operation not performed because of conditionals.*/
#define ZADD_OUT_NAN (1 << 1)     /* Only touch elements already existing. */
#define ZADD_OUT_ADDED (1 << 2)   /* The element was new and was added. */
#define ZADD_OUT_UPDATED (1 << 3) /* The element already existed, score updated. */

/* Struct to hold an inclusive/exclusive range spec by score comparison. */
typedef struct {
    double min, max;
    int minex, maxex; /* are min or max exclusive? */
} zrangespec;

/* Struct to hold an inclusive/exclusive range spec by lexicographic comparison. */
typedef struct {
    sds min, max;     /* May be set to shared.(minstring|maxstring) */
    int minex, maxex; /* are min or max exclusive? */
} zlexrangespec;

/* flags for incrCommandFailedCalls */
#define ERROR_COMMAND_REJECTED (1 << 0) /* Indicate to update the command rejected stats */
#define ERROR_COMMAND_FAILED (1 << 1)   /* Indicate to update the command failed stats */

zskiplist *zslCreate(void);
void zslFree(zskiplist *zsl);
zskiplistNode *zslInsert(zskiplist *zsl, double score, sds ele);
unsigned char *zzlInsert(unsigned char *zl, sds ele, double score);
int zslDelete(zskiplist *zsl, double score, sds ele, zskiplistNode **node);
zskiplistNode *zslNthInRange(zskiplist *zsl, zrangespec *range, long n);
double zzlGetScore(unsigned char *sptr);
void zzlNext(unsigned char *zl, unsigned char **eptr, unsigned char **sptr);
void zzlPrev(unsigned char *zl, unsigned char **eptr, unsigned char **sptr);
unsigned char *zzlFirstInRange(unsigned char *zl, zrangespec *range);
unsigned char *zzlLastInRange(unsigned char *zl, zrangespec *range);
unsigned long zsetLength(const robj *zobj);
void zsetConvert(robj *zobj, int encoding);
void zsetConvertToListpackIfNeeded(robj *zobj, size_t maxelelen, size_t totelelen);
int zsetScore(robj *zobj, sds member, double *score);
unsigned long zslGetRank(zskiplist *zsl, double score, sds o);
int zsetAdd(robj *zobj, double score, sds ele, int in_flags, int *out_flags, double *newscore);
long zsetRank(robj *zobj, sds ele, int reverse, double *score);
int zsetDel(robj *zobj, sds ele);
robj *zsetDup(robj *o);
void genericZpopCommand(client *c,
                        robj **keyv,
                        int keyc,
                        int where,
                        int emitkey,
                        long count,
                        int use_nested_array,
                        int reply_nil_when_empty,
                        int *deleted);
sds lpGetObject(unsigned char *sptr);
int zslValueGteMin(double value, zrangespec *spec);
int zslValueLteMax(double value, zrangespec *spec);
void zslFreeLexRange(zlexrangespec *spec);
int zslParseLexRange(robj *min, robj *max, zlexrangespec *spec);
unsigned char *zzlFirstInLexRange(unsigned char *zl, zlexrangespec *range);
unsigned char *zzlLastInLexRange(unsigned char *zl, zlexrangespec *range);
zskiplistNode *zslNthInLexRange(zskiplist *zsl, zlexrangespec *range, long n);
int zzlLexValueGteMin(unsigned char *p, zlexrangespec *spec);
int zzlLexValueLteMax(unsigned char *p, zlexrangespec *spec);
int zslLexValueGteMin(sds value, zlexrangespec *spec);
int zslLexValueLteMax(sds value, zlexrangespec *spec);

/* Core functions */
int getMaxmemoryState(size_t *total, size_t *logical, size_t *tofree, float *level);
size_t freeMemoryGetNotCountedMemory(void);
int overMaxmemoryAfterAlloc(size_t moremem);
uint64_t getCommandFlags(client *c);
int processCommand(client *c);
int processPendingCommandAndInputBuffer(client *c);
int processCommandAndResetClient(client *c);
void setupSignalHandlers(void);
int createSocketAcceptHandler(connListener *sfd, aeFileProc *accept_handler);
connListener *listenerByType(const char *typename);
int changeListener(connListener *listener);
void closeListener(connListener *listener);
struct serverCommand *lookupSubcommand(struct serverCommand *container, sds sub_name);
struct serverCommand *lookupCommand(robj **argv, int argc);
struct serverCommand *lookupCommandBySdsLogic(dict *commands, sds s);
struct serverCommand *lookupCommandBySds(sds s);
struct serverCommand *lookupCommandByCStringLogic(dict *commands, const char *s);
struct serverCommand *lookupCommandByCString(const char *s);
struct serverCommand *lookupCommandOrOriginal(robj **argv, int argc);
int commandCheckExistence(client *c, sds *err);
int commandCheckArity(struct serverCommand *cmd, int argc, sds *err);
void startCommandExecution(void);
int incrCommandStatsOnError(struct serverCommand *cmd, int flags);
void call(client *c, int flags);
void alsoPropagate(int dbid, robj **argv, int argc, int target);
void postExecutionUnitOperations(void);
void serverOpArrayFree(serverOpArray *oa);
void forceCommandPropagation(client *c, int flags);
void preventCommandPropagation(client *c);
void preventCommandAOF(client *c);
void preventCommandReplication(client *c);
void slowlogPushCurrentCommand(client *c, struct serverCommand *cmd, ustime_t duration);
void updateCommandLatencyHistogram(struct hdr_histogram **latency_histogram, int64_t duration_hist);
int prepareForShutdown(int flags);
void replyToClientsBlockedOnShutdown(void);
int abortShutdown(void);
void afterCommand(client *c);
int mustObeyClient(client *c);
#ifdef __GNUC__
void _serverLog(int level, const char *fmt, ...) __attribute__((format(printf, 2, 3)));
void serverLogFromHandler(int level, const char *fmt, ...) __attribute__((format(printf, 2, 3)));
#else
void serverLogFromHandler(int level, const char *fmt, ...);
void _serverLog(int level, const char *fmt, ...);
#endif
void serverLogRaw(int level, const char *msg);
void serverLogRawFromHandler(int level, const char *msg);
void usage(void);
void updateDictResizePolicy(void);
void populateCommandTable(void);
void resetCommandTableStats(dict *commands);
void resetErrorTableStats(void);
void adjustOpenFilesLimit(void);
void incrementErrorCount(const char *fullerr, size_t namelen);
void closeListeningSockets(int unlink_unix_socket);
void updateCachedTime(int update_daylight_info);
void enterExecutionUnit(int update_cached_time, long long us);
void exitExecutionUnit(void);
void resetServerStats(void);
void activeDefragCycle(void);
unsigned int getLRUClock(void);
unsigned int LRU_CLOCK(void);
const char *evictPolicyToString(void);
struct serverMemOverhead *getMemoryOverheadData(void);
void freeMemoryOverheadData(struct serverMemOverhead *mh);
void checkChildrenDone(void);
int setOOMScoreAdj(int process_class);
void rejectCommandFormat(client *c, const char *fmt, ...);
void *activeDefragAlloc(void *ptr);
robj *activeDefragStringOb(robj *ob);
void dismissSds(sds s);
void dismissMemory(void *ptr, size_t size_hint);
void dismissMemoryInChild(void);

#define RESTART_SERVER_NONE 0
#define RESTART_SERVER_GRACEFULLY (1 << 0)     /* Do proper shutdown. */
#define RESTART_SERVER_CONFIG_REWRITE (1 << 1) /* CONFIG REWRITE before restart.*/
int restartServer(int flags, mstime_t delay);
int getKeySlot(sds key);
int calculateKeySlot(sds key);

/* kvstore wrappers */
int dbExpand(serverDb *db, uint64_t db_size, int try_expand);
int dbExpandExpires(serverDb *db, uint64_t db_size, int try_expand);
dictEntry *dbFind(serverDb *db, void *key);
dictEntry *dbFindExpires(serverDb *db, void *key);
unsigned long long dbSize(serverDb *db);
unsigned long long dbScan(serverDb *db, unsigned long long cursor, dictScanFunction *scan_cb, void *privdata);

/* Set data type */
robj *setTypeCreate(sds value, size_t size_hint);
int setTypeAdd(robj *subject, sds value);
int setTypeAddAux(robj *set, char *str, size_t len, int64_t llval, int str_is_sds);
int setTypeRemove(robj *subject, sds value);
int setTypeRemoveAux(robj *set, char *str, size_t len, int64_t llval, int str_is_sds);
int setTypeIsMember(robj *subject, sds value);
int setTypeIsMemberAux(robj *set, char *str, size_t len, int64_t llval, int str_is_sds);
setTypeIterator *setTypeInitIterator(robj *subject);
void setTypeReleaseIterator(setTypeIterator *si);
int setTypeNext(setTypeIterator *si, char **str, size_t *len, int64_t *llele);
sds setTypeNextObject(setTypeIterator *si);
int setTypeRandomElement(robj *setobj, char **str, size_t *len, int64_t *llele);
unsigned long setTypeSize(const robj *subject);
void setTypeConvert(robj *subject, int enc);
int setTypeConvertAndExpand(robj *setobj, int enc, unsigned long cap, int panic);
robj *setTypeDup(robj *o);

/* Hash data type */
#define HASH_SET_TAKE_FIELD (1 << 0)
#define HASH_SET_TAKE_VALUE (1 << 1)
#define HASH_SET_COPY 0

void hashTypeConvert(robj *o, int enc);
void hashTypeTryConversion(robj *subject, robj **argv, int start, int end);
int hashTypeExists(robj *o, sds key);
int hashTypeDelete(robj *o, sds key);
unsigned long hashTypeLength(const robj *o);
hashTypeIterator *hashTypeInitIterator(robj *subject);
void hashTypeReleaseIterator(hashTypeIterator *hi);
int hashTypeNext(hashTypeIterator *hi);
void hashTypeCurrentFromListpack(hashTypeIterator *hi,
                                 int what,
                                 unsigned char **vstr,
                                 unsigned int *vlen,
                                 long long *vll);
sds hashTypeCurrentFromHashTable(hashTypeIterator *hi, int what);
void hashTypeCurrentObject(hashTypeIterator *hi, int what, unsigned char **vstr, unsigned int *vlen, long long *vll);
sds hashTypeCurrentObjectNewSds(hashTypeIterator *hi, int what);
robj *hashTypeLookupWriteOrCreate(client *c, robj *key);
robj *hashTypeGetValueObject(robj *o, sds field);
int hashTypeSet(robj *o, sds field, sds value, int flags);
robj *hashTypeDup(robj *o);

/* Pub / Sub */
int pubsubUnsubscribeAllChannels(client *c, int notify);
int pubsubUnsubscribeShardAllChannels(client *c, int notify);
void pubsubShardUnsubscribeAllChannelsInSlot(unsigned int slot);
int pubsubUnsubscribeAllPatterns(client *c, int notify);
int pubsubPublishMessage(robj *channel, robj *message, int sharded);
int pubsubPublishMessageAndPropagateToCluster(robj *channel, robj *message, int sharded);
void addReplyPubsubMessage(client *c, robj *channel, robj *msg, robj *message_bulk);
int serverPubsubSubscriptionCount(void);
int serverPubsubShardSubscriptionCount(void);
size_t pubsubMemOverhead(client *c);
void unmarkClientAsPubSub(client *c);
int pubsubTotalSubscriptions(void);
dict *getClientPubSubChannels(client *c);
dict *getClientPubSubShardChannels(client *c);

/* Keyspace events notification */
void notifyKeyspaceEvent(int type, char *event, robj *key, int dbid);
int keyspaceEventsStringToFlags(char *classes);
sds keyspaceEventsFlagsToString(int flags);

/* Configuration */
/* Configuration Flags */
#define MODIFIABLE_CONFIG                                                                                              \
    0                                   /* This is the implied default for a standard                                  \
                                         * config, which is mutable. */
#define IMMUTABLE_CONFIG (1ULL << 0)    /* Can this value only be set at startup? */
#define SENSITIVE_CONFIG (1ULL << 1)    /* Does this value contain sensitive information */
#define DEBUG_CONFIG (1ULL << 2)        /* Values that are useful for debugging. */
#define MULTI_ARG_CONFIG (1ULL << 3)    /* This config receives multiple arguments. */
#define HIDDEN_CONFIG (1ULL << 4)       /* This config is hidden in `config get <pattern>` (used for tests/debugging) */
#define PROTECTED_CONFIG (1ULL << 5)    /* Becomes immutable if enable-protected-configs is enabled. */
#define DENY_LOADING_CONFIG (1ULL << 6) /* This config is forbidden during loading. */
#define ALIAS_CONFIG (1ULL << 7)        /* For configs with multiple names, this flag is set on the alias. */
#define MODULE_CONFIG (1ULL << 8)       /* This config is a module config */
#define VOLATILE_CONFIG                                                                                                \
    (1ULL << 9) /* The config is a reference to the config data and not the config data itself (ex.                    \
                 * a file name containing more configuration like a tls key). In this case we want                     \
                 * to apply the configuration change even if the new config value is the same as                       \
                 * the old. */

#define INTEGER_CONFIG 0        /* No flags means a simple integer configuration */
#define MEMORY_CONFIG (1 << 0)  /* Indicates if this value can be loaded as a memory value */
#define PERCENT_CONFIG (1 << 1) /* Indicates if this value can be loaded as a percent (and stored as a negative int) */
#define OCTAL_CONFIG (1 << 2)   /* This value uses octal representation */

/* Enum Configs contain an array of configEnum objects that match a string with an integer. */
typedef struct configEnum {
    char *name;
    int val;
} configEnum;

/* Type of configuration. */
typedef enum {
    BOOL_CONFIG,
    NUMERIC_CONFIG,
    STRING_CONFIG,
    SDS_CONFIG,
    ENUM_CONFIG,
    SPECIAL_CONFIG,
} configType;

void loadServerConfig(char *filename, char config_from_stdin, char *options);
void appendServerSaveParams(time_t seconds, int changes);
void resetServerSaveParams(void);
struct rewriteConfigState; /* Forward declaration to export API. */
int rewriteConfigRewriteLine(struct rewriteConfigState *state, const char *option, sds line, int force);
void rewriteConfigMarkAsProcessed(struct rewriteConfigState *state, const char *option);
int rewriteConfig(char *path, int force_write);
void initConfigValues(void);
void removeConfig(sds name);
sds getConfigDebugInfo(void);
int allowProtectedAction(int config, client *c);
void createSharedObjectsWithCompat(void);
void initServerClientMemUsageBuckets(void);
void freeServerClientMemUsageBuckets(void);

/* Module Configuration */
typedef struct ModuleConfig ModuleConfig;
int performModuleConfigSetFromName(sds name, sds value, const char **err);
int performModuleConfigSetDefaultFromName(sds name, const char **err);
void addModuleBoolConfig(const char *module_name, const char *name, int flags, void *privdata, int default_val);
void addModuleStringConfig(const char *module_name, const char *name, int flags, void *privdata, sds default_val);
void addModuleEnumConfig(const char *module_name,
                         const char *name,
                         int flags,
                         void *privdata,
                         int default_val,
                         configEnum *enum_vals);
void addModuleNumericConfig(const char *module_name,
                            const char *name,
                            int flags,
                            void *privdata,
                            long long default_val,
                            int conf_flags,
                            long long lower,
                            long long upper);
void addModuleConfigApply(list *module_configs, ModuleConfig *module_config);
int moduleConfigApplyConfig(list *module_configs, const char **err, const char **err_arg_name);
int getModuleBoolConfig(ModuleConfig *module_config);
int setModuleBoolConfig(ModuleConfig *config, int val, const char **err);
sds getModuleStringConfig(ModuleConfig *module_config);
int setModuleStringConfig(ModuleConfig *config, sds strval, const char **err);
int getModuleEnumConfig(ModuleConfig *module_config);
int setModuleEnumConfig(ModuleConfig *config, int val, const char **err);
long long getModuleNumericConfig(ModuleConfig *module_config);
int setModuleNumericConfig(ModuleConfig *config, long long val, const char **err);

/* db.c -- Keyspace access API */
int removeExpire(serverDb *db, robj *key);
void deleteExpiredKeyAndPropagate(serverDb *db, robj *keyobj);
void propagateDeletion(serverDb *db, robj *key, int lazy);
int keyIsExpired(serverDb *db, robj *key);
long long getExpire(serverDb *db, robj *key);
void setExpire(client *c, serverDb *db, robj *key, long long when);
int checkAlreadyExpired(long long when);
robj *lookupKeyRead(serverDb *db, robj *key);
robj *lookupKeyWrite(serverDb *db, robj *key);
robj *lookupKeyReadOrReply(client *c, robj *key, robj *reply);
robj *lookupKeyWriteOrReply(client *c, robj *key, robj *reply);
robj *lookupKeyReadWithFlags(serverDb *db, robj *key, int flags);
robj *lookupKeyWriteWithFlags(serverDb *db, robj *key, int flags);
robj *objectCommandLookup(client *c, robj *key);
robj *objectCommandLookupOrReply(client *c, robj *key, robj *reply);
int objectSetLRUOrLFU(robj *val, long long lfu_freq, long long lru_idle, long long lru_clock, int lru_multiplier);
#define LOOKUP_NONE 0
#define LOOKUP_NOTOUCH (1 << 0)  /* Don't update LRU. */
#define LOOKUP_NONOTIFY (1 << 1) /* Don't trigger keyspace event on key misses. */
#define LOOKUP_NOSTATS (1 << 2)  /* Don't update keyspace hits/misses counters. */
#define LOOKUP_WRITE (1 << 3)    /* Delete expired keys even in replicas. */
#define LOOKUP_NOEXPIRE (1 << 4) /* Avoid deleting lazy expired keys. */
#define LOOKUP_NOEFFECTS                                                                                               \
    (LOOKUP_NONOTIFY | LOOKUP_NOSTATS | LOOKUP_NOTOUCH | LOOKUP_NOEXPIRE) /* Avoid any effects from fetching the key */

void dbAdd(serverDb *db, robj *key, robj *val);
int dbAddRDBLoad(serverDb *db, sds key, robj *val);
void dbReplaceValue(serverDb *db, robj *key, robj *val);

#define SETKEY_KEEPTTL 1
#define SETKEY_NO_SIGNAL 2
#define SETKEY_ALREADY_EXIST 4
#define SETKEY_DOESNT_EXIST 8
#define SETKEY_ADD_OR_UPDATE 16 /* Key most likely doesn't exists */
void setKey(client *c, serverDb *db, robj *key, robj *val, int flags);
robj *dbRandomKey(serverDb *db);
int dbGenericDelete(serverDb *db, robj *key, int async, int flags);
int dbSyncDelete(serverDb *db, robj *key);
int dbDelete(serverDb *db, robj *key);
robj *dbUnshareStringValue(serverDb *db, robj *key, robj *o);

#define EMPTYDB_NO_FLAGS 0           /* No flags. */
#define EMPTYDB_ASYNC (1 << 0)       /* Reclaim memory in another thread. */
#define EMPTYDB_NOFUNCTIONS (1 << 1) /* Indicate not to flush the functions. */
long long emptyData(int dbnum, int flags, void(callback)(dict *));
long long emptyDbStructure(serverDb *dbarray, int dbnum, int async, void(callback)(dict *));
void flushAllDataAndResetRDB(int flags);
long long dbTotalServerKeyCount(void);
serverDb *initTempDb(void);
void discardTempDb(serverDb *tempDb, void(callback)(dict *));


int selectDb(client *c, int id);
void signalModifiedKey(client *c, serverDb *db, robj *key);
void signalFlushedDb(int dbid, int async);
void scanGenericCommand(client *c, robj *o, unsigned long long cursor);
int parseScanCursorOrReply(client *c, robj *o, unsigned long long *cursor);
int dbAsyncDelete(serverDb *db, robj *key);
void emptyDbAsync(serverDb *db);
size_t lazyfreeGetPendingObjectsCount(void);
size_t lazyfreeGetFreedObjectsCount(void);
void lazyfreeResetStats(void);
void freeObjAsync(robj *key, robj *obj, int dbid);
void freeReplicationBacklogRefMemAsync(list *blocks, rax *index);

/* API to get key arguments from commands */
#define GET_KEYSPEC_DEFAULT 0
#define GET_KEYSPEC_INCLUDE_NOT_KEYS (1 << 0) /* Consider 'fake' keys as keys */
#define GET_KEYSPEC_RETURN_PARTIAL (1 << 1)   /* Return all keys that can be found */

int getKeysFromCommandWithSpecs(struct serverCommand *cmd,
                                robj **argv,
                                int argc,
                                int search_flags,
                                getKeysResult *result);
keyReference *getKeysPrepareResult(getKeysResult *result, int numkeys);
int getKeysFromCommand(struct serverCommand *cmd, robj **argv, int argc, getKeysResult *result);
int doesCommandHaveKeys(struct serverCommand *cmd);
int getChannelsFromCommand(struct serverCommand *cmd, robj **argv, int argc, getKeysResult *result);
int doesCommandHaveChannelsWithFlags(struct serverCommand *cmd, int flags);
void getKeysFreeResult(getKeysResult *result);
int sintercardGetKeys(struct serverCommand *cmd, robj **argv, int argc, getKeysResult *result);
int zunionInterDiffGetKeys(struct serverCommand *cmd, robj **argv, int argc, getKeysResult *result);
int zunionInterDiffStoreGetKeys(struct serverCommand *cmd, robj **argv, int argc, getKeysResult *result);
int evalGetKeys(struct serverCommand *cmd, robj **argv, int argc, getKeysResult *result);
int functionGetKeys(struct serverCommand *cmd, robj **argv, int argc, getKeysResult *result);
int sortGetKeys(struct serverCommand *cmd, robj **argv, int argc, getKeysResult *result);
int sortROGetKeys(struct serverCommand *cmd, robj **argv, int argc, getKeysResult *result);
int migrateGetKeys(struct serverCommand *cmd, robj **argv, int argc, getKeysResult *result);
int georadiusGetKeys(struct serverCommand *cmd, robj **argv, int argc, getKeysResult *result);
int xreadGetKeys(struct serverCommand *cmd, robj **argv, int argc, getKeysResult *result);
int lmpopGetKeys(struct serverCommand *cmd, robj **argv, int argc, getKeysResult *result);
int blmpopGetKeys(struct serverCommand *cmd, robj **argv, int argc, getKeysResult *result);
int zmpopGetKeys(struct serverCommand *cmd, robj **argv, int argc, getKeysResult *result);
int bzmpopGetKeys(struct serverCommand *cmd, robj **argv, int argc, getKeysResult *result);
int setGetKeys(struct serverCommand *cmd, robj **argv, int argc, getKeysResult *result);
int bitfieldGetKeys(struct serverCommand *cmd, robj **argv, int argc, getKeysResult *result);

unsigned short crc16(const char *buf, int len);

/* Sentinel */
void initSentinelConfig(void);
void initSentinel(void);
void sentinelTimer(void);
const char *sentinelHandleConfiguration(char **argv, int argc);
void queueSentinelConfig(sds *argv, int argc, int linenum, sds line);
void loadSentinelConfigFromQueue(void);
void sentinelIsRunning(void);
void sentinelCheckConfigFile(void);
void sentinelCommand(client *c);
void sentinelInfoCommand(client *c);
void sentinelPublishCommand(client *c);
void sentinelRoleCommand(client *c);

/* valkey-check-rdb & aof */
int redis_check_rdb(char *rdbfilename, FILE *fp);
int redis_check_rdb_main(int argc, char **argv, FILE *fp);
int redis_check_aof_main(int argc, char **argv);

/* Scripting */
void scriptingInit(int setup);
int ldbRemoveChild(pid_t pid);
void ldbKillForkedSessions(void);
int ldbPendingChildren(void);
void luaLdbLineHook(lua_State *lua, lua_Debug *ar);
void freeLuaScriptsSync(dict *lua_scripts, list *lua_scripts_lru_list, lua_State *lua);
void freeLuaScriptsAsync(dict *lua_scripts, list *lua_scripts_lru_list, lua_State *lua);
void freeFunctionsAsync(functionsLibCtx *lib_ctx);
int ldbIsEnabled(void);
void ldbLog(sds entry);
void ldbLogRespReply(char *reply);
void sha1hex(char *digest, char *script, size_t len);
unsigned long evalMemory(void);
dict *evalScriptsDict(void);
unsigned long evalScriptsMemory(void);
uint64_t evalGetCommandFlags(client *c, uint64_t orig_flags);
uint64_t fcallGetCommandFlags(client *c, uint64_t orig_flags);
int isInsideYieldingLongCommand(void);

typedef struct luaScript {
    uint64_t flags;
    robj *body;
    listNode *node; /* list node in lua_scripts_lru_list list. */
} luaScript;
/* Cache of recently used small arguments to avoid malloc calls. */
#define LUA_CMD_OBJCACHE_SIZE 32
#define LUA_CMD_OBJCACHE_MAX_LEN 64

/* Blocked clients API */
void processUnblockedClients(void);
void initClientBlockingState(client *c);
void blockClient(client *c, int btype);
void unblockClient(client *c, int queue_for_reprocessing);
void unblockClientOnTimeout(client *c);
void unblockClientOnError(client *c, const char *err_str);
void queueClientForReprocessing(client *c);
void replyToBlockedClientTimedOut(client *c);
int getTimeoutFromObjectOrReply(client *c, robj *object, mstime_t *timeout, int unit);
void disconnectAllBlockedClients(void);
void handleClientsBlockedOnKeys(void);
void signalKeyAsReady(serverDb *db, robj *key, int type);
void blockForKeys(client *c, int btype, robj **keys, int numkeys, mstime_t timeout, int unblock_on_nokey);
void blockClientShutdown(client *c);
void blockPostponeClient(client *c);
void blockClientForReplicaAck(client *c, mstime_t timeout, long long offset, long numreplicas, int numlocal);
void replicationRequestAckFromReplicas(void);
void signalDeletedKeyAsReady(serverDb *db, robj *key, int type);
void updateStatsOnUnblock(client *c, long blocked_us, long reply_us, int had_errors);
void scanDatabaseForDeletedKeys(serverDb *emptied, serverDb *replaced_with);
void totalNumberOfStatefulKeys(unsigned long *blocking_keys,
                               unsigned long *blocking_keys_on_nokey,
                               unsigned long *watched_keys);
void blockedBeforeSleep(void);

/* timeout.c -- Blocked clients timeout and connections timeout. */
void addClientToTimeoutTable(client *c);
void removeClientFromTimeoutTable(client *c);
void handleBlockedClientsTimeout(void);
int clientsCronHandleTimeout(client *c, mstime_t now_ms);

/* expire.c -- Handling of expired keys */
void activeExpireCycle(int type);
void expireReplicaKeys(void);
void rememberReplicaKeyWithExpire(serverDb *db, robj *key);
void flushReplicaKeysWithExpireList(void);
size_t getReplicaKeyWithExpireCount(void);

/* evict.c -- maxmemory handling and LRU eviction. */
void evictionPoolAlloc(void);
#define LFU_INIT_VAL 5
unsigned long LFUGetTimeInMinutes(void);
uint8_t LFULogIncr(uint8_t value);
unsigned long LFUDecrAndReturn(robj *o);
#define EVICT_OK 0
#define EVICT_RUNNING 1
#define EVICT_FAIL 2
int performEvictions(void);
void startEvictionTimeProc(void);

/* Keys hashing / comparison functions for dict.c hash tables. */
uint64_t dictSdsHash(const void *key);
uint64_t dictSdsCaseHash(const void *key);
int dictSdsKeyCompare(dict *d, const void *key1, const void *key2);
int dictSdsKeyCaseCompare(dict *d, const void *key1, const void *key2);
void dictSdsDestructor(dict *d, void *val);
void dictListDestructor(dict *d, void *val);
void *dictSdsDup(dict *d, const void *key);

/* Git SHA1 */
char *serverGitSHA1(void);
char *serverGitDirty(void);
uint64_t serverBuildId(void);
const char *serverBuildIdRaw(void);
char *serverBuildIdString(void);

/* Commands prototypes */
void authCommand(client *c);
void pingCommand(client *c);
void echoCommand(client *c);
void commandCommand(client *c);
void commandCountCommand(client *c);
void commandListCommand(client *c);
void commandInfoCommand(client *c);
void commandGetKeysCommand(client *c);
void commandGetKeysAndFlagsCommand(client *c);
void commandHelpCommand(client *c);
void commandDocsCommand(client *c);
void setCommand(client *c);
void setnxCommand(client *c);
void setexCommand(client *c);
void psetexCommand(client *c);
void getCommand(client *c);
void getexCommand(client *c);
void getdelCommand(client *c);
void delCommand(client *c);
void unlinkCommand(client *c);
void existsCommand(client *c);
void setbitCommand(client *c);
void getbitCommand(client *c);
void bitfieldCommand(client *c);
void bitfieldroCommand(client *c);
void setrangeCommand(client *c);
void getrangeCommand(client *c);
void incrCommand(client *c);
void decrCommand(client *c);
void incrbyCommand(client *c);
void decrbyCommand(client *c);
void incrbyfloatCommand(client *c);
void selectCommand(client *c);
void swapdbCommand(client *c);
void randomkeyCommand(client *c);
void keysCommand(client *c);
void scanCommand(client *c);
void dbsizeCommand(client *c);
void lastsaveCommand(client *c);
void saveCommand(client *c);
void bgsaveCommand(client *c);
void bgrewriteaofCommand(client *c);
void shutdownCommand(client *c);
void slowlogCommand(client *c);
void moveCommand(client *c);
void copyCommand(client *c);
void renameCommand(client *c);
void renamenxCommand(client *c);
void lpushCommand(client *c);
void rpushCommand(client *c);
void lpushxCommand(client *c);
void rpushxCommand(client *c);
void linsertCommand(client *c);
void lpopCommand(client *c);
void rpopCommand(client *c);
void lmpopCommand(client *c);
void llenCommand(client *c);
void lindexCommand(client *c);
void lrangeCommand(client *c);
void ltrimCommand(client *c);
void typeCommand(client *c);
void lsetCommand(client *c);
void saddCommand(client *c);
void sremCommand(client *c);
void smoveCommand(client *c);
void sismemberCommand(client *c);
void smismemberCommand(client *c);
void scardCommand(client *c);
void spopCommand(client *c);
void srandmemberCommand(client *c);
void sinterCommand(client *c);
void sinterCardCommand(client *c);
void sinterstoreCommand(client *c);
void sunionCommand(client *c);
void sunionstoreCommand(client *c);
void sdiffCommand(client *c);
void sdiffstoreCommand(client *c);
void sscanCommand(client *c);
void syncCommand(client *c);
void flushdbCommand(client *c);
void flushallCommand(client *c);
void sortCommand(client *c);
void sortroCommand(client *c);
void lremCommand(client *c);
void lposCommand(client *c);
void rpoplpushCommand(client *c);
void lmoveCommand(client *c);
void infoCommand(client *c);
void mgetCommand(client *c);
void monitorCommand(client *c);
void expireCommand(client *c);
void expireatCommand(client *c);
void pexpireCommand(client *c);
void pexpireatCommand(client *c);
void getsetCommand(client *c);
void ttlCommand(client *c);
void touchCommand(client *c);
void pttlCommand(client *c);
void expiretimeCommand(client *c);
void pexpiretimeCommand(client *c);
void persistCommand(client *c);
void replicaofCommand(client *c);
void roleCommand(client *c);
void debugCommand(client *c);
void msetCommand(client *c);
void msetnxCommand(client *c);
void zaddCommand(client *c);
void zincrbyCommand(client *c);
void zrangeCommand(client *c);
void zrangebyscoreCommand(client *c);
void zrevrangebyscoreCommand(client *c);
void zrangebylexCommand(client *c);
void zrevrangebylexCommand(client *c);
void zcountCommand(client *c);
void zlexcountCommand(client *c);
void zrevrangeCommand(client *c);
void zcardCommand(client *c);
void zremCommand(client *c);
void zscoreCommand(client *c);
void zmscoreCommand(client *c);
void zremrangebyscoreCommand(client *c);
void zremrangebylexCommand(client *c);
void zpopminCommand(client *c);
void zpopmaxCommand(client *c);
void zmpopCommand(client *c);
void bzpopminCommand(client *c);
void bzpopmaxCommand(client *c);
void bzmpopCommand(client *c);
void zrandmemberCommand(client *c);
void multiCommand(client *c);
void execCommand(client *c);
void discardCommand(client *c);
void blpopCommand(client *c);
void brpopCommand(client *c);
void blmpopCommand(client *c);
void brpoplpushCommand(client *c);
void blmoveCommand(client *c);
void appendCommand(client *c);
void strlenCommand(client *c);
void zrankCommand(client *c);
void zrevrankCommand(client *c);
void hsetCommand(client *c);
void hsetnxCommand(client *c);
void hgetCommand(client *c);
void hmgetCommand(client *c);
void hdelCommand(client *c);
void hlenCommand(client *c);
void hstrlenCommand(client *c);
void zremrangebyrankCommand(client *c);
void zunionstoreCommand(client *c);
void zinterstoreCommand(client *c);
void zdiffstoreCommand(client *c);
void zunionCommand(client *c);
void zinterCommand(client *c);
void zinterCardCommand(client *c);
void zrangestoreCommand(client *c);
void zdiffCommand(client *c);
void zscanCommand(client *c);
void hkeysCommand(client *c);
void hvalsCommand(client *c);
void hgetallCommand(client *c);
void hexistsCommand(client *c);
void hscanCommand(client *c);
void hrandfieldCommand(client *c);
void configSetCommand(client *c);
void configGetCommand(client *c);
void configResetStatCommand(client *c);
void configRewriteCommand(client *c);
void configHelpCommand(client *c);
void hincrbyCommand(client *c);
void hincrbyfloatCommand(client *c);
void subscribeCommand(client *c);
void unsubscribeCommand(client *c);
void psubscribeCommand(client *c);
void punsubscribeCommand(client *c);
void publishCommand(client *c);
void pubsubCommand(client *c);
void spublishCommand(client *c);
void ssubscribeCommand(client *c);
void sunsubscribeCommand(client *c);
void watchCommand(client *c);
void unwatchCommand(client *c);
void clusterCommand(client *c);
void clusterSlotStatsCommand(client *c);
void restoreCommand(client *c);
void migrateCommand(client *c);
void askingCommand(client *c);
void readonlyCommand(client *c);
void readwriteCommand(client *c);
int verifyDumpPayload(unsigned char *p, size_t len, uint16_t *rdbver_ptr);
void dumpCommand(client *c);
void objectCommand(client *c);
void memoryCommand(client *c);
void clientCommand(client *c);
void helloCommand(client *c);
void clientSetinfoCommand(client *c);
void evalCommand(client *c);
void evalRoCommand(client *c);
void evalShaCommand(client *c);
void evalShaRoCommand(client *c);
void scriptCommand(client *c);
void fcallCommand(client *c);
void fcallroCommand(client *c);
void functionLoadCommand(client *c);
void functionDeleteCommand(client *c);
void functionKillCommand(client *c);
void functionStatsCommand(client *c);
void functionListCommand(client *c);
void functionHelpCommand(client *c);
void functionFlushCommand(client *c);
void functionRestoreCommand(client *c);
void functionDumpCommand(client *c);
void timeCommand(client *c);
void bitopCommand(client *c);
void bitcountCommand(client *c);
void bitposCommand(client *c);
void replconfCommand(client *c);
void waitCommand(client *c);
void waitaofCommand(client *c);
void georadiusbymemberCommand(client *c);
void georadiusbymemberroCommand(client *c);
void georadiusCommand(client *c);
void georadiusroCommand(client *c);
void geoaddCommand(client *c);
void geohashCommand(client *c);
void geoposCommand(client *c);
void geodistCommand(client *c);
void geosearchCommand(client *c);
void geosearchstoreCommand(client *c);
void pfselftestCommand(client *c);
void pfaddCommand(client *c);
void pfcountCommand(client *c);
void pfmergeCommand(client *c);
void pfdebugCommand(client *c);
void latencyCommand(client *c);
void moduleCommand(client *c);
void securityWarningCommand(client *c);
void xaddCommand(client *c);
void xrangeCommand(client *c);
void xrevrangeCommand(client *c);
void xlenCommand(client *c);
void xreadCommand(client *c);
void xgroupCommand(client *c);
void xsetidCommand(client *c);
void xackCommand(client *c);
void xpendingCommand(client *c);
void xclaimCommand(client *c);
void xautoclaimCommand(client *c);
void xinfoCommand(client *c);
void xdelCommand(client *c);
void xtrimCommand(client *c);
void lolwutCommand(client *c);
void aclCommand(client *c);
void lcsCommand(client *c);
void quitCommand(client *c);
void resetCommand(client *c);
void failoverCommand(client *c);

#if defined(__GNUC__)
void *calloc(size_t count, size_t size) __attribute__((deprecated));
void free(void *ptr) __attribute__((deprecated));
void *malloc(size_t size) __attribute__((deprecated));
void *realloc(void *ptr, size_t size) __attribute__((deprecated));
#endif

/* Debugging stuff */
void _serverAssertWithInfo(const client *c, const robj *o, const char *estr, const char *file, int line);
void _serverAssert(const char *estr, const char *file, int line);
#ifdef __GNUC__
void _serverPanic(const char *file, int line, const char *msg, ...) __attribute__((format(printf, 3, 4)));
#else
void _serverPanic(const char *file, int line, const char *msg, ...);
#endif
void serverLogObjectDebugInfo(const robj *o);
void setupDebugSigHandlers(void);
void setupSigSegvHandler(void);
void removeSigSegvHandlers(void);
const char *getSafeInfoString(const char *s, size_t len, char **tmp);
dict *genInfoSectionDict(robj **argv, int argc, char **defaults, int *out_all, int *out_everything);
void releaseInfoSectionDict(dict *sec);
sds genValkeyInfoString(dict *section_dict, int all_sections, int everything);
sds genModulesInfoString(sds info);
void applyWatchdogPeriod(void);
void watchdogScheduleSignal(int period);
void serverLogHexDump(int level, char *descr, void *value, size_t len);
int memtest_preserving_test(unsigned long *m, size_t bytes, int passes);
void mixDigest(unsigned char *digest, const void *ptr, size_t len);
void xorDigest(unsigned char *digest, const void *ptr, size_t len);
sds catSubCommandFullname(const char *parent_name, const char *sub_name);
void commandAddSubcommand(struct serverCommand *parent, struct serverCommand *subcommand, const char *declared_name);
void debugDelay(int usec);
void killThreads(void);
void makeThreadKillable(void);
void swapMainDbWithTempDb(serverDb *tempDb);
sds getVersion(void);
void debugPauseProcess(void);

/* Use macro for checking log level to avoid evaluating arguments in cases log
 * should be ignored due to low level. */
#define serverLog(level, ...)                                                                                          \
    do {                                                                                                               \
        if (((level) & 0xff) < server.verbosity) break;                                                                \
        _serverLog(level, __VA_ARGS__);                                                                                \
    } while (0)

#define serverDebug(fmt, ...) printf("DEBUG %s:%d > " fmt "\n", __FILE__, __LINE__, __VA_ARGS__)
#define serverDebugMark() printf("-- MARK %s:%d --\n", __FILE__, __LINE__)

int iAmPrimary(void);

#define STRINGIFY_(x) #x
#define STRINGIFY(x) STRINGIFY_(x)

#endif<|MERGE_RESOLUTION|>--- conflicted
+++ resolved
@@ -2219,11 +2219,8 @@
     sds availability_zone; /* When run in a cloud environment we can configure the availability zone it is running in */
     /* Local environment */
     char *locale_collate;
-<<<<<<< HEAD
+    char *debug_context; /* A free-form string that has no impact on server except being included in a crash report. */
     int io_uring_enabled; /* If io_uring is enabled */
-=======
-    char *debug_context; /* A free-form string that has no impact on server except being included in a crash report. */
->>>>>>> 6dfb8203
 };
 
 #define MAX_KEYS_BUFFER 256
