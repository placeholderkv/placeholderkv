/*
 * Copyright (c) 2009-2012, Salvatore Sanfilippo <antirez at gmail dot com>
 * All rights reserved.
 *
 * Redistribution and use in source and binary forms, with or without
 * modification, are permitted provided that the following conditions are met:
 *
 *   * Redistributions of source code must retain the above copyright notice,
 *     this list of conditions and the following disclaimer.
 *   * Redistributions in binary form must reproduce the above copyright
 *     notice, this list of conditions and the following disclaimer in the
 *     documentation and/or other materials provided with the distribution.
 *   * Neither the name of Redis nor the names of its contributors may be used
 *     to endorse or promote products derived from this software without
 *     specific prior written permission.
 *
 * THIS SOFTWARE IS PROVIDED BY THE COPYRIGHT HOLDERS AND CONTRIBUTORS "AS IS"
 * AND ANY EXPRESS OR IMPLIED WARRANTIES, INCLUDING, BUT NOT LIMITED TO, THE
 * IMPLIED WARRANTIES OF MERCHANTABILITY AND FITNESS FOR A PARTICULAR PURPOSE
 * ARE DISCLAIMED. IN NO EVENT SHALL THE COPYRIGHT OWNER OR CONTRIBUTORS BE
 * LIABLE FOR ANY DIRECT, INDIRECT, INCIDENTAL, SPECIAL, EXEMPLARY, OR
 * CONSEQUENTIAL DAMAGES (INCLUDING, BUT NOT LIMITED TO, PROCUREMENT OF
 * SUBSTITUTE GOODS OR SERVICES; LOSS OF USE, DATA, OR PROFITS; OR BUSINESS
 * INTERRUPTION) HOWEVER CAUSED AND ON ANY THEORY OF LIABILITY, WHETHER IN
 * CONTRACT, STRICT LIABILITY, OR TORT (INCLUDING NEGLIGENCE OR OTHERWISE)
 * ARISING IN ANY WAY OUT OF THE USE OF THIS SOFTWARE, EVEN IF ADVISED OF THE
 * POSSIBILITY OF SUCH DAMAGE.
 */

#ifndef VALKEY_H
#define VALKEY_H

#include "fmacros.h"
#include "config.h"
#include "solarisfixes.h"
#include "rio.h"
#include "commands.h"

#include <stdio.h>
#include <stdlib.h>
#include <stddef.h>
#include <stdatomic.h>
#include <string.h>
#include <time.h>
#include <limits.h>
#include <unistd.h>
#include <errno.h>
#include <inttypes.h>
#include <pthread.h>
#include <syslog.h>
#include <netinet/in.h>
#include <sys/socket.h>
#include <lua.h>
#include <signal.h>

#ifdef HAVE_LIBSYSTEMD
#include <systemd/sd-daemon.h>
#endif

#ifndef static_assert
#define static_assert(expr, lit) extern char __static_assert_failure[(expr) ? 1 : -1]
#endif

typedef long long mstime_t; /* millisecond time type. */
typedef long long ustime_t; /* microsecond time type. */

#include "ae.h"         /* Event driven programming library */
#include "sds.h"        /* Dynamic safe strings */
#include "dict.h"       /* Hash tables */
#include "kvstore.h"    /* Slot-based hash table */
#include "adlist.h"     /* Linked lists */
#include "zmalloc.h"    /* total memory usage aware version of malloc/free */
#include "anet.h"       /* Networking the easy way */
#include "version.h"    /* Version macro */
#include "util.h"       /* Misc functions useful in many places */
#include "latency.h"    /* Latency monitor API */
#include "sparkline.h"  /* ASCII graphs API */
#include "quicklist.h"  /* Lists are encoded as linked lists of
                           N-elements flat arrays */
#include "rax.h"        /* Radix tree */
#include "connection.h" /* Connection abstraction */

#define VALKEYMODULE_CORE 1
typedef struct serverObject robj;
#include "valkeymodule.h" /* Modules API defines. */

/* Following includes allow test functions to be called from main() */
#include "zipmap.h"
#include "ziplist.h" /* Compact list data structure */
#include "sha1.h"
#include "endianconv.h"
#include "crc64.h"

struct hdr_histogram;

/* helpers */
#define numElements(x) (sizeof(x) / sizeof((x)[0]))

/* min/max */
#undef min
#undef max
#define min(a, b) ((a) < (b) ? (a) : (b))
#define max(a, b) ((a) > (b) ? (a) : (b))

/* Get the pointer of the outer struct from a member address */
#define server_member2struct(struct_name, member_name, member_addr)                                                    \
    ((struct_name *)((char *)member_addr - offsetof(struct_name, member_name)))

/* Error codes */
#define C_OK 0
#define C_ERR -1

/* Static server configuration */
#define CONFIG_DEFAULT_HZ 10 /* Time interrupt calls/sec. */
#define CONFIG_MIN_HZ 1
#define CONFIG_MAX_HZ 500
#define MAX_CLIENTS_PER_CLOCK_TICK 200 /* HZ is adapted based on that. */
#define CRON_DBS_PER_CALL 16
#define CRON_DICTS_PER_DB 16
#define NET_MAX_WRITES_PER_EVENT (1024 * 64)
#define PROTO_SHARED_SELECT_CMDS 10
#define OBJ_SHARED_INTEGERS 10000
#define OBJ_SHARED_BULKHDR_LEN 32
#define OBJ_SHARED_HDR_STRLEN(_len_) (((_len_) < 10) ? 4 : 5) /* see shared.mbulkhdr etc. */
#define LOG_MAX_LEN 1024                                      /* Default maximum length of syslog messages.*/
#define AOF_REWRITE_ITEMS_PER_CMD 64
#define AOF_ANNOTATION_LINE_MAX_LEN 1024
#define CONFIG_RUN_ID_SIZE 40
#define RDB_EOF_MARK_SIZE 40
#define CONFIG_REPL_BACKLOG_MIN_SIZE (1024 * 16) /* 16k */
#define CONFIG_BGSAVE_RETRY_DELAY 5              /* Wait a few secs before trying again. */
#define CONFIG_DEFAULT_PID_FILE "/var/run/valkey.pid"
#define CONFIG_DEFAULT_BINDADDR_COUNT 2
#define CONFIG_DEFAULT_BINDADDR {"*", "-::*"}
#define NET_HOST_STR_LEN 256                          /* Longest valid hostname */
#define NET_IP_STR_LEN 46                             /* INET6_ADDRSTRLEN is 46, but we need to be sure */
#define NET_ADDR_STR_LEN (NET_IP_STR_LEN + 32)        /* Must be enough for ip:port */
#define NET_HOST_PORT_STR_LEN (NET_HOST_STR_LEN + 32) /* Must be enough for hostname:port */
#define CONFIG_BINDADDR_MAX 16
#define CONFIG_MIN_RESERVED_FDS 32
#define CONFIG_DEFAULT_PROC_TITLE_TEMPLATE "{title} {listen-addr} {server-mode}"
#define INCREMENTAL_REHASHING_THRESHOLD_US 1000

/* Bucket sizes for client eviction pools. Each bucket stores clients with
 * memory usage of up to twice the size of the bucket below it. */
#define CLIENT_MEM_USAGE_BUCKET_MIN_LOG 15 /* Bucket sizes start at up to 32KB (2^15) */
#define CLIENT_MEM_USAGE_BUCKET_MAX_LOG 33 /* Bucket for largest clients: sizes above 4GB (2^32) */
#define CLIENT_MEM_USAGE_BUCKETS (1 + CLIENT_MEM_USAGE_BUCKET_MAX_LOG - CLIENT_MEM_USAGE_BUCKET_MIN_LOG)

#define ACTIVE_EXPIRE_CYCLE_SLOW 0
#define ACTIVE_EXPIRE_CYCLE_FAST 1

/* Children process will exit with this status code to signal that the
 * process terminated without an error: this is useful in order to kill
 * a saving child (RDB or AOF one), without triggering in the parent the
 * write protection that is normally turned on on write errors.
 * Usually children that are terminated with SIGUSR1 will exit with this
 * special code. */
#define SERVER_CHILD_NOERROR_RETVAL 255

/* Reading copy-on-write info is sometimes expensive and may slow down child
 * processes that report it continuously. We measure the cost of obtaining it
 * and hold back additional reading based on this factor. */
#define CHILD_COW_DUTY_CYCLE 100

/* Instantaneous metrics tracking. */
#define STATS_METRIC_SAMPLES 16               /* Number of samples per metric. */
#define STATS_METRIC_COMMAND 0                /* Number of commands executed. */
#define STATS_METRIC_NET_INPUT 1              /* Bytes read to network. */
#define STATS_METRIC_NET_OUTPUT 2             /* Bytes written to network. */
#define STATS_METRIC_NET_INPUT_REPLICATION 3  /* Bytes read to network during replication. */
#define STATS_METRIC_NET_OUTPUT_REPLICATION 4 /* Bytes written to network during replication. */
#define STATS_METRIC_EL_CYCLE 5               /* Number of eventloop cycled. */
#define STATS_METRIC_EL_DURATION 6            /* Eventloop duration. */
#define STATS_METRIC_COUNT 7

/* Protocol and I/O related defines */
#define PROTO_IOBUF_LEN (1024 * 16)         /* Generic I/O buffer size */
#define PROTO_REPLY_CHUNK_BYTES (16 * 1024) /* 16k output buffer */
#define PROTO_INLINE_MAX_SIZE (1024 * 64)   /* Max size of inline reads */
#define PROTO_MBULK_BIG_ARG (1024 * 32)
#define PROTO_RESIZE_THRESHOLD (1024 * 32)     /* Threshold for determining whether to resize query buffer */
#define PROTO_REPLY_MIN_BYTES (1024)           /* the lower limit on reply buffer size */
#define REDIS_AUTOSYNC_BYTES (1024 * 1024 * 4) /* Sync file every 4MB. */

#define REPLY_BUFFER_DEFAULT_PEAK_RESET_TIME 5000 /* 5 seconds */

/* When configuring the server eventloop, we setup it so that the total number
 * of file descriptors we can handle are server.maxclients + RESERVED_FDS +
 * a few more to stay safe. Since RESERVED_FDS defaults to 32, we add 96
 * in order to make sure of not over provisioning more than 128 fds. */
#define CONFIG_FDSET_INCR (CONFIG_MIN_RESERVED_FDS + 96)

/* OOM Score Adjustment classes. */
#define CONFIG_OOM_PRIMARY 0
#define CONFIG_OOM_REPLICA 1
#define CONFIG_OOM_BGCHILD 2
#define CONFIG_OOM_COUNT 3

extern int configOOMScoreAdjValuesDefaults[CONFIG_OOM_COUNT];

/* Hash table parameters */
#define HASHTABLE_MAX_LOAD_FACTOR 1.618 /* Maximum hash table load factor. */

/* Command flags. Please check the definition of struct serverCommand in this file
 * for more information about the meaning of every flag. */
#define CMD_WRITE (1ULL << 0)
#define CMD_READONLY (1ULL << 1)
#define CMD_DENYOOM (1ULL << 2)
#define CMD_MODULE (1ULL << 3) /* Command exported by module. */
#define CMD_ADMIN (1ULL << 4)
#define CMD_PUBSUB (1ULL << 5)
#define CMD_NOSCRIPT (1ULL << 6)
#define CMD_BLOCKING (1ULL << 8) /* Has potential to block. */
#define CMD_LOADING (1ULL << 9)
#define CMD_STALE (1ULL << 10)
#define CMD_SKIP_MONITOR (1ULL << 11)
#define CMD_SKIP_SLOWLOG (1ULL << 12)
#define CMD_ASKING (1ULL << 13)
#define CMD_FAST (1ULL << 14)
#define CMD_NO_AUTH (1ULL << 15)
#define CMD_MAY_REPLICATE (1ULL << 16)
#define CMD_SENTINEL (1ULL << 17)
#define CMD_ONLY_SENTINEL (1ULL << 18)
#define CMD_NO_MANDATORY_KEYS (1ULL << 19)
#define CMD_PROTECTED (1ULL << 20)
#define CMD_MODULE_GETKEYS (1ULL << 21)    /* Use the modules getkeys interface. */
#define CMD_MODULE_NO_CLUSTER (1ULL << 22) /* Deny on Cluster. */
#define CMD_NO_ASYNC_LOADING (1ULL << 23)
#define CMD_NO_MULTI (1ULL << 24)
#define CMD_MOVABLE_KEYS                                                                                               \
    (1ULL << 25) /* The legacy range spec doesn't cover all keys.                                                      \
                  * Populated by populateCommandLegacyRangeSpec. */
#define CMD_ALLOW_BUSY ((1ULL << 26))
#define CMD_MODULE_GETCHANNELS (1ULL << 27) /* Use the modules getchannels interface. */
#define CMD_TOUCHES_ARBITRARY_KEYS (1ULL << 28)

/* Command flags that describe ACLs categories. */
#define ACL_CATEGORY_KEYSPACE (1ULL << 0)
#define ACL_CATEGORY_READ (1ULL << 1)
#define ACL_CATEGORY_WRITE (1ULL << 2)
#define ACL_CATEGORY_SET (1ULL << 3)
#define ACL_CATEGORY_SORTEDSET (1ULL << 4)
#define ACL_CATEGORY_LIST (1ULL << 5)
#define ACL_CATEGORY_HASH (1ULL << 6)
#define ACL_CATEGORY_STRING (1ULL << 7)
#define ACL_CATEGORY_BITMAP (1ULL << 8)
#define ACL_CATEGORY_HYPERLOGLOG (1ULL << 9)
#define ACL_CATEGORY_GEO (1ULL << 10)
#define ACL_CATEGORY_STREAM (1ULL << 11)
#define ACL_CATEGORY_PUBSUB (1ULL << 12)
#define ACL_CATEGORY_ADMIN (1ULL << 13)
#define ACL_CATEGORY_FAST (1ULL << 14)
#define ACL_CATEGORY_SLOW (1ULL << 15)
#define ACL_CATEGORY_BLOCKING (1ULL << 16)
#define ACL_CATEGORY_DANGEROUS (1ULL << 17)
#define ACL_CATEGORY_CONNECTION (1ULL << 18)
#define ACL_CATEGORY_TRANSACTION (1ULL << 19)
#define ACL_CATEGORY_SCRIPTING (1ULL << 20)

/* Key-spec flags *
 * -------------- */
/* The following refer what the command actually does with the value or metadata
 * of the key, and not necessarily the user data or how it affects it.
 * Each key-spec may must have exactly one of these. Any operation that's not
 * distinctly deletion, overwrite or read-only would be marked as RW. */
#define CMD_KEY_RO                                                                                                     \
    (1ULL << 0) /* Read-Only - Reads the value of the key, but                                                         \
                 * doesn't necessarily returns it. */
#define CMD_KEY_RW                                                                                                     \
    (1ULL << 1) /* Read-Write - Modifies the data stored in the                                                        \
                 * value of the key or its metadata. */
#define CMD_KEY_OW                                                                                                     \
    (1ULL << 2)                /* Overwrite - Overwrites the data stored in                                            \
                                * the value of the key. */
#define CMD_KEY_RM (1ULL << 3) /* Deletes the key. */
/* The following refer to user data inside the value of the key, not the metadata
 * like LRU, type, cardinality. It refers to the logical operation on the user's
 * data (actual input strings / TTL), being used / returned / copied / changed,
 * It doesn't refer to modification or returning of metadata (like type, count,
 * presence of data). Any write that's not INSERT or DELETE, would be an UPDATE.
 * Each key-spec may have one of the writes with or without access, or none: */
#define CMD_KEY_ACCESS                                                                                                 \
    (1ULL << 4) /* Returns, copies or uses the user data from                                                          \
                 * the value of the key. */
#define CMD_KEY_UPDATE                                                                                                 \
    (1ULL << 5) /* Updates data to the value, new value may                                                            \
                 * depend on the old value. */
#define CMD_KEY_INSERT                                                                                                 \
    (1ULL << 6) /* Adds data to the value with no chance of                                                            \
                 * modification or deletion of existing data. */
#define CMD_KEY_DELETE                                                                                                 \
    (1ULL << 7) /* Explicitly deletes some content                                                                     \
                 * from the value of the key. */
/* Other flags: */
#define CMD_KEY_NOT_KEY                                                                                                \
    (1ULL << 8) /* A 'fake' key that should be routed                                                                  \
                 * like a key in cluster mode but is                                                                   \
                 * excluded from other key checks. */
#define CMD_KEY_INCOMPLETE                                                                                             \
    (1ULL << 9) /* Means that the keyspec might not point                                                              \
                 * out to all keys it should cover */
#define CMD_KEY_VARIABLE_FLAGS                                                                                         \
    (1ULL << 10) /* Means that some keys might have                                                                    \
                  * different flags depending on arguments */

/* Key flags for when access type is unknown */
#define CMD_KEY_FULL_ACCESS (CMD_KEY_RW | CMD_KEY_ACCESS | CMD_KEY_UPDATE)

/* Key flags for how key is removed */
#define DB_FLAG_KEY_NONE 0
#define DB_FLAG_KEY_DELETED (1ULL << 0)
#define DB_FLAG_KEY_EXPIRED (1ULL << 1)
#define DB_FLAG_KEY_EVICTED (1ULL << 2)
#define DB_FLAG_KEY_OVERWRITE (1ULL << 3)

/* Channel flags share the same flag space as the key flags */
#define CMD_CHANNEL_PATTERN (1ULL << 11)     /* The argument is a channel pattern */
#define CMD_CHANNEL_SUBSCRIBE (1ULL << 12)   /* The command subscribes to channels */
#define CMD_CHANNEL_UNSUBSCRIBE (1ULL << 13) /* The command unsubscribes to channels */
#define CMD_CHANNEL_PUBLISH (1ULL << 14)     /* The command publishes to channels. */

/* AOF states */
#define AOF_OFF 0          /* AOF is off */
#define AOF_ON 1           /* AOF is on */
#define AOF_WAIT_REWRITE 2 /* AOF waits rewrite to start appending */

/* AOF return values for loadAppendOnlyFiles() and loadSingleAppendOnlyFile() */
#define AOF_OK 0
#define AOF_NOT_EXIST 1
#define AOF_EMPTY 2
#define AOF_OPEN_ERR 3
#define AOF_FAILED 4
#define AOF_TRUNCATED 5

/* RDB return values for rdbLoad. */
#define RDB_OK 0
#define RDB_NOT_EXIST 1 /* RDB file doesn't exist. */
#define RDB_FAILED 2    /* Failed to load the RDB file. */

/* Command doc flags */
#define CMD_DOC_NONE 0
#define CMD_DOC_DEPRECATED (1 << 0) /* Command is deprecated */
#define CMD_DOC_SYSCMD (1 << 1)     /* System (internal) command */

/* Client flags */
#define CLIENT_REPLICA (1 << 0)           /* This client is a replica */
#define CLIENT_PRIMARY (1 << 1)           /* This client is a primary */
#define CLIENT_MONITOR (1 << 2)           /* This client is a replica monitor, see MONITOR */
#define CLIENT_MULTI (1 << 3)             /* This client is in a MULTI context */
#define CLIENT_BLOCKED (1 << 4)           /* The client is waiting in a blocking operation */
#define CLIENT_DIRTY_CAS (1 << 5)         /* Watched keys modified. EXEC will fail. */
#define CLIENT_CLOSE_AFTER_REPLY (1 << 6) /* Close after writing entire reply. */
#define CLIENT_UNBLOCKED                                                                                               \
    (1 << 7)                                 /* This client was unblocked and is stored in                             \
                                               server.unblocked_clients */
#define CLIENT_SCRIPT (1 << 8)               /* This is a non connected client used by Lua */
#define CLIENT_ASKING (1 << 9)               /* Client issued the ASKING command */
#define CLIENT_CLOSE_ASAP (1 << 10)          /* Close this client ASAP */
#define CLIENT_UNIX_SOCKET (1 << 11)         /* Client connected via Unix domain socket */
#define CLIENT_DIRTY_EXEC (1 << 12)          /* EXEC will fail for errors while queueing */
#define CLIENT_PRIMARY_FORCE_REPLY (1 << 13) /* Queue replies even if is primary */
#define CLIENT_FORCE_AOF (1 << 14)           /* Force AOF propagation of current cmd. */
#define CLIENT_FORCE_REPL (1 << 15)          /* Force replication of current cmd. */
#define CLIENT_PRE_PSYNC (1 << 16)           /* Instance don't understand PSYNC. */
#define CLIENT_READONLY (1 << 17)            /* Cluster client is in read-only state. */
#define CLIENT_PUBSUB (1 << 18)              /* Client is in Pub/Sub mode. */
#define CLIENT_PREVENT_AOF_PROP (1 << 19)    /* Don't propagate to AOF. */
#define CLIENT_PREVENT_REPL_PROP (1 << 20)   /* Don't propagate to replicas. */
#define CLIENT_PREVENT_PROP (CLIENT_PREVENT_AOF_PROP | CLIENT_PREVENT_REPL_PROP)
#define CLIENT_PENDING_WRITE                                                                                           \
    (1 << 21)                            /* Client has output to send but a write                                      \
                                            handler is yet not installed. */
#define CLIENT_REPLY_OFF (1 << 22)       /* Don't send replies to client. */
#define CLIENT_REPLY_SKIP_NEXT (1 << 23) /* Set CLIENT_REPLY_SKIP for next cmd */
#define CLIENT_REPLY_SKIP (1 << 24)      /* Don't send just this reply. */
#define CLIENT_LUA_DEBUG (1 << 25)       /* Run EVAL in debug mode. */
#define CLIENT_LUA_DEBUG_SYNC (1 << 26)  /* EVAL debugging without fork() */
#define CLIENT_MODULE (1 << 27)          /* Non connected client used by some module. */
#define CLIENT_PROTECTED (1 << 28)       /* Client should not be freed for now. */
#define CLIENT_EXECUTING_COMMAND                                                                                       \
    (1 << 29) /* Indicates that the client is currently in the process of handling                                     \
               a command. usually this will be marked only during call()                                               \
               however, blocked clients might have this flag kept until they                                           \
               will try to reprocess the command. */

#define CLIENT_PENDING_COMMAND                                                                                         \
    (1 << 30) /* Indicates the client has a fully                                                                      \
               * parsed command ready for execution. */
#define CLIENT_TRACKING                                                                                                \
    (1ULL << 31)                                  /* Client enabled keys tracking in order to                          \
                                                  perform client side caching. */
#define CLIENT_TRACKING_BROKEN_REDIR (1ULL << 32) /* Target client is invalid. */
#define CLIENT_TRACKING_BCAST (1ULL << 33)        /* Tracking in BCAST mode. */
#define CLIENT_TRACKING_OPTIN (1ULL << 34)        /* Tracking in opt-in mode. */
#define CLIENT_TRACKING_OPTOUT (1ULL << 35)       /* Tracking in opt-out mode. */
#define CLIENT_TRACKING_CACHING                                                                                        \
    (1ULL << 36) /* CACHING yes/no was given,                                                                          \
                    depending on optin/optout mode. */
#define CLIENT_TRACKING_NOLOOP                                                                                         \
    (1ULL << 37)                           /* Don't send invalidation messages                                         \
                                              about writes performed by myself.*/
#define CLIENT_IN_TO_TABLE (1ULL << 38)    /* This client is in the timeout table. */
#define CLIENT_PROTOCOL_ERROR (1ULL << 39) /* Protocol error chatting with it. */
#define CLIENT_CLOSE_AFTER_COMMAND                                                                                     \
    (1ULL << 40) /* Close after executing commands                                                                     \
                  * and writing entire reply. */
#define CLIENT_DENY_BLOCKING                                                                                           \
    (1ULL << 41) /* Indicate that the client should not be blocked.                                                    \
                    currently, turned on inside MULTI, Lua, RM_Call,                                                   \
                    and AOF client */
#define CLIENT_REPL_RDBONLY                                                                                            \
    (1ULL << 42) /* This client is a replica that only wants                                                           \
                    RDB without replication buffer. */
#define CLIENT_NO_EVICT                                                                                                \
    (1ULL << 43) /* This client is protected against client                                                            \
                    memory eviction. */
#define CLIENT_ALLOW_OOM                                                                                               \
    (1ULL << 44)                     /* Client used by RM_Call is allowed to fully execute                             \
                                        scripts even when in OOM */
#define CLIENT_NO_TOUCH (1ULL << 45) /* This client will not touch LFU/LRU stats. */
#define CLIENT_PUSHING (1ULL << 46)  /* This client is pushing notifications. */
#define CLIENT_MODULE_AUTH_HAS_RESULT                                                                                  \
    (1ULL << 47)                                     /* Indicates a client in the middle of module based               \
                                                        auth had been authenticated from the Module. */
#define CLIENT_MODULE_PREVENT_AOF_PROP (1ULL << 48)  /* Module client do not want to propagate to AOF */
#define CLIENT_MODULE_PREVENT_REPL_PROP (1ULL << 49) /* Module client do not want to propagate to replica */
#define CLIENT_REPROCESSING_COMMAND (1ULL << 50)     /* The client is re-processing the command. */
#define CLIENT_REPLICATION_DONE (1ULL << 51)         /* Indicate that replication has been done on the client */
<<<<<<< HEAD
#define CLIENT_PROPAGATING (1ULL << 52)              /* Indicate that client has propagated command. */
=======
#define CLIENT_AUTHENTICATED (1ULL << 52)            /* Indicate a client has successfully authenticated */
>>>>>>> 5d9d4186

/* Client block type (btype field in client structure)
 * if CLIENT_BLOCKED flag is set. */
typedef enum blocking_type {
    BLOCKED_NONE,     /* Not blocked, no CLIENT_BLOCKED flag set. */
    BLOCKED_LIST,     /* BLPOP & co. */
    BLOCKED_WAIT,     /* WAIT for synchronous replication. */
    BLOCKED_MODULE,   /* Blocked by a loadable module. */
    BLOCKED_STREAM,   /* XREAD. */
    BLOCKED_ZSET,     /* BZPOP et al. */
    BLOCKED_POSTPONE, /* Blocked by processCommand, re-try processing later. */
    BLOCKED_SHUTDOWN, /* SHUTDOWN. */
    BLOCKED_NUM,      /* Number of blocked states. */
    BLOCKED_END       /* End of enumeration */
} blocking_type;

/* Client request types */
#define PROTO_REQ_INLINE 1
#define PROTO_REQ_MULTIBULK 2

/* Client classes for client limits, currently used only for
 * the max-client-output-buffer limit implementation. */
#define CLIENT_TYPE_NORMAL 0  /* Normal req-reply clients + MONITORs */
#define CLIENT_TYPE_REPLICA 1 /* Replicas. */
#define CLIENT_TYPE_PUBSUB 2  /* Clients subscribed to PubSub channels. */
#define CLIENT_TYPE_PRIMARY 3 /* Primary. */
#define CLIENT_TYPE_COUNT 4   /* Total number of client types. */
#define CLIENT_TYPE_OBUF_COUNT                                                                                         \
    3 /* Number of clients to expose to output                                                                         \
         buffer configuration. Just the first                                                                          \
         three: normal, replica, pubsub. */

/* Replica replication state. Used in server.repl_state for replicas to remember
 * what to do next. */
typedef enum {
    REPL_STATE_NONE = 0,   /* No active replication */
    REPL_STATE_CONNECT,    /* Must connect to primary */
    REPL_STATE_CONNECTING, /* Connecting to primary */
    /* --- Handshake states, must be ordered --- */
    REPL_STATE_RECEIVE_PING_REPLY,    /* Wait for PING reply */
    REPL_STATE_SEND_HANDSHAKE,        /* Send handshake sequence to primary */
    REPL_STATE_RECEIVE_AUTH_REPLY,    /* Wait for AUTH reply */
    REPL_STATE_RECEIVE_PORT_REPLY,    /* Wait for REPLCONF reply */
    REPL_STATE_RECEIVE_IP_REPLY,      /* Wait for REPLCONF reply */
    REPL_STATE_RECEIVE_CAPA_REPLY,    /* Wait for REPLCONF reply */
    REPL_STATE_RECEIVE_VERSION_REPLY, /* Wait for REPLCONF reply */
    REPL_STATE_SEND_PSYNC,            /* Send PSYNC */
    REPL_STATE_RECEIVE_PSYNC_REPLY,   /* Wait for PSYNC reply */
    /* --- End of handshake states --- */
    REPL_STATE_TRANSFER,  /* Receiving .rdb from primary */
    REPL_STATE_CONNECTED, /* Connected to primary */
} repl_state;

/* The state of an in progress coordinated failover */
typedef enum {
    NO_FAILOVER = 0,        /* No failover in progress */
    FAILOVER_WAIT_FOR_SYNC, /* Waiting for target replica to catch up */
    FAILOVER_IN_PROGRESS    /* Waiting for target replica to accept
                             * PSYNC FAILOVER request. */
} failover_state;

/* State of replicas from the POV of the primary. Used in client->replstate.
 * In SEND_BULK and ONLINE state the replica receives new updates
 * in its output queue. In the WAIT_BGSAVE states instead the server is waiting
 * to start the next background saving in order to send updates to it. */
#define REPLICA_STATE_WAIT_BGSAVE_START 6 /* We need to produce a new RDB file. */
#define REPLICA_STATE_WAIT_BGSAVE_END 7   /* Waiting RDB file creation to finish. */
#define REPLICA_STATE_SEND_BULK 8         /* Sending RDB file to replica. */
#define REPLICA_STATE_ONLINE 9            /* RDB file transmitted, sending just updates. */
#define REPLICA_STATE_RDB_TRANSMITTED                                                                                  \
    10 /* RDB file transmitted - This state is used only for                                                           \
        * a replica that only wants RDB without replication buffer  */

/* Replica capabilities. */
#define REPLICA_CAPA_NONE 0
#define REPLICA_CAPA_EOF (1 << 0)    /* Can parse the RDB EOF streaming format. */
#define REPLICA_CAPA_PSYNC2 (1 << 1) /* Supports PSYNC2 protocol. */

/* Replica requirements */
#define REPLICA_REQ_NONE 0
#define REPLICA_REQ_RDB_EXCLUDE_DATA (1 << 0)      /* Exclude data from RDB */
#define REPLICA_REQ_RDB_EXCLUDE_FUNCTIONS (1 << 1) /* Exclude functions from RDB */
/* Mask of all bits in the replica requirements bitfield that represent non-standard (filtered) RDB requirements */
#define REPLICA_REQ_RDB_MASK (REPLICA_REQ_RDB_EXCLUDE_DATA | REPLICA_REQ_RDB_EXCLUDE_FUNCTIONS)

/* Synchronous read timeout - replica side */
#define CONFIG_REPL_SYNCIO_TIMEOUT 5

/* The default number of replication backlog blocks to trim per call. */
#define REPL_BACKLOG_TRIM_BLOCKS_PER_CALL 64

/* In order to quickly find the requested offset for PSYNC requests,
 * we index some nodes in the replication buffer linked list into a rax. */
#define REPL_BACKLOG_INDEX_PER_BLOCKS 64

/* List related stuff */
#define LIST_HEAD 0
#define LIST_TAIL 1
#define ZSET_MIN 0
#define ZSET_MAX 1

/* Sort operations */
#define SORT_OP_GET 0

/* Log levels */
#define LL_DEBUG 0
#define LL_VERBOSE 1
#define LL_NOTICE 2
#define LL_WARNING 3
#define LL_NOTHING 4
#define LL_RAW (1 << 10) /* Modifier to log without timestamp */

/* Supervision options */
#define SUPERVISED_NONE 0
#define SUPERVISED_AUTODETECT 1
#define SUPERVISED_SYSTEMD 2
#define SUPERVISED_UPSTART 3

/* Anti-warning macro... */
#define UNUSED(V) ((void)V)

#define ZSKIPLIST_MAXLEVEL 32 /* Should be enough for 2^64 elements */
#define ZSKIPLIST_P 0.25      /* Skiplist P = 1/4 */
#define ZSKIPLIST_MAX_SEARCH 10

/* Append only defines */
#define AOF_FSYNC_NO 0
#define AOF_FSYNC_ALWAYS 1
#define AOF_FSYNC_EVERYSEC 2

/* Replication diskless load defines */
#define REPL_DISKLESS_LOAD_DISABLED 0
#define REPL_DISKLESS_LOAD_WHEN_DB_EMPTY 1
#define REPL_DISKLESS_LOAD_SWAPDB 2

/* TLS Client Authentication */
#define TLS_CLIENT_AUTH_NO 0
#define TLS_CLIENT_AUTH_YES 1
#define TLS_CLIENT_AUTH_OPTIONAL 2

/* Sanitize dump payload */
#define SANITIZE_DUMP_NO 0
#define SANITIZE_DUMP_YES 1
#define SANITIZE_DUMP_CLIENTS 2

/* Enable protected config/command */
#define PROTECTED_ACTION_ALLOWED_NO 0
#define PROTECTED_ACTION_ALLOWED_YES 1
#define PROTECTED_ACTION_ALLOWED_LOCAL 2

/* Sets operations codes */
#define SET_OP_UNION 0
#define SET_OP_DIFF 1
#define SET_OP_INTER 2

/* oom-score-adj defines */
#define OOM_SCORE_ADJ_NO 0
#define OOM_SCORE_RELATIVE 1
#define OOM_SCORE_ADJ_ABSOLUTE 2

/* Server maxmemory strategies. Instead of using just incremental number
 * for this defines, we use a set of flags so that testing for certain
 * properties common to multiple policies is faster. */
#define MAXMEMORY_FLAG_LRU (1 << 0)
#define MAXMEMORY_FLAG_LFU (1 << 1)
#define MAXMEMORY_FLAG_ALLKEYS (1 << 2)
#define MAXMEMORY_FLAG_NO_SHARED_INTEGERS (MAXMEMORY_FLAG_LRU | MAXMEMORY_FLAG_LFU)

#define MAXMEMORY_VOLATILE_LRU ((0 << 8) | MAXMEMORY_FLAG_LRU)
#define MAXMEMORY_VOLATILE_LFU ((1 << 8) | MAXMEMORY_FLAG_LFU)
#define MAXMEMORY_VOLATILE_TTL (2 << 8)
#define MAXMEMORY_VOLATILE_RANDOM (3 << 8)
#define MAXMEMORY_ALLKEYS_LRU ((4 << 8) | MAXMEMORY_FLAG_LRU | MAXMEMORY_FLAG_ALLKEYS)
#define MAXMEMORY_ALLKEYS_LFU ((5 << 8) | MAXMEMORY_FLAG_LFU | MAXMEMORY_FLAG_ALLKEYS)
#define MAXMEMORY_ALLKEYS_RANDOM ((6 << 8) | MAXMEMORY_FLAG_ALLKEYS)
#define MAXMEMORY_NO_EVICTION (7 << 8)

/* Units */
#define UNIT_SECONDS 0
#define UNIT_MILLISECONDS 1

/* SHUTDOWN flags */
#define SHUTDOWN_NOFLAGS 0 /* No flags. */
#define SHUTDOWN_SAVE                                                                                                  \
    1                     /* Force SAVE on SHUTDOWN even if no save                                                    \
                             points are configured. */
#define SHUTDOWN_NOSAVE 2 /* Don't SAVE on SHUTDOWN. */
#define SHUTDOWN_NOW 4    /* Don't wait for replicas to catch up. */
#define SHUTDOWN_FORCE 8  /* Don't let errors prevent shutdown. */

/* Command call flags, see call() function */
#define CMD_CALL_NONE 0
#define CMD_CALL_PROPAGATE_AOF (1 << 0)
#define CMD_CALL_PROPAGATE_REPL (1 << 1)
#define CMD_CALL_REPROCESSING (1 << 2)
#define CMD_CALL_FROM_MODULE (1 << 3) /* From RM_Call */
#define CMD_CALL_PROPAGATE (CMD_CALL_PROPAGATE_AOF | CMD_CALL_PROPAGATE_REPL)
#define CMD_CALL_FULL (CMD_CALL_PROPAGATE)

/* Command propagation flags, see propagateNow() function */
#define PROPAGATE_NONE 0
#define PROPAGATE_AOF 1
#define PROPAGATE_REPL 2

/* Actions pause types */
#define PAUSE_ACTION_CLIENT_WRITE (1 << 0)
#define PAUSE_ACTION_CLIENT_ALL (1 << 1) /* must be bigger than PAUSE_ACTION_CLIENT_WRITE */
#define PAUSE_ACTION_EXPIRE (1 << 2)
#define PAUSE_ACTION_EVICT (1 << 3)
#define PAUSE_ACTION_REPLICA (1 << 4) /* pause replica traffic */

/* common sets of actions to pause/unpause */
#define PAUSE_ACTIONS_CLIENT_WRITE_SET                                                                                 \
    (PAUSE_ACTION_CLIENT_WRITE | PAUSE_ACTION_EXPIRE | PAUSE_ACTION_EVICT | PAUSE_ACTION_REPLICA)
#define PAUSE_ACTIONS_CLIENT_ALL_SET                                                                                   \
    (PAUSE_ACTION_CLIENT_ALL | PAUSE_ACTION_EXPIRE | PAUSE_ACTION_EVICT | PAUSE_ACTION_REPLICA)

/* Client pause purposes. Each purpose has its own end time and pause type. */
typedef enum {
    PAUSE_BY_CLIENT_COMMAND = 0,
    PAUSE_DURING_SHUTDOWN,
    PAUSE_DURING_FAILOVER,
    NUM_PAUSE_PURPOSES /* This value is the number of purposes above. */
} pause_purpose;

typedef struct {
    uint32_t paused_actions; /* Bitmask of actions */
    mstime_t end;
} pause_event;

/* Ways that a clusters endpoint can be described */
typedef enum {
    CLUSTER_ENDPOINT_TYPE_IP = 0,          /* Show IP address */
    CLUSTER_ENDPOINT_TYPE_HOSTNAME,        /* Show hostname */
    CLUSTER_ENDPOINT_TYPE_UNKNOWN_ENDPOINT /* Show NULL or empty */
} cluster_endpoint_type;

/* RDB active child save type. */
#define RDB_CHILD_TYPE_NONE 0
#define RDB_CHILD_TYPE_DISK 1   /* RDB is written to disk. */
#define RDB_CHILD_TYPE_SOCKET 2 /* RDB is written to replica socket. */

/* Keyspace changes notification classes. Every class is associated with a
 * character for configuration purposes. */
#define NOTIFY_KEYSPACE (1 << 0)  /* K */
#define NOTIFY_KEYEVENT (1 << 1)  /* E */
#define NOTIFY_GENERIC (1 << 2)   /* g */
#define NOTIFY_STRING (1 << 3)    /* $ */
#define NOTIFY_LIST (1 << 4)      /* l */
#define NOTIFY_SET (1 << 5)       /* s */
#define NOTIFY_HASH (1 << 6)      /* h */
#define NOTIFY_ZSET (1 << 7)      /* z */
#define NOTIFY_EXPIRED (1 << 8)   /* x */
#define NOTIFY_EVICTED (1 << 9)   /* e */
#define NOTIFY_STREAM (1 << 10)   /* t */
#define NOTIFY_KEY_MISS (1 << 11) /* m (Note: This one is excluded from NOTIFY_ALL on purpose) */
#define NOTIFY_LOADED (1 << 12)   /* module only key space notification, indicate a key loaded from rdb */
#define NOTIFY_MODULE (1 << 13)   /* d, module key space notification */
#define NOTIFY_NEW (1 << 14)      /* n, new key notification */
#define NOTIFY_ALL                                                                                                     \
    (NOTIFY_GENERIC | NOTIFY_STRING | NOTIFY_LIST | NOTIFY_SET | NOTIFY_HASH | NOTIFY_ZSET | NOTIFY_EXPIRED |          \
     NOTIFY_EVICTED | NOTIFY_STREAM | NOTIFY_MODULE) /* A flag */

/* Using the following macro you can run code inside serverCron() with the
 * specified period, specified in milliseconds.
 * The actual resolution depends on server.hz. */
#define run_with_period(_ms_) if (((_ms_) <= 1000 / server.hz) || !(server.cronloops % ((_ms_) / (1000 / server.hz))))

/* We can print the stacktrace, so our assert is defined this way: */
#define serverAssertWithInfo(_c, _o, _e)                                                                               \
    (likely(_e) ? (void)0 : (_serverAssertWithInfo(_c, _o, #_e, __FILE__, __LINE__), valkey_unreachable()))
#define serverAssert(_e) (likely(_e) ? (void)0 : (_serverAssert(#_e, __FILE__, __LINE__), valkey_unreachable()))
#define serverPanic(...) _serverPanic(__FILE__, __LINE__, __VA_ARGS__), valkey_unreachable()

/* The following macros provide a conditional assertion that is only executed
 * when the server config 'enable-debug-assert' is true. This is useful for adding
 * assertions that are too computationally expensive or risky to run in normal
 * operation, but are valuable for debugging or testing. */
#define debugServerAssert(...) (server.enable_debug_assert ? serverAssert(__VA_ARGS__) : (void)0)
#define debugServerAssertWithInfo(...) (server.enable_debug_assert ? serverAssertWithInfo(__VA_ARGS__) : (void)0)

/* latency histogram per command init settings */
#define LATENCY_HISTOGRAM_MIN_VALUE 1L          /* >= 1 nanosec */
#define LATENCY_HISTOGRAM_MAX_VALUE 1000000000L /* <= 1 secs */
#define LATENCY_HISTOGRAM_PRECISION                                                                                    \
    2 /* Maintain a value precision of 2 significant digits across LATENCY_HISTOGRAM_MIN_VALUE and                     \
       * LATENCY_HISTOGRAM_MAX_VALUE range. Value quantization within the range will thus be no larger than 1/100th    \
       * (or 1%) of any value. The total size per histogram should sit around 40 KiB Bytes. */

/* Busy module flags, see busy_module_yield_flags */
#define BUSY_MODULE_YIELD_NONE (0)
#define BUSY_MODULE_YIELD_EVENTS (1 << 0)
#define BUSY_MODULE_YIELD_CLIENTS (1 << 1)

/*-----------------------------------------------------------------------------
 * Data types
 *----------------------------------------------------------------------------*/

/* An Object, that is a type able to hold a string / list / set */

/* The actual Object */
#define OBJ_STRING 0 /* String object. */
#define OBJ_LIST 1   /* List object. */
#define OBJ_SET 2    /* Set object. */
#define OBJ_ZSET 3   /* Sorted set object. */
#define OBJ_HASH 4   /* Hash object. */

/* The "module" object type is a special one that signals that the object
 * is one directly managed by a module. In this case the value points
 * to a moduleValue struct, which contains the object value (which is only
 * handled by the module itself) and the ValkeyModuleType struct which lists
 * function pointers in order to serialize, deserialize, AOF-rewrite and
 * free the object.
 *
 * Inside the RDB file, module types are encoded as OBJ_MODULE followed
 * by a 64 bit module type ID, which has a 54 bits module-specific signature
 * in order to dispatch the loading to the right module, plus a 10 bits
 * encoding version. */
#define OBJ_MODULE 5   /* Module object. */
#define OBJ_STREAM 6   /* Stream object. */
#define OBJ_TYPE_MAX 7 /* Maximum number of object types */

/* Extract encver / signature from a module type ID. */
#define VALKEYMODULE_TYPE_ENCVER_BITS 10
#define VALKEYMODULE_TYPE_ENCVER_MASK ((1 << VALKEYMODULE_TYPE_ENCVER_BITS) - 1)
#define VALKEYMODULE_TYPE_ENCVER(id) ((id) & VALKEYMODULE_TYPE_ENCVER_MASK)
#define VALKEYMODULE_TYPE_SIGN(id)                                                                                     \
    (((id) & ~((uint64_t)VALKEYMODULE_TYPE_ENCVER_MASK)) >> VALKEYMODULE_TYPE_ENCVER_BITS)

/* Bit flags for moduleTypeAuxSaveFunc */
#define VALKEYMODULE_AUX_BEFORE_RDB (1 << 0)
#define VALKEYMODULE_AUX_AFTER_RDB (1 << 1)

struct ValkeyModule;
struct ValkeyModuleIO;
struct ValkeyModuleDigest;
struct ValkeyModuleCtx;
struct moduleLoadQueueEntry;
struct ValkeyModuleKeyOptCtx;
struct ValkeyModuleCommand;
struct clusterState;

/* Each module type implementation should export a set of methods in order
 * to serialize and deserialize the value in the RDB file, rewrite the AOF
 * log, create the digest for "DEBUG DIGEST", and free the value when a key
 * is deleted. */
typedef void *(*moduleTypeLoadFunc)(struct ValkeyModuleIO *io, int encver);
typedef void (*moduleTypeSaveFunc)(struct ValkeyModuleIO *io, void *value);
typedef int (*moduleTypeAuxLoadFunc)(struct ValkeyModuleIO *rdb, int encver, int when);
typedef void (*moduleTypeAuxSaveFunc)(struct ValkeyModuleIO *rdb, int when);
typedef void (*moduleTypeRewriteFunc)(struct ValkeyModuleIO *io, struct serverObject *key, void *value);
typedef void (*moduleTypeDigestFunc)(struct ValkeyModuleDigest *digest, void *value);
typedef size_t (*moduleTypeMemUsageFunc)(const void *value);
typedef void (*moduleTypeFreeFunc)(void *value);
typedef size_t (*moduleTypeFreeEffortFunc)(struct serverObject *key, const void *value);
typedef void (*moduleTypeUnlinkFunc)(struct serverObject *key, void *value);
typedef void *(*moduleTypeCopyFunc)(struct serverObject *fromkey, struct serverObject *tokey, const void *value);
typedef int (*moduleTypeDefragFunc)(struct ValkeyModuleDefragCtx *ctx, struct serverObject *key, void **value);
typedef size_t (*moduleTypeMemUsageFunc2)(struct ValkeyModuleKeyOptCtx *ctx, const void *value, size_t sample_size);
typedef void (*moduleTypeFreeFunc2)(struct ValkeyModuleKeyOptCtx *ctx, void *value);
typedef size_t (*moduleTypeFreeEffortFunc2)(struct ValkeyModuleKeyOptCtx *ctx, const void *value);
typedef void (*moduleTypeUnlinkFunc2)(struct ValkeyModuleKeyOptCtx *ctx, void *value);
typedef void *(*moduleTypeCopyFunc2)(struct ValkeyModuleKeyOptCtx *ctx, const void *value);
typedef int (*moduleTypeAuthCallback)(struct ValkeyModuleCtx *ctx, void *username, void *password, const char **err);


/* The module type, which is referenced in each value of a given type, defines
 * the methods and links to the module exporting the type. */
typedef struct ValkeyModuleType {
    uint64_t id; /* Higher 54 bits of type ID + 10 lower bits of encoding ver. */
    struct ValkeyModule *module;
    moduleTypeLoadFunc rdb_load;
    moduleTypeSaveFunc rdb_save;
    moduleTypeRewriteFunc aof_rewrite;
    moduleTypeMemUsageFunc mem_usage;
    moduleTypeDigestFunc digest;
    moduleTypeFreeFunc free;
    moduleTypeFreeEffortFunc free_effort;
    moduleTypeUnlinkFunc unlink;
    moduleTypeCopyFunc copy;
    moduleTypeDefragFunc defrag;
    moduleTypeAuxLoadFunc aux_load;
    moduleTypeAuxSaveFunc aux_save;
    moduleTypeMemUsageFunc2 mem_usage2;
    moduleTypeFreeEffortFunc2 free_effort2;
    moduleTypeUnlinkFunc2 unlink2;
    moduleTypeCopyFunc2 copy2;
    moduleTypeAuxSaveFunc aux_save2;
    int aux_save_triggers;
    char name[10]; /* 9 bytes name + null term. Charset: A-Z a-z 0-9 _- */
} moduleType;

/* In Object 'robj' structures of type OBJ_MODULE, the value pointer
 * is set to the following structure, referencing the moduleType structure
 * in order to work with the value, and at the same time providing a raw
 * pointer to the value, as created by the module commands operating with
 * the module type.
 *
 * So for example in order to free such a value, it is possible to use
 * the following code:
 *
 *  if (robj->type == OBJ_MODULE) {
 *      moduleValue *mt = robj->ptr;
 *      mt->type->free(mt->value);
 *      zfree(mt); // We need to release this in-the-middle struct as well.
 *  }
 */
typedef struct moduleValue {
    moduleType *type;
    void *value;
} moduleValue;

/* This structure represents a module inside the system. */
struct ValkeyModule {
    void *handle;                         /* Module dlopen() handle. */
    char *name;                           /* Module name. */
    int ver;                              /* Module version. We use just progressive integers. */
    int apiver;                           /* Module API version as requested during initialization.*/
    list *types;                          /* Module data types. */
    list *usedby;                         /* List of modules using APIs from this one. */
    list *using;                          /* List of modules we use some APIs of. */
    list *filters;                        /* List of filters the module has registered. */
    list *module_configs;                 /* List of configurations the module has registered */
    int configs_initialized;              /* Have the module configurations been initialized? */
    int in_call;                          /* RM_Call() nesting level */
    int in_hook;                          /* Hooks callback nesting level for this module (0 or 1). */
    int options;                          /* Module options and capabilities. */
    int blocked_clients;                  /* Count of ValkeyModuleBlockedClient in this module. */
    ValkeyModuleInfoFunc info_cb;         /* Callback for module to add INFO fields. */
    ValkeyModuleDefragFunc defrag_cb;     /* Callback for global data defrag. */
    struct moduleLoadQueueEntry *loadmod; /* Module load arguments for config rewrite. */
    int num_commands_with_acl_categories; /* Number of commands in this module included in acl categories */
    int onload;                           /* Flag to identify if the call is being made from Onload (0 or 1) */
    size_t num_acl_categories_added;      /* Number of acl categories added by this module. */
};
typedef struct ValkeyModule ValkeyModule;

/* This is a wrapper for the 'rio' streams used inside rdb.c in the server, so that
 * the user does not have to take the total count of the written bytes nor
 * to care about error conditions. */
struct ValkeyModuleIO {
    size_t bytes;                /* Bytes read / written so far. */
    rio *rio;                    /* Rio stream. */
    moduleType *type;            /* Module type doing the operation. */
    int error;                   /* True if error condition happened. */
    struct ValkeyModuleCtx *ctx; /* Optional context, see RM_GetContextFromIO()*/
    struct serverObject *key;    /* Optional name of key processed */
    int dbid;                    /* The dbid of the key being processed, -1 when unknown. */
    sds pre_flush_buffer;        /* A buffer that should be flushed before next write operation
                                  * See rdbSaveSingleModuleAux for more details */
};

/* Macro to initialize an IO context. Note that the 'ver' field is populated
 * inside rdb.c according to the version of the value to load. */
#define moduleInitIOContext(iovar, mtype, rioptr, keyptr, db)                                                          \
    do {                                                                                                               \
        iovar.rio = rioptr;                                                                                            \
        iovar.type = mtype;                                                                                            \
        iovar.bytes = 0;                                                                                               \
        iovar.error = 0;                                                                                               \
        iovar.key = keyptr;                                                                                            \
        iovar.dbid = db;                                                                                               \
        iovar.ctx = NULL;                                                                                              \
        iovar.pre_flush_buffer = NULL;                                                                                 \
    } while (0)

/* This is a structure used to export DEBUG DIGEST capabilities to
 * modules. We want to capture both the ordered and unordered elements of
 * a data structure, so that a digest can be created in a way that correctly
 * reflects the values. See the DEBUG DIGEST command implementation for more
 * background. */
struct ValkeyModuleDigest {
    unsigned char o[20];      /* Ordered elements. */
    unsigned char x[20];      /* Xored elements. */
    struct serverObject *key; /* Optional name of key processed */
    int dbid;                 /* The dbid of the key being processed */
};

/* Just start with a digest composed of all zero bytes. */
#define moduleInitDigestContext(mdvar)                                                                                 \
    do {                                                                                                               \
        memset(mdvar.o, 0, sizeof(mdvar.o));                                                                           \
        memset(mdvar.x, 0, sizeof(mdvar.x));                                                                           \
    } while (0)

/* Macro to check if the client is in the middle of module based authentication. */
#define clientHasModuleAuthInProgress(c) ((c)->module_auth_ctx != NULL)

/* Objects encoding. Some kind of objects like Strings and Hashes can be
 * internally represented in multiple ways. The 'encoding' field of the object
 * is set to one of this fields for this object. */
#define OBJ_ENCODING_RAW 0        /* Raw representation */
#define OBJ_ENCODING_INT 1        /* Encoded as integer */
#define OBJ_ENCODING_HT 2         /* Encoded as hash table */
#define OBJ_ENCODING_ZIPMAP 3     /* No longer used: old hash encoding. */
#define OBJ_ENCODING_LINKEDLIST 4 /* No longer used: old list encoding. */
#define OBJ_ENCODING_ZIPLIST 5    /* No longer used: old list/hash/zset encoding. */
#define OBJ_ENCODING_INTSET 6     /* Encoded as intset */
#define OBJ_ENCODING_SKIPLIST 7   /* Encoded as skiplist */
#define OBJ_ENCODING_EMBSTR 8     /* Embedded sds string encoding */
#define OBJ_ENCODING_QUICKLIST 9  /* Encoded as linked list of listpacks */
#define OBJ_ENCODING_STREAM 10    /* Encoded as a radix tree of listpacks */
#define OBJ_ENCODING_LISTPACK 11  /* Encoded as a listpack */

#define LRU_BITS 24
#define LRU_CLOCK_MAX ((1 << LRU_BITS) - 1) /* Max value of obj->lru */
#define LRU_CLOCK_RESOLUTION 1000           /* LRU clock resolution in ms */

#define OBJ_SHARED_REFCOUNT INT_MAX       /* Global object never destroyed. */
#define OBJ_STATIC_REFCOUNT (INT_MAX - 1) /* Object allocated in the stack. */
#define OBJ_FIRST_SPECIAL_REFCOUNT OBJ_STATIC_REFCOUNT
struct serverObject {
    unsigned type : 4;
    unsigned encoding : 4;
    unsigned lru : LRU_BITS; /* LRU time (relative to global lru_clock) or
                              * LFU data (least significant 8 bits frequency
                              * and most significant 16 bits access time). */
    int refcount;
    void *ptr;
};

/* The string name for an object's type as listed above
 * Native types are checked against the OBJ_STRING, OBJ_LIST, OBJ_* defines,
 * and Module types have their registered name returned. */
char *getObjectTypeName(robj *);

/* Macro used to initialize an Object allocated on the stack.
 * Note that this macro is taken near the structure definition to make sure
 * we'll update it when the structure is changed, to avoid bugs like
 * bug #85 introduced exactly in this way. */
#define initStaticStringObject(_var, _ptr)                                                                             \
    do {                                                                                                               \
        _var.refcount = OBJ_STATIC_REFCOUNT;                                                                           \
        _var.type = OBJ_STRING;                                                                                        \
        _var.encoding = OBJ_ENCODING_RAW;                                                                              \
        _var.ptr = _ptr;                                                                                               \
    } while (0)

struct evictionPoolEntry; /* Defined in evict.c */

/* This structure is used in order to represent the output buffer of a client,
 * which is actually a linked list of blocks like that, that is: client->reply. */
typedef struct clientReplyBlock {
    size_t size, used;
    char buf[];
} clientReplyBlock;

/* Replication buffer blocks is the list of replBufBlock.
 *
 * +--------------+       +--------------+       +--------------+
 * | refcount = 1 |  ...  | refcount = 0 |  ...  | refcount = 2 |
 * +--------------+       +--------------+       +--------------+
 *      |                                            /       \
 *      |                                           /         \
 *      |                                          /           \
 *  Repl Backlog                               Replica_A    Replica_B
 *
 * Each replica or replication backlog increments only the refcount of the
 * 'ref_repl_buf_node' which it points to. So when replica walks to the next
 * node, it should first increase the next node's refcount, and when we trim
 * the replication buffer nodes, we remove node always from the head node which
 * refcount is 0. If the refcount of the head node is not 0, we must stop
 * trimming and never iterate the next node. */

/* Similar with 'clientReplyBlock', it is used for shared buffers between
 * all replica clients and replication backlog. */
typedef struct replBufBlock {
    int refcount;          /* Number of replicas or repl backlog using. */
    long long id;          /* The unique incremental number. */
    long long repl_offset; /* Start replication offset of the block. */
    size_t size, used;
    char buf[];
} replBufBlock;

/* Database representation. There are multiple databases identified
 * by integers from 0 (the default database) up to the max configured
 * database. The database number is the 'id' field in the structure. */
typedef struct serverDb {
    kvstore *keys;                        /* The keyspace for this DB */
    kvstore *expires;                     /* Timeout of keys with a timeout set */
    dict *blocking_keys;                  /* Keys with clients waiting for data (BLPOP)*/
    dict *blocking_keys_unblock_on_nokey; /* Keys with clients waiting for
                                           * data, and should be unblocked if key is deleted (XREADEDGROUP).
                                           * This is a subset of blocking_keys*/
    dict *ready_keys;                     /* Blocked keys that received a PUSH */
    dict *watched_keys;                   /* WATCHED keys for MULTI/EXEC CAS */
    int id;                               /* Database ID */
    long long avg_ttl;                    /* Average TTL, just for stats */
    unsigned long expires_cursor;         /* Cursor of the active expire cycle. */
    list *defrag_later;                   /* List of key names to attempt to defrag one by one, gradually. */
} serverDb;

/* forward declaration for functions ctx */
typedef struct functionsLibCtx functionsLibCtx;

/* Holding object that need to be populated during
 * rdb loading. On loading end it is possible to decide
 * whether not to set those objects on their rightful place.
 * For example: dbarray need to be set as main database on
 *              successful loading and dropped on failure. */
typedef struct rdbLoadingCtx {
    serverDb *dbarray;
    functionsLibCtx *functions_lib_ctx;
} rdbLoadingCtx;

typedef sds (*rdbAuxFieldEncoder)(int flags);
typedef int (*rdbAuxFieldDecoder)(int flags, sds s);

/* Client MULTI/EXEC state */
typedef struct multiCmd {
    robj **argv;
    int argv_len;
    int argc;
    struct serverCommand *cmd;
} multiCmd;

typedef struct multiState {
    multiCmd *commands;   /* Array of MULTI commands */
    int count;            /* Total number of MULTI commands */
    int cmd_flags;        /* The accumulated command flags OR-ed together.
                             So if at least a command has a given flag, it
                             will be set in this field. */
    int cmd_inv_flags;    /* Same as cmd_flags, OR-ing the ~flags. so that it
                             is possible to know if all the commands have a
                             certain flag. */
    size_t argv_len_sums; /* mem used by all commands arguments */
    int alloc_count;      /* total number of multiCmd struct memory reserved. */
} multiState;

/* This structure holds the blocking operation state for a client.
 * The fields used depend on client->btype. */
typedef struct blockingState {
    /* Generic fields. */
    blocking_type btype;  /* Type of blocking op if CLIENT_BLOCKED. */
    mstime_t timeout;     /* Blocking operation timeout. If UNIX current time
                           * is > timeout then the operation timed out. */
    int unblock_on_nokey; /* Whether to unblock the client when at least one of the keys
                             is deleted or does not exist anymore */
    /* BLOCKED_LIST, BLOCKED_ZSET and BLOCKED_STREAM or any other Keys related blocking */
    dict *keys; /* The keys we are blocked on */

    /* BLOCKED_WAIT and BLOCKED_WAITAOF */
    int numreplicas;      /* Number of replicas we are waiting for ACK. */
    int numlocal;         /* Indication if WAITAOF is waiting for local fsync. */
    long long reploffset; /* Replication offset to reach. */

    /* BLOCKED_MODULE */
    void *module_blocked_handle; /* ValkeyModuleBlockedClient structure.
                                    which is opaque for the Redis core, only
                                    handled in module.c. */

    void *async_rm_call_handle; /* ValkeyModuleAsyncRMCallPromise structure.
                                   which is opaque for the Redis core, only
                                   handled in module.c. */
} blockingState;

/* The following structure represents a node in the server.ready_keys list,
 * where we accumulate all the keys that had clients blocked with a blocking
 * operation such as B[LR]POP, but received new data in the context of the
 * last executed command.
 *
 * After the execution of every command or script, we iterate over this list to check
 * if as a result we should serve data to clients blocked, unblocking them.
 * Note that server.ready_keys will not have duplicates as there dictionary
 * also called ready_keys in every structure representing a database,
 * where we make sure to remember if a given key was already added in the
 * server.ready_keys list. */
typedef struct readyList {
    serverDb *db;
    robj *key;
} readyList;

/* This structure represents a user. This is useful for ACLs, the
 * user is associated to the connection after the connection is authenticated.
 * If there is no associated user, the connection uses the default user. */
#define USER_COMMAND_BITS_COUNT                                                                                        \
    1024                            /* The total number of command bits                                                \
                                       in the user structure. The last valid                                           \
                                       command ID we can set in the user                                               \
                                       is USER_COMMAND_BITS_COUNT-1. */
#define USER_FLAG_ENABLED (1 << 0)  /* The user is active. */
#define USER_FLAG_DISABLED (1 << 1) /* The user is disabled. */
#define USER_FLAG_NOPASS                                                                                               \
    (1 << 2) /* The user requires no password, any                                                                     \
                provided password will work. For the                                                                   \
                default user, this also means that                                                                     \
                no AUTH is needed, and every                                                                           \
                connection is immediately                                                                              \
                authenticated. */
#define USER_FLAG_SANITIZE_PAYLOAD                                                                                     \
    (1 << 3) /* The user require a deep RESTORE                                                                        \
              * payload sanitization. */
#define USER_FLAG_SANITIZE_PAYLOAD_SKIP                                                                                \
    (1 << 4) /* The user should skip the                                                                               \
              * deep sanitization of RESTORE                                                                           \
              * payload. */

#define SELECTOR_FLAG_ROOT                                                                                             \
    (1 << 0)                               /* This is the root user permission                                         \
                                            * selector. */
#define SELECTOR_FLAG_ALLKEYS (1 << 1)     /* The user can mention any key. */
#define SELECTOR_FLAG_ALLCOMMANDS (1 << 2) /* The user can run all commands. */
#define SELECTOR_FLAG_ALLCHANNELS                                                                                      \
    (1 << 3) /* The user can mention any Pub/Sub                                                                       \
                channel. */

typedef struct {
    sds name;         /* The username as an SDS string. */
    uint32_t flags;   /* See USER_FLAG_* */
    list *passwords;  /* A list of SDS valid passwords for this user. */
    list *selectors;  /* A list of selectors this user validates commands
                         against. This list will always contain at least
                         one selector for backwards compatibility. */
    robj *acl_string; /* cached string represent of ACLs */
} user;

/* With multiplexing we need to take per-client state.
 * Clients are taken in a linked list. */

#define CLIENT_ID_AOF                                                                                                  \
    (UINT64_MAX) /* Reserved ID for the AOF client. If you                                                             \
                    need more reserved IDs use UINT64_MAX-1,                                                           \
                    -2, ... and so forth. */

/* Replication backlog is not a separate memory, it just is one consumer of
 * the global replication buffer. This structure records the reference of
 * replication buffers. Since the replication buffer block list may be very long,
 * it would cost much time to search replication offset on partial resync, so
 * we use one rax tree to index some blocks every REPL_BACKLOG_INDEX_PER_BLOCKS
 * to make searching offset from replication buffer blocks list faster. */
typedef struct replBacklog {
    listNode *ref_repl_buf_node; /* Referenced node of replication buffer blocks,
                                  * see the definition of replBufBlock. */
    size_t unindexed_count;      /* The count from last creating index block. */
    rax *blocks_index;           /* The index of recorded blocks of replication
                                  * buffer for quickly searching replication
                                  * offset on partial resynchronization. */
    long long histlen;           /* Backlog actual data length */
    long long offset;            /* Replication "primary offset" of first
                                  * byte in the replication backlog buffer.*/
} replBacklog;

typedef struct {
    list *clients;
    size_t mem_usage_sum;
} clientMemUsageBucket;

#ifdef LOG_REQ_RES
/* Structure used to log client's requests and their
 * responses (see logreqres.c) */
typedef struct {
    /* General */
    int argv_logged; /* 1 if the command was logged */
    /* Vars for log buffer */
    unsigned char *buf; /* Buffer holding the data (request and response) */
    size_t used;
    size_t capacity;
    /* Vars for offsets within the client's reply */
    struct {
        /* General */
        int saved; /* 1 if we already saved the offset (first time we call addReply*) */
        /* Offset within the static reply buffer */
        int bufpos;
        /* Offset within the reply block list */
        struct {
            int index;
            size_t used;
        } last_node;
    } offset;
} clientReqResInfo;
#endif

typedef struct client {
    uint64_t id;    /* Client incremental unique ID. */
    uint64_t flags; /* Client flags: CLIENT_* macros. */
    connection *conn;
    int resp;                            /* RESP protocol version. Can be 2 or 3. */
    serverDb *db;                        /* Pointer to currently SELECTed DB. */
    robj *name;                          /* As set by CLIENT SETNAME. */
    robj *lib_name;                      /* The client library name as set by CLIENT SETINFO. */
    robj *lib_ver;                       /* The client library version as set by CLIENT SETINFO. */
    sds querybuf;                        /* Buffer we use to accumulate client queries. */
    size_t qb_pos;                       /* The position we have read in querybuf. */
    size_t querybuf_peak;                /* Recent (100ms or more) peak of querybuf size. */
    int argc;                            /* Num of arguments of current command. */
    robj **argv;                         /* Arguments of current command. */
    int argv_len;                        /* Size of argv array (may be more than argc) */
    int original_argc;                   /* Num of arguments of original command if arguments were rewritten. */
    robj **original_argv;                /* Arguments of original command if arguments were rewritten. */
    size_t argv_len_sum;                 /* Sum of lengths of objects in argv list. */
    struct serverCommand *cmd, *lastcmd; /* Last command executed. */
    struct serverCommand *realcmd;       /* The original command that was executed by the client,
                                           Used to update error stats in case the c->cmd was modified
                                           during the command invocation (like on GEOADD for example). */
    user *user;                          /* User associated with this connection. If the
                                            user is set to NULL the connection can do
                                            anything (admin). */
    int reqtype;                         /* Request protocol type: PROTO_REQ_* */
    int multibulklen;                    /* Number of multi bulk arguments left to read. */
    long bulklen;                        /* Length of bulk argument in multi bulk request. */
    list *reply;                         /* List of reply objects to send to the client. */
    unsigned long long reply_bytes;      /* Tot bytes of objects in reply list. */
    list *deferred_reply_errors;         /* Used for module thread safe contexts. */
    size_t sentlen;                      /* Amount of bytes already sent in the current
                                            buffer or object being sent. */
    time_t ctime;                        /* Client creation time. */
    long duration;           /* Current command duration. Used for measuring latency of blocking/non-blocking cmds */
    int slot;                /* The slot the client is executing against. Set to -1 if no slot is being used */
    dictEntry *cur_script;   /* Cached pointer to the dictEntry of the script being executed. */
    time_t last_interaction; /* Time of the last interaction, used for timeout */
    time_t obuf_soft_limit_reached_time;
    int repl_state;                      /* Replication state if this is a replica. */
    int repl_start_cmd_stream_on_ack;    /* Install replica write handler on first ACK. */
    int repldbfd;                        /* Replication DB file descriptor. */
    off_t repldboff;                     /* Replication DB file offset. */
    off_t repldbsize;                    /* Replication DB file size. */
    sds replpreamble;                    /* Replication DB preamble. */
    long long read_reploff;              /* Read replication offset if this is a primary. */
    long long reploff;                   /* Applied replication offset if this is a primary. */
    long long repl_applied;              /* Applied replication data count in querybuf, if this is a replica. */
    long long repl_ack_off;              /* Replication ack offset, if this is a replica. */
    long long repl_aof_off;              /* Replication AOF fsync ack offset, if this is a replica. */
    long long repl_ack_time;             /* Replication ack time, if this is a replica. */
    long long repl_last_partial_write;   /* The last time the server did a partial write from the RDB child pipe to this
                                            replica  */
    long long psync_initial_offset;      /* FULLRESYNC reply offset other replicas
                                            copying this replica output buffer
                                            should use. */
    char replid[CONFIG_RUN_ID_SIZE + 1]; /* primary replication ID (if primary). */
    int replica_listening_port;          /* As configured with: REPLCONF listening-port */
    char *replica_addr;                  /* Optionally given by REPLCONF ip-address */
    int replica_version;                 /* Version on the form 0xMMmmpp. */
    short replica_capa;                  /* Replica capabilities: REPLICA_CAPA_* bitwise OR. */
    short replica_req;                   /* Replica requirements: REPLICA_REQ_* */
    multiState mstate;                   /* MULTI/EXEC state */
    blockingState bstate;                /* blocking state */
    long long woff;                      /* Last write global replication offset. */
    list *watched_keys;                  /* Keys WATCHED for MULTI/EXEC CAS */
    dict *pubsub_channels;               /* channels a client is interested in (SUBSCRIBE) */
    dict *pubsub_patterns;               /* patterns a client is interested in (PSUBSCRIBE) */
    dict *pubsubshard_channels;          /* shard level channels a client is interested in (SSUBSCRIBE) */
    sds peerid;                          /* Cached peer ID. */
    sds sockname;                        /* Cached connection target address. */
    listNode *client_list_node;          /* list node in client list */
    listNode *postponed_list_node;       /* list node within the postponed list */
    listNode *pending_read_list_node;    /* list node in clients pending read list */
    void *module_blocked_client;         /* Pointer to the ValkeyModuleBlockedClient associated with this
                                          * client. This is set in case of module authentication before the
                                          * unblocked client is reprocessed to handle reply callbacks. */
    void *module_auth_ctx;               /* Ongoing / attempted module based auth callback's ctx.
                                          * This is only tracked within the context of the command attempting
                                          * authentication. If not NULL, it means module auth is in progress. */
    ValkeyModuleUserChangedFunc auth_callback; /* Module callback to execute
                                                * when the authenticated user
                                                * changes. */
    void *auth_callback_privdata;              /* Private data that is passed when the auth
                                                * changed callback is executed. Opaque for
                                                * the Server Core. */
    void *auth_module;                         /* The module that owns the callback, which is used
                                                * to disconnect the client if the module is
                                                * unloaded for cleanup. Opaque for the Server Core.*/

    /* If this client is in tracking mode and this field is non zero,
     * invalidation messages for keys fetched by this client will be sent to
     * the specified client ID. */
    uint64_t client_tracking_redirection;
    rax *client_tracking_prefixes; /* A dictionary of prefixes we are already
                                      subscribed to in BCAST mode, in the
                                      context of client side caching. */
    /* In updateClientMemoryUsage() we track the memory usage of
     * each client and add it to the sum of all the clients of a given type,
     * however we need to remember what was the old contribution of each
     * client, and in which category the client was, in order to remove it
     * before adding it the new value. */
    size_t last_memory_usage;
    int last_memory_type;

    listNode *mem_usage_bucket_node;
    clientMemUsageBucket *mem_usage_bucket;

    listNode *ref_repl_buf_node; /* Referenced node of replication buffer blocks,
                                  * see the definition of replBufBlock. */
    size_t ref_block_pos;        /* Access position of referenced buffer block,
                                  * i.e. the next offset to send. */

    /* list node in clients_pending_write list */
    listNode clients_pending_write_node;
    /* Response buffer */
    size_t buf_peak;                   /* Peak used size of buffer in last 5 sec interval. */
    mstime_t buf_peak_last_reset_time; /* keeps the last time the buffer peak value was reset */
    int bufpos;
    size_t buf_usable_size; /* Usable size of buffer. */
    char *buf;
#ifdef LOG_REQ_RES
    clientReqResInfo reqres;
#endif
    unsigned long long net_input_bytes;    /* Total network input bytes read from this client. */
    unsigned long long net_output_bytes;   /* Total network output bytes sent to this client. */
    unsigned long long commands_processed; /* Total count of commands this client executed. */
} client;

/* ACL information */
typedef struct aclInfo {
    long long user_auth_failures;       /* Auth failure counts on user level */
    long long invalid_cmd_accesses;     /* Invalid command accesses that user doesn't have permission to */
    long long invalid_key_accesses;     /* Invalid key accesses that user doesn't have permission to */
    long long invalid_channel_accesses; /* Invalid channel accesses that user doesn't have permission to */
} aclInfo;

struct saveparam {
    time_t seconds;
    int changes;
};

struct moduleLoadQueueEntry {
    sds path;
    int argc;
    robj **argv;
};

struct sentinelLoadQueueEntry {
    int argc;
    sds *argv;
    int linenum;
    sds line;
};

struct sentinelConfig {
    list *pre_monitor_cfg;
    list *monitor_cfg;
    list *post_monitor_cfg;
};

struct sharedObjectsStruct {
    robj *ok, *err, *emptybulk, *czero, *cone, *pong, *space, *queued, *null[4], *nullarray[4], *emptymap[4],
        *emptyset[4], *emptyarray, *wrongtypeerr, *nokeyerr, *syntaxerr, *sameobjecterr, *outofrangeerr, *noscripterr,
        *loadingerr, *slowevalerr, *slowscripterr, *slowmoduleerr, *bgsaveerr, *primarydownerr, *roreplicaerr,
        *execaborterr, *noautherr, *noreplicaserr, *busykeyerr, *oomerr, *plus, *messagebulk, *pmessagebulk,
        *subscribebulk, *unsubscribebulk, *psubscribebulk, *punsubscribebulk, *del, *unlink, *rpop, *lpop, *lpush,
        *rpoplpush, *lmove, *blmove, *zpopmin, *zpopmax, *emptyscan, *multi, *exec, *left, *right, *hset, *srem,
        *xgroup, *xclaim, *script, *replconf, *eval, *persist, *set, *pexpireat, *pexpire, *time, *pxat, *absttl,
        *retrycount, *force, *justid, *entriesread, *lastid, *ping, *setid, *keepttl, *load, *createconsumer, *getack,
        *special_asterick, *special_equals, *default_username, *redacted, *ssubscribebulk, *sunsubscribebulk,
        *smessagebulk, *select[PROTO_SHARED_SELECT_CMDS], *integers[OBJ_SHARED_INTEGERS],
        *mbulkhdr[OBJ_SHARED_BULKHDR_LEN], /* "*<value>\r\n" */
        *bulkhdr[OBJ_SHARED_BULKHDR_LEN],  /* "$<value>\r\n" */
        *maphdr[OBJ_SHARED_BULKHDR_LEN],   /* "%<value>\r\n" */
        *sethdr[OBJ_SHARED_BULKHDR_LEN];   /* "~<value>\r\n" */
    sds minstring, maxstring;
};

/* ZSETs use a specialized version of Skiplists */
typedef struct zskiplistNode {
    sds ele;
    double score;
    struct zskiplistNode *backward;
    struct zskiplistLevel {
        struct zskiplistNode *forward;
        unsigned long span;
    } level[];
} zskiplistNode;

typedef struct zskiplist {
    struct zskiplistNode *header, *tail;
    unsigned long length;
    int level;
} zskiplist;

typedef struct zset {
    dict *dict;
    zskiplist *zsl;
} zset;

typedef struct clientBufferLimitsConfig {
    unsigned long long hard_limit_bytes;
    unsigned long long soft_limit_bytes;
    time_t soft_limit_seconds;
} clientBufferLimitsConfig;

extern clientBufferLimitsConfig clientBufferLimitsDefaults[CLIENT_TYPE_OBUF_COUNT];

/* The serverOp structure defines an Operation, that is an instance of
 * a command with an argument vector, database ID, propagation target
 * (PROPAGATE_*), and command pointer.
 *
 * Currently only used to additionally propagate more commands to AOF/Replication
 * after the propagation of the executed command. */
typedef struct serverOp {
    robj **argv;
    int argc, dbid, target;
} serverOp;

/* Defines an array of Operations. There is an API to add to this
 * structure in an easy way.
 *
 * int serverOpArrayAppend(serverOpArray *oa, int dbid, robj **argv, int argc, int target);
 * void serverOpArrayFree(serverOpArray *oa);
 */
typedef struct serverOpArray {
    serverOp *ops;
    int numops;
    int capacity;
} serverOpArray;

/* This structure is returned by the getMemoryOverheadData() function in
 * order to return memory overhead information. */
struct serverMemOverhead {
    size_t peak_allocated;
    size_t total_allocated;
    size_t startup_allocated;
    size_t repl_backlog;
    size_t clients_replicas;
    size_t clients_normal;
    size_t cluster_links;
    size_t aof_buffer;
    size_t lua_caches;
    size_t functions_caches;
    size_t overhead_total;
    size_t dataset;
    size_t total_keys;
    size_t bytes_per_key;
    float dataset_perc;
    float peak_perc;
    float total_frag;
    ssize_t total_frag_bytes;
    float allocator_frag;
    ssize_t allocator_frag_bytes;
    float allocator_rss;
    ssize_t allocator_rss_bytes;
    float rss_extra;
    size_t rss_extra_bytes;
    size_t num_dbs;
    size_t overhead_db_hashtable_lut;
    size_t overhead_db_hashtable_rehashing;
    unsigned long db_dict_rehashing_count;
    struct {
        size_t dbid;
        size_t overhead_ht_main;
        size_t overhead_ht_expires;
    } *db;
};

/* Replication error behavior determines the replica behavior
 * when it receives an error over the replication stream. In
 * either case the error is logged. */
typedef enum {
    PROPAGATION_ERR_BEHAVIOR_IGNORE = 0,
    PROPAGATION_ERR_BEHAVIOR_PANIC,
    PROPAGATION_ERR_BEHAVIOR_PANIC_ON_REPLICAS
} replicationErrorBehavior;

/* This structure can be optionally passed to RDB save/load functions in
 * order to implement additional functionalities, by storing and loading
 * metadata to the RDB file.
 *
 * For example, to use select a DB at load time, useful in
 * replication in order to make sure that chained replicas (replicas of replicas)
 * select the correct DB and are able to accept the stream coming from the
 * top-level primary. */
typedef struct rdbSaveInfo {
    /* Used saving and loading. */
    int repl_stream_db; /* DB to select in server.primary client. */

    /* Used only loading. */
    int repl_id_is_set;                   /* True if repl_id field is set. */
    char repl_id[CONFIG_RUN_ID_SIZE + 1]; /* Replication ID. */
    long long repl_offset;                /* Replication offset. */
} rdbSaveInfo;

#define RDB_SAVE_INFO_INIT {-1, 0, "0000000000000000000000000000000000000000", -1}

struct malloc_stats {
    size_t zmalloc_used;
    size_t process_rss;
    size_t allocator_allocated;
    size_t allocator_active;
    size_t allocator_resident;
    size_t allocator_muzzy;
    size_t allocator_frag_smallbins_bytes;
};

/*-----------------------------------------------------------------------------
 * TLS Context Configuration
 *----------------------------------------------------------------------------*/

typedef struct serverTLSContextConfig {
    char *cert_file;            /* Server side and optionally client side cert file name */
    char *key_file;             /* Private key filename for cert_file */
    char *key_file_pass;        /* Optional password for key_file */
    char *client_cert_file;     /* Certificate to use as a client; if none, use cert_file */
    char *client_key_file;      /* Private key filename for client_cert_file */
    char *client_key_file_pass; /* Optional password for client_key_file */
    char *dh_params_file;
    char *ca_cert_file;
    char *ca_cert_dir;
    char *protocols;
    char *ciphers;
    char *ciphersuites;
    int prefer_server_ciphers;
    int session_caching;
    int session_cache_size;
    int session_cache_timeout;
} serverTLSContextConfig;

/*-----------------------------------------------------------------------------
 * AOF manifest definition
 *----------------------------------------------------------------------------*/
typedef enum {
    AOF_FILE_TYPE_BASE = 'b', /* BASE file */
    AOF_FILE_TYPE_HIST = 'h', /* HISTORY file */
    AOF_FILE_TYPE_INCR = 'i', /* INCR file */
} aof_file_type;

typedef struct {
    sds file_name;           /* file name */
    long long file_seq;      /* file sequence */
    aof_file_type file_type; /* file type */
} aofInfo;

typedef struct {
    aofInfo *base_aof_info;       /* BASE file information. NULL if there is no BASE file. */
    list *incr_aof_list;          /* INCR AOFs list. We may have multiple INCR AOF when rewrite fails. */
    list *history_aof_list;       /* HISTORY AOF list. When the AOFRW success, The aofInfo contained in
                                     `base_aof_info` and `incr_aof_list` will be moved to this list. We
                                     will delete these AOF files when AOFRW finish. */
    long long curr_base_file_seq; /* The sequence number used by the current BASE file. */
    long long curr_incr_file_seq; /* The sequence number used by the current INCR file. */
    int dirty;                    /* 1 Indicates that the aofManifest in the memory is inconsistent with
                                     disk, we need to persist it immediately. */
} aofManifest;

/*-----------------------------------------------------------------------------
 * Global server state
 *----------------------------------------------------------------------------*/

/* AIX defines hz to __hz, we don't use this define and in order to allow
 * the server build on AIX we need to undef it. */
#ifdef _AIX
#undef hz
#endif

#define CHILD_TYPE_NONE 0
#define CHILD_TYPE_RDB 1
#define CHILD_TYPE_AOF 2
#define CHILD_TYPE_LDB 3
#define CHILD_TYPE_MODULE 4

typedef enum childInfoType {
    CHILD_INFO_TYPE_CURRENT_INFO,
    CHILD_INFO_TYPE_AOF_COW_SIZE,
    CHILD_INFO_TYPE_RDB_COW_SIZE,
    CHILD_INFO_TYPE_MODULE_COW_SIZE
} childInfoType;

struct valkeyServer {
    /* General */
    pid_t pid;                /* Main process pid. */
    pthread_t main_thread_id; /* Main thread id */
    char *configfile;         /* Absolute config file path, or NULL */
    char *executable;         /* Absolute executable file path. */
    char **exec_argv;         /* Executable argv vector (copy). */
    int dynamic_hz;           /* Change hz value depending on # of clients. */
    int config_hz;            /* Configured HZ value. May be different than
                                 the actual 'hz' field value if dynamic-hz
                                 is enabled. */
    mode_t umask;             /* The umask value of the process on startup */
    int hz;                   /* serverCron() calls frequency in hertz */
    int in_fork_child;        /* indication that this is a fork child */
    serverDb *db;
    dict *commands;      /* Command table */
    dict *orig_commands; /* Command table before command renaming. */
    aeEventLoop *el;
    rax *errors;                         /* Errors table */
    int errors_enabled;                  /* If true, errorstats is enabled, and we will add new errors. */
    unsigned int lruclock;               /* Clock for LRU eviction */
    volatile sig_atomic_t shutdown_asap; /* Shutdown ordered by signal handler. */
    mstime_t shutdown_mstime;            /* Timestamp to limit graceful shutdown. */
    int last_sig_received;               /* Indicates the last SIGNAL received, if any (e.g., SIGINT or SIGTERM). */
    int shutdown_flags;                  /* Flags passed to prepareForShutdown(). */
    int activerehashing;                 /* Incremental rehash in serverCron() */
    int active_defrag_running;           /* Active defragmentation running (holds current scan aggressiveness) */
    char *pidfile;                       /* PID file path */
    int arch_bits;                       /* 32 or 64 depending on sizeof(long) */
    int cronloops;                       /* Number of times the cron function run */
    char runid[CONFIG_RUN_ID_SIZE + 1];  /* ID always different at every exec. */
    int sentinel_mode;                   /* True if this instance is a Sentinel. */
    size_t initial_memory_usage;         /* Bytes used after initialization. */
    int always_show_logo;                /* Show logo even for non-stdout logging. */
    int in_exec;                         /* Are we inside EXEC? */
    int busy_module_yield_flags; /* Are we inside a busy module? (triggered by RM_Yield). see BUSY_MODULE_YIELD_ flags. */
    const char *busy_module_yield_reply; /* When non-null, we are inside RM_Yield. */
    char *ignore_warnings;               /* Config: warnings that should be ignored. */
    int client_pause_in_transaction;     /* Was a client pause executed during this Exec? */
    int thp_enabled;                     /* If true, THP is enabled. */
    size_t page_size;                    /* The page size of OS. */
    /* Modules */
    dict *moduleapi;            /* Exported core APIs dictionary for modules. */
    dict *sharedapi;            /* Like moduleapi but containing the APIs that
                                   modules share with each other. */
    dict *module_configs_queue; /* Dict that stores module configurations from .conf file until after modules are loaded
                                   during startup or arguments to loadex. */
    list *loadmodule_queue;     /* List of modules to load at startup. */
    int module_pipe[2];         /* Pipe used to awake the event loop by module threads. */
    pid_t child_pid;            /* PID of current child */
    int child_type;             /* Type of current child */
    _Atomic int module_gil_acquiring; /* Indicates whether the GIL is being acquiring by the main thread. */
    /* Networking */
    int port;                              /* TCP listening port */
    int tls_port;                          /* TLS listening port */
    int tcp_backlog;                       /* TCP listen() backlog */
    char *bindaddr[CONFIG_BINDADDR_MAX];   /* Addresses we should bind to */
    int bindaddr_count;                    /* Number of addresses in server.bindaddr[] */
    char *bind_source_addr;                /* Source address to bind on for outgoing connections */
    char *unixsocket;                      /* UNIX socket path */
    unsigned int unixsocketperm;           /* UNIX socket permission (see mode_t) */
    connListener listeners[CONN_TYPE_MAX]; /* TCP/Unix/TLS even more types */
    uint32_t socket_mark_id;               /* ID for listen socket marking */
    connListener clistener;                /* Cluster bus listener */
    list *clients;                         /* List of active clients */
    list *clients_to_close;                /* Clients to close asynchronously */
    list *clients_pending_write;           /* There is to write or install handler. */
    list *clients_pending_read;            /* Client has pending read socket buffers. */
    list *replicas, *monitors;             /* List of replicas and MONITORs */
    client *current_client;                /* The client that triggered the command execution (External or AOF). */
    client *executing_client;              /* The client executing the current command (possibly script or module). */

#ifdef LOG_REQ_RES
    char *req_res_logfile; /* Path of log file for logging all requests and their replies. If NULL, no logging will be
                              performed */
    unsigned int client_default_resp;
#endif

    /* Stuff for client mem eviction */
    clientMemUsageBucket *client_mem_usage_buckets;

    rax *clients_timeout_table; /* Radix tree for blocked clients timeouts. */
    int execution_nesting;      /* Execution nesting level.
                                 * e.g. call(), async module stuff (timers, events, etc.),
                                 * cron stuff (active expire, eviction) */
    rax *clients_index;         /* Active clients dictionary by client ID. */
    uint32_t paused_actions;    /* Bitmask of actions that are currently paused */
    list *postponed_clients;    /* List of postponed clients */
    pause_event client_pause_per_purpose[NUM_PAUSE_PURPOSES];
    char neterr[ANET_ERR_LEN];                /* Error buffer for anet.c */
    dict *migrate_cached_sockets;             /* MIGRATE cached sockets */
    _Atomic uint64_t next_client_id;          /* Next client unique ID. Incremental. */
    int protected_mode;                       /* Don't accept external connections. */
    int io_threads_num;                       /* Number of IO threads to use. */
    int io_threads_do_reads;                  /* Read and parse from IO threads? */
    int io_threads_active;                    /* Is IO threads currently active? */
    long long events_processed_while_blocked; /* processEventsWhileBlocked() */
    int enable_protected_configs; /* Enable the modification of protected configs, see PROTECTED_ACTION_ALLOWED_* */
    int enable_debug_cmd;         /* Enable DEBUG commands, see PROTECTED_ACTION_ALLOWED_* */
    int enable_module_cmd;        /* Enable MODULE commands, see PROTECTED_ACTION_ALLOWED_* */
    int enable_debug_assert;      /* Enable debug asserts */

    /* RDB / AOF loading information */
    volatile sig_atomic_t loading;       /* We are loading data from disk if true */
    volatile sig_atomic_t async_loading; /* We are loading data without blocking the db being served */
    off_t loading_total_bytes;
    off_t loading_rdb_used_mem;
    off_t loading_loaded_bytes;
    time_t loading_start_time;
    off_t loading_process_events_interval_bytes;
    /* Fields used only for stats */
    time_t stat_starttime;                         /* Server start time */
    long long stat_numcommands;                    /* Number of processed commands */
    long long stat_numconnections;                 /* Number of connections received */
    long long stat_expiredkeys;                    /* Number of expired keys */
    double stat_expired_stale_perc;                /* Percentage of keys probably expired */
    long long stat_expired_time_cap_reached_count; /* Early expire cycle stops.*/
    long long stat_expire_cycle_time_used;         /* Cumulative microseconds used. */
    long long stat_evictedkeys;                    /* Number of evicted keys (maxmemory) */
    long long stat_evictedclients;                 /* Number of evicted clients */
    long long stat_evictedscripts;                 /* Number of evicted lua scripts. */
    long long stat_total_eviction_exceeded_time;   /* Total time over the memory limit, unit us */
    monotime stat_last_eviction_exceeded_time;     /* Timestamp of current eviction start, unit us */
    long long stat_keyspace_hits;                  /* Number of successful lookups of keys */
    long long stat_keyspace_misses;                /* Number of failed lookups of keys */
    long long stat_active_defrag_hits;             /* number of allocations moved */
    long long stat_active_defrag_misses;           /* number of allocations scanned but not moved */
    long long stat_active_defrag_key_hits;         /* number of keys with moved allocations */
    long long stat_active_defrag_key_misses;       /* number of keys scanned and not moved */
    long long stat_active_defrag_scanned;          /* number of dictEntries scanned */
    long long stat_total_active_defrag_time;       /* Total time memory fragmentation over the limit, unit us */
    monotime stat_last_active_defrag_time;         /* Timestamp of current active defrag start */
    size_t stat_peak_memory;                       /* Max used memory record */
    long long stat_aof_rewrites;                   /* number of aof file rewrites performed */
    long long stat_aofrw_consecutive_failures;     /* The number of consecutive failures of aofrw */
    long long stat_rdb_saves;                      /* number of rdb saves performed */
    long long stat_fork_time;                      /* Time needed to perform latest fork() */
    double stat_fork_rate;                         /* Fork rate in GB/sec. */
    long long stat_total_forks;                    /* Total count of fork. */
    long long stat_rejected_conn;                  /* Clients rejected because of maxclients */
    long long stat_sync_full;                      /* Number of full resyncs with replicas. */
    long long stat_sync_partial_ok;                /* Number of accepted PSYNC requests. */
    long long stat_sync_partial_err;               /* Number of unaccepted PSYNC requests. */
    list *slowlog;                                 /* SLOWLOG list of commands */
    long long slowlog_entry_id;                    /* SLOWLOG current entry ID */
    long long slowlog_log_slower_than;             /* SLOWLOG time limit (to get logged) */
    unsigned long slowlog_max_len;                 /* SLOWLOG max number of items logged */
    struct malloc_stats cron_malloc_stats;         /* sampled in serverCron(). */
    _Atomic long long stat_net_input_bytes;        /* Bytes read from network. */
    _Atomic long long stat_net_output_bytes;       /* Bytes written to network. */
    _Atomic long long
        stat_net_repl_input_bytes; /* Bytes read during replication, added to stat_net_input_bytes in 'info'. */
    _Atomic long long
        stat_net_repl_output_bytes;    /* Bytes written during replication, added to stat_net_output_bytes in 'info'. */
    size_t stat_current_cow_peak;      /* Peak size of copy on write bytes. */
    size_t stat_current_cow_bytes;     /* Copy on write bytes while child is active. */
    monotime stat_current_cow_updated; /* Last update time of stat_current_cow_bytes */
    size_t stat_current_save_keys_processed;            /* Processed keys while child is active. */
    size_t stat_current_save_keys_total;                /* Number of keys when child started. */
    size_t stat_rdb_cow_bytes;                          /* Copy on write bytes during RDB saving. */
    size_t stat_aof_cow_bytes;                          /* Copy on write bytes during AOF rewrite. */
    size_t stat_module_cow_bytes;                       /* Copy on write bytes during module fork. */
    double stat_module_progress;                        /* Module save progress. */
    size_t stat_clients_type_memory[CLIENT_TYPE_COUNT]; /* Mem usage by type */
    size_t stat_cluster_links_memory;                   /* Mem usage by cluster links */
    long long
        stat_unexpected_error_replies;  /* Number of unexpected (aof-loading, replica to primary, etc.) error replies */
    long long stat_total_error_replies; /* Total number of issued error replies ( command + rejected errors ) */
    long long stat_dump_payload_sanitizations;               /* Number deep dump payloads integrity validations. */
    long long stat_io_reads_processed;                       /* Number of read events processed by IO / Main threads */
    long long stat_io_writes_processed;                      /* Number of write events processed by IO / Main threads */
    _Atomic long long stat_total_reads_processed;            /* Total number of read events processed */
    _Atomic long long stat_total_writes_processed;           /* Total number of write events processed */
    _Atomic long long stat_client_qbuf_limit_disconnections; /* Total number of clients reached query buf length limit */
    long long stat_client_outbuf_limit_disconnections; /* Total number of clients reached output buf length limit */
    /* The following two are used to track instantaneous metrics, like
     * number of operations per second, network traffic. */
    struct {
        long long last_sample_base;  /* The divisor of last sample window */
        long long last_sample_value; /* The dividend of last sample window */
        long long samples[STATS_METRIC_SAMPLES];
        int idx;
    } inst_metric[STATS_METRIC_COUNT];
    long long stat_reply_buffer_shrinks; /* Total number of output buffer shrinks */
    long long stat_reply_buffer_expands; /* Total number of output buffer expands */
    monotime el_start;
    /* The following two are used to record the max number of commands executed in one eventloop.
     * Note that commands in transactions are also counted. */
    long long el_cmd_cnt_start;
    long long el_cmd_cnt_max;
    /* The sum of active-expire, active-defrag and all other tasks done by cron and beforeSleep,
       but excluding read, write and AOF, which are counted by other sets of metrics. */
    monotime el_cron_duration;
    durationStats duration_stats[EL_DURATION_TYPE_NUM];

    /* Configuration */
    int verbosity;             /* Loglevel verbosity */
    int maxidletime;           /* Client timeout in seconds */
    int tcpkeepalive;          /* Set SO_KEEPALIVE if non-zero. */
    int active_expire_enabled; /* Can be disabled for testing purposes. */
    int active_expire_effort;  /* From 1 (default) to 10, active effort. */
    int lazy_expire_disabled;  /* If > 0, don't trigger lazy expire */
    int active_defrag_enabled;
    int sanitize_dump_payload;    /* Enables deep sanitization for ziplist and listpack in RDB and RESTORE. */
    int skip_checksum_validation; /* Disable checksum validation for RDB and RESTORE payload. */
    int jemalloc_bg_thread;       /* Enable jemalloc background thread */
    int active_defrag_configuration_changed; /* defrag configuration has been changed and need to reconsider
                                              * active_defrag_running in computeDefragCycles. */
    size_t active_defrag_ignore_bytes;       /* minimum amount of fragmentation waste to start active defrag */
    int active_defrag_threshold_lower;       /* minimum percentage of fragmentation to start active defrag */
    int active_defrag_threshold_upper;       /* maximum percentage of fragmentation at which we use maximum effort */
    int active_defrag_cycle_min;             /* minimal effort for defrag in CPU percentage */
    int active_defrag_cycle_max;             /* maximal effort for defrag in CPU percentage */
    unsigned long active_defrag_max_scan_fields; /* maximum number of fields of set/hash/zset/list to process from
                                                    within the main dict scan */
    size_t client_max_querybuf_len;              /* Limit for client query buffer length */
    int dbnum;                                   /* Total number of configured DBs */
    int supervised;                              /* 1 if supervised, 0 otherwise. */
    int supervised_mode;                         /* See SUPERVISED_* */
    int daemonize;                               /* True if running as a daemon */
    int set_proc_title;                          /* True if change proc title */
    char *proc_title_template;                   /* Process title template format */
    clientBufferLimitsConfig client_obuf_limits[CLIENT_TYPE_OBUF_COUNT];
    int extended_redis_compat;                 /* True if extended Redis OSS compatibility is enabled */
    int pause_cron;                            /* Don't run cron tasks (debug) */
    int dict_resizing;                         /* Whether to allow main dict and expired dict to be resized (debug) */
    int latency_tracking_enabled;              /* 1 if extended latency tracking is enabled, 0 otherwise. */
    double *latency_tracking_info_percentiles; /* Extended latency tracking info output percentile list configuration. */
    int latency_tracking_info_percentiles_len;
    unsigned int max_new_tls_conns_per_cycle; /* The maximum number of tls connections that will be accepted during each
                                                 invocation of the event loop. */
    unsigned int max_new_conns_per_cycle;     /* The maximum number of tcp connections that will be accepted during each
                                                 invocation of the event loop. */
    /* AOF persistence */
    int aof_enabled;                    /* AOF configuration */
    int aof_state;                      /* AOF_(ON|OFF|WAIT_REWRITE) */
    int aof_fsync;                      /* Kind of fsync() policy */
    char *aof_filename;                 /* Basename of the AOF file and manifest file */
    char *aof_dirname;                  /* Name of the AOF directory */
    int aof_no_fsync_on_rewrite;        /* Don't fsync if a rewrite is in prog. */
    int aof_rewrite_perc;               /* Rewrite AOF if % growth is > M and... */
    off_t aof_rewrite_min_size;         /* the AOF file is at least N bytes. */
    off_t aof_rewrite_base_size;        /* AOF size on latest startup or rewrite. */
    off_t aof_current_size;             /* AOF current size (Including BASE + INCRs). */
    off_t aof_last_incr_size;           /* The size of the latest incr AOF. */
    off_t aof_last_incr_fsync_offset;   /* AOF offset which is already requested to be synced to disk.
                                         * Compare with the aof_last_incr_size. */
    int aof_flush_sleep;                /* Micros to sleep before flush. (used by tests) */
    int aof_rewrite_scheduled;          /* Rewrite once BGSAVE terminates. */
    sds aof_buf;                        /* AOF buffer, written before entering the event loop */
    int aof_fd;                         /* File descriptor of currently selected AOF file */
    int aof_selected_db;                /* Currently selected DB in AOF */
    mstime_t aof_flush_postponed_start; /* mstime of postponed AOF flush */
    mstime_t aof_last_fsync;            /* mstime of last fsync() */
    time_t aof_rewrite_time_last;       /* Time used by last AOF rewrite run. */
    time_t aof_rewrite_time_start;      /* Current AOF rewrite start time. */
    time_t aof_cur_timestamp;           /* Current record timestamp in AOF */
    int aof_timestamp_enabled;          /* Enable record timestamp in AOF */
    int aof_lastbgrewrite_status;       /* C_OK or C_ERR */
    unsigned long aof_delayed_fsync;    /* delayed AOF fsync() counter */
    int aof_rewrite_incremental_fsync;  /* fsync incrementally while aof rewriting? */
    int rdb_save_incremental_fsync;     /* fsync incrementally while rdb saving? */
    int aof_last_write_status;          /* C_OK or C_ERR */
    int aof_last_write_errno;           /* Valid if aof write/fsync status is ERR */
    int aof_load_truncated;             /* Don't stop on unexpected AOF EOF. */
    int aof_use_rdb_preamble;           /* Specify base AOF to use RDB encoding on AOF rewrites. */
    _Atomic int aof_bio_fsync_status;   /* Status of AOF fsync in bio job. */
    _Atomic int aof_bio_fsync_errno;    /* Errno of AOF fsync in bio job. */
    aofManifest *aof_manifest;          /* Used to track AOFs. */
    int aof_disable_auto_gc;            /* If disable automatically deleting HISTORY type AOFs?
                                           default no. (for testings). */

    /* RDB persistence */
    long long dirty;                      /* Changes to DB from the last save */
    long long dirty_before_bgsave;        /* Used to restore dirty on failed BGSAVE */
    long long rdb_last_load_keys_expired; /* number of expired keys when loading RDB */
    long long rdb_last_load_keys_loaded;  /* number of loaded keys when loading RDB */
    struct saveparam *saveparams;         /* Save points array for RDB */
    int saveparamslen;                    /* Number of saving points */
    char *rdb_filename;                   /* Name of RDB file */
    int rdb_compression;                  /* Use compression in RDB? */
    int rdb_checksum;                     /* Use RDB checksum? */
    int rdb_del_sync_files;               /* Remove RDB files used only for SYNC if
                                             the instance does not use persistence. */
    time_t lastsave;                      /* Unix time of last successful save */
    time_t lastbgsave_try;                /* Unix time of last attempted bgsave */
    time_t rdb_save_time_last;            /* Time used by last RDB save run. */
    time_t rdb_save_time_start;           /* Current RDB save start time. */
    int rdb_bgsave_scheduled;             /* BGSAVE when possible if true. */
    int rdb_child_type;                   /* Type of save by active child. */
    int lastbgsave_status;                /* C_OK or C_ERR */
    int stop_writes_on_bgsave_err;        /* Don't allow writes if can't BGSAVE */
    int rdb_pipe_read;                    /* RDB pipe used to transfer the rdb data */
                                          /* to the parent process in diskless repl. */
    int rdb_child_exit_pipe;              /* Used by the diskless parent allow child exit. */
    connection **rdb_pipe_conns;          /* Connections which are currently the */
    int rdb_pipe_numconns;                /* target of diskless rdb fork child. */
    int rdb_pipe_numconns_writing;        /* Number of rdb conns with pending writes. */
    char *rdb_pipe_buff;                  /* In diskless replication, this buffer holds data */
    int rdb_pipe_bufflen;                 /* that was read from the rdb pipe. */
    int rdb_key_save_delay;               /* Delay in microseconds between keys while
                                           * writing aof or rdb. (for testings). negative
                                           * value means fractions of microseconds (on average). */
    int key_load_delay;                   /* Delay in microseconds between keys while
                                           * loading aof or rdb. (for testings). negative
                                           * value means fractions of microseconds (on average). */
    /* Pipe and data structures for child -> parent info sharing. */
    int child_info_pipe[2]; /* Pipe used to write the child_info_data. */
    int child_info_nread;   /* Num of bytes of the last read from pipe */
    /* Propagation of commands in AOF / replication */
    serverOpArray also_propagate; /* Additional command to propagate. */
    int replication_allowed;      /* Are we allowed to replicate? */
    /* Logging */
    char *logfile;         /* Path of log file */
    int syslog_enabled;    /* Is syslog enabled? */
    char *syslog_ident;    /* Syslog ident */
    int syslog_facility;   /* Syslog facility */
    int crashlog_enabled;  /* Enable signal handler for crashlog.
                            * disable for clean core dumps. */
    int memcheck_enabled;  /* Enable memory check on crash. */
    int use_exit_on_panic; /* Use exit() on panic and assert rather than
                            * abort(). useful for Valgrind. */
    /* Shutdown */
    int shutdown_timeout;    /* Graceful shutdown time limit in seconds. */
    int shutdown_on_sigint;  /* Shutdown flags configured for SIGINT. */
    int shutdown_on_sigterm; /* Shutdown flags configured for SIGTERM. */

    /* Replication (primary) */
    char replid[CONFIG_RUN_ID_SIZE + 1];       /* My current replication ID. */
    char replid2[CONFIG_RUN_ID_SIZE + 1];      /* replid inherited from primary*/
    long long primary_repl_offset;             /* My current replication offset */
    long long second_replid_offset;            /* Accept offsets up to this for replid2. */
    _Atomic long long fsynced_reploff_pending; /* Largest replication offset to
                                      * potentially have been fsynced, applied to
                                        fsynced_reploff only when AOF state is AOF_ON
                                        (not during the initial rewrite) */
    long long fsynced_reploff;                 /* Largest replication offset that has been confirmed to be fsynced */
    int replicas_eldb;                         /* Last SELECTed DB in replication output */
    int repl_ping_replica_period;              /* Primary pings the replica every N seconds */
    replBacklog *repl_backlog;                 /* Replication backlog for partial syncs */
    long long repl_backlog_size;               /* Backlog circular buffer size */
    time_t repl_backlog_time_limit;            /* Time without replicas after the backlog
                                                  gets released. */
    time_t repl_no_replicas_since;             /* We have no replicas since that time.
                                                Only valid if server.replicas len is 0. */
    int repl_min_replicas_to_write;            /* Min number of replicas to write. */
    int repl_min_replicas_max_lag;             /* Max lag of <count> replicas to write. */
    int repl_good_replicas_count;              /* Number of replicas with lag <= max_lag. */
    int repl_diskless_sync;                    /* Primary send RDB to replicas sockets directly. */
    int repl_diskless_load;                    /* Replica parse RDB directly from the socket.
                                                * see REPL_DISKLESS_LOAD_* enum */
    int repl_diskless_sync_delay;              /* Delay to start a diskless repl BGSAVE. */
    int repl_diskless_sync_max_replicas;       /* Max replicas for diskless repl BGSAVE
                                                * delay (start sooner if they all connect). */
    size_t repl_buffer_mem;                    /* The memory of replication buffer. */
    list *repl_buffer_blocks;                  /* Replication buffers blocks list
                                                * (serving replica clients and repl backlog) */
    /* Replication (replica) */
    char *primary_user;                 /* AUTH with this user and primary_auth with primary */
    sds primary_auth;                   /* AUTH with this password with primary */
    char *primary_host;                 /* Hostname of primary */
    int primary_port;                   /* Port of primary */
    int repl_timeout;                   /* Timeout after N seconds of primary idle */
    client *primary;                    /* Client that is primary for this replica */
    client *cached_primary;             /* Cached primary to be reused for PSYNC. */
    int repl_syncio_timeout;            /* Timeout for synchronous I/O calls */
    int repl_state;                     /* Replication status if the instance is a replica */
    off_t repl_transfer_size;           /* Size of RDB to read from primary during sync. */
    off_t repl_transfer_read;           /* Amount of RDB read from primary during sync. */
    off_t repl_transfer_last_fsync_off; /* Offset when we fsync-ed last time. */
    connection *repl_transfer_s;        /* Replica -> Primary SYNC connection */
    int repl_transfer_fd;               /* Replica -> Primary SYNC temp file descriptor */
    char *repl_transfer_tmpfile;        /* Replica-> Primary SYNC temp file name */
    time_t repl_transfer_lastio;        /* Unix time of the latest read, for timeout */
    int repl_serve_stale_data;          /* Serve stale data when link is down? */
    int repl_replica_ro;                /* Replica is read only? */
    int repl_replica_ignore_maxmemory;  /* If true replicas do not evict. */
    time_t repl_down_since;             /* Unix time at which link with primary went down */
    int repl_disable_tcp_nodelay;       /* Disable TCP_NODELAY after SYNC? */
    int replica_priority;               /* Reported in INFO and used by Sentinel. */
    int replica_announced;              /* If true, replica is announced by Sentinel */
    int replica_announce_port;          /* Give the primary this listening port. */
    char *replica_announce_ip;          /* Give the primary this ip address. */
    int propagation_error_behavior;     /* Configures the behavior of the replica
                                         * when it receives an error on the replication stream */
    int repl_ignore_disk_write_error;   /* Configures whether replicas panic when unable to
                                         * persist writes to AOF. */
    /* The following two fields is where we store primary PSYNC replid/offset
     * while the PSYNC is in progress. At the end we'll copy the fields into
     * the server->primary client structure. */
    char primary_replid[CONFIG_RUN_ID_SIZE + 1]; /* Primary PSYNC runid. */
    long long primary_initial_offset;            /* Primary PSYNC offset. */
    int repl_replica_lazy_flush;                 /* Lazy FLUSHALL before loading DB? */
    /* Synchronous replication. */
    list *clients_waiting_acks; /* Clients waiting in WAIT or WAITAOF. */
    int get_ack_from_replicas;  /* If true we send REPLCONF GETACK. */
    /* Limits */
    unsigned int maxclients;                    /* Max number of simultaneous clients */
    unsigned long long maxmemory;               /* Max number of memory bytes to use */
    ssize_t maxmemory_clients;                  /* Memory limit for total client buffers */
    int maxmemory_policy;                       /* Policy for key eviction */
    int maxmemory_samples;                      /* Precision of random sampling */
    int maxmemory_eviction_tenacity;            /* Aggressiveness of eviction processing */
    int lfu_log_factor;                         /* LFU logarithmic counter factor. */
    int lfu_decay_time;                         /* LFU counter decay factor. */
    long long proto_max_bulk_len;               /* Protocol bulk length maximum size. */
    int oom_score_adj_values[CONFIG_OOM_COUNT]; /* Linux oom_score_adj configuration */
    int oom_score_adj;                          /* If true, oom_score_adj is managed */
    int disable_thp;                            /* If true, disable THP by syscall */
    /* Blocked clients */
    unsigned int blocked_clients; /* # of clients executing a blocking cmd.*/
    unsigned int blocked_clients_by_type[BLOCKED_NUM];
    list *unblocked_clients; /* list of clients to unblock before next loop */
    list *ready_keys;        /* List of readyList structures for BLPOP & co */
    /* Client side caching. */
    unsigned int tracking_clients;  /* # of clients with tracking enabled.*/
    size_t tracking_table_max_keys; /* Max number of keys in tracking table. */
    list *tracking_pending_keys;    /* tracking invalidation keys pending to flush */
    list *pending_push_messages;    /* pending publish or other push messages to flush */
    /* Sort parameters - qsort_r() is only available under BSD so we
     * have to take this state global, in order to pass it to sortCompare() */
    int sort_desc;
    int sort_alpha;
    int sort_bypattern;
    int sort_store;
    /* Zip structure config, see redis.conf for more information  */
    size_t hash_max_listpack_entries;
    size_t hash_max_listpack_value;
    size_t set_max_intset_entries;
    size_t set_max_listpack_entries;
    size_t set_max_listpack_value;
    size_t zset_max_listpack_entries;
    size_t zset_max_listpack_value;
    size_t hll_sparse_max_bytes;
    size_t stream_node_max_bytes;
    long long stream_node_max_entries;
    /* List parameters */
    int list_max_listpack_size;
    int list_compress_depth;
    /* time cache */
    _Atomic time_t unixtime;     /* Unix time sampled every cron cycle. */
    time_t timezone;             /* Cached timezone. As set by tzset(). */
    int daylight_active;         /* Currently in daylight saving time. */
    mstime_t mstime;             /* 'unixtime' in milliseconds. */
    ustime_t ustime;             /* 'unixtime' in microseconds. */
    mstime_t cmd_time_snapshot;  /* Time snapshot of the root execution nesting. */
    size_t blocking_op_nesting;  /* Nesting level of blocking operation, used to reset blocked_last_cron. */
    long long blocked_last_cron; /* Indicate the mstime of the last time we did cron jobs from a blocking operation */
    /* Pubsub */
    kvstore *pubsub_channels;      /* Map channels to list of subscribed clients */
    dict *pubsub_patterns;         /* A dict of pubsub_patterns */
    int notify_keyspace_events;    /* Events to propagate via Pub/Sub. This is an
                                      xor of NOTIFY_... flags. */
    kvstore *pubsubshard_channels; /* Map shard channels in every slot to list of subscribed clients */
    unsigned int pubsub_clients;   /* # of clients in Pub/Sub mode */
    unsigned int watching_clients; /* # of clients are watching keys */
    /* Cluster */
    int cluster_enabled;            /* Is cluster enabled? */
    int cluster_port;               /* Set the cluster port for a node. */
    mstime_t cluster_node_timeout;  /* Cluster node timeout. */
    mstime_t cluster_ping_interval; /* A debug configuration for setting how often cluster nodes send ping messages. */
    char *cluster_configfile;       /* Cluster auto-generated config file name. */
    struct clusterState *cluster;   /* State of the cluster */
    int cluster_migration_barrier;  /* Cluster replicas migration barrier. */
    int cluster_allow_replica_migration; /* Automatic replica migrations to orphaned primaries and from empty primaries */
    int cluster_replica_validity_factor;                   /* Replica max data age for failover. */
    int cluster_require_full_coverage;                     /* If true, put the cluster down if
                                                              there is at least an uncovered slot.*/
    int cluster_replica_no_failover;                       /* Prevent replica from starting a failover
                                                            if the primary is in failure state. */
    char *cluster_announce_ip;                             /* IP address to announce on cluster bus. */
    char *cluster_announce_hostname;                       /* hostname to announce on cluster bus. */
    char *cluster_announce_human_nodename;                 /* Human readable node name assigned to a node. */
    int cluster_preferred_endpoint_type;                   /* Use the announced hostname when available. */
    int cluster_announce_port;                             /* base port to announce on cluster bus. */
    int cluster_announce_tls_port;                         /* TLS port to announce on cluster bus. */
    int cluster_announce_bus_port;                         /* bus port to announce on cluster bus. */
    int cluster_module_flags;                              /* Set of flags that modules are able
                                                              to set in order to suppress certain
                                                              native Redis Cluster features. Check the
                                                              VALKEYMODULE_CLUSTER_FLAG_*. */
    int cluster_allow_reads_when_down;                     /* Are reads allowed when the cluster
                                                            is down? */
    int cluster_config_file_lock_fd;                       /* cluster config fd, will be flocked. */
    unsigned long long cluster_link_msg_queue_limit_bytes; /* Memory usage limit on individual link msg queue */
    int cluster_drop_packet_filter;                        /* Debug config that allows tactically
                                                            * dropping packets of a specific type */
    sds cached_cluster_slot_info[CACHE_CONN_TYPE_MAX];
    /* Scripting */
    mstime_t busy_reply_threshold;  /* Script / module timeout in milliseconds */
    int pre_command_oom_state;      /* OOM before command (script?) was started */
    int script_disable_deny_script; /* Allow running commands marked "noscript" inside a script. */
    /* Lazy free */
    int lazyfree_lazy_eviction;
    int lazyfree_lazy_expire;
    int lazyfree_lazy_server_del;
    int lazyfree_lazy_user_del;
    int lazyfree_lazy_user_flush;
    /* Latency monitor */
    long long latency_monitor_threshold;
    dict *latency_events;
    /* ACLs */
    char *acl_filename;           /* ACL Users file. NULL if not configured. */
    unsigned long acllog_max_len; /* Maximum length of the ACL LOG list. */
    sds requirepass;              /* Remember the cleartext password set with
                                     the old "requirepass" directive for
                                     backward compatibility with Redis <= 5. */
    int acl_pubsub_default;       /* Default ACL pub/sub channels flag */
    aclInfo acl_info;             /* ACL info */
    /* Assert & bug reporting */
    int watchdog_period; /* Software watchdog period in ms. 0 = off */
    /* System hardware info */
    size_t system_memory_size; /* Total memory in system as reported by OS */
    /* TLS Configuration */
    int tls_cluster;
    int tls_replication;
    int tls_auth_clients;
    serverTLSContextConfig tls_ctx_config;
    /* cpu affinity */
    char *server_cpulist;      /* cpu affinity list of server main/io thread. */
    char *bio_cpulist;         /* cpu affinity list of bio thread. */
    char *aof_rewrite_cpulist; /* cpu affinity list of aof rewrite process. */
    char *bgsave_cpulist;      /* cpu affinity list of bgsave process. */
    /* Sentinel config */
    struct sentinelConfig *sentinel_config; /* sentinel config to load at startup time. */
    /* Coordinate failover info */
    mstime_t failover_end_time;              /* Deadline for failover command. */
    int force_failover;                      /* If true then failover will be forced at the
                                              * deadline, otherwise failover is aborted. */
    char *target_replica_host;               /* Failover target host. If null during a
                                              * failover then any replica can be used. */
    int target_replica_port;                 /* Failover target port */
    int failover_state;                      /* Failover state */
    int cluster_allow_pubsubshard_when_down; /* Is pubsubshard allowed when the cluster
                                                is down, doesn't affect pubsub global. */
    long reply_buffer_peak_reset_time; /* The amount of time (in milliseconds) to wait between reply buffer peak resets */
    int reply_buffer_resizing_enabled; /* Is reply buffer resizing enabled (1 by default) */
    /* Local environment */
    char *locale_collate;
    /* io_uring */
    int io_uring_enabled; /* If io_uring enabled (0 by default) */
    struct io_uring *io_uring;
};

#define MAX_KEYS_BUFFER 256

typedef struct {
    int pos;   /* The position of the key within the client array */
    int flags; /* The flags associated with the key access, see
                  CMD_KEY_* for more information */
} keyReference;

/* A result structure for the various getkeys function calls. It lists the
 * keys as indices to the provided argv. This functionality is also re-used
 * for returning channel information.
 */
typedef struct {
    keyReference keysbuf[MAX_KEYS_BUFFER]; /* Pre-allocated buffer, to save heap allocations */
    keyReference *keys;                    /* Key indices array, points to keysbuf or heap */
    int numkeys;                           /* Number of key indices return */
    int size;                              /* Available array size */
} getKeysResult;
#define GETKEYS_RESULT_INIT {{{0}}, NULL, 0, MAX_KEYS_BUFFER}

/* Key specs definitions.
 *
 * Brief: This is a scheme that tries to describe the location
 * of key arguments better than the old [first,last,step] scheme
 * which is limited and doesn't fit many commands.
 *
 * There are two steps:
 * 1. begin_search (BS): in which index should we start searching for keys?
 * 2. find_keys (FK): relative to the output of BS, how can we will which args are keys?
 *
 * There are two types of BS:
 * 1. index: key args start at a constant index
 * 2. keyword: key args start just after a specific keyword
 *
 * There are two kinds of FK:
 * 1. range: keys end at a specific index (or relative to the last argument)
 * 2. keynum: there's an arg that contains the number of key args somewhere before the keys themselves
 */

/* WARNING! Must be synced with generate-command-code.py and ValkeyModuleKeySpecBeginSearchType */
typedef enum {
    KSPEC_BS_INVALID = 0, /* Must be 0 */
    KSPEC_BS_UNKNOWN,
    KSPEC_BS_INDEX,
    KSPEC_BS_KEYWORD
} kspec_bs_type;

/* WARNING! Must be synced with generate-command-code.py and ValkeyModuleKeySpecFindKeysType */
typedef enum {
    KSPEC_FK_INVALID = 0, /* Must be 0 */
    KSPEC_FK_UNKNOWN,
    KSPEC_FK_RANGE,
    KSPEC_FK_KEYNUM
} kspec_fk_type;

/* WARNING! This struct must match ValkeyModuleCommandKeySpec */
typedef struct {
    /* Declarative data */
    const char *notes;
    uint64_t flags;
    kspec_bs_type begin_search_type;
    union {
        struct {
            /* The index from which we start the search for keys */
            int pos;
        } index;
        struct {
            /* The keyword that indicates the beginning of key args */
            const char *keyword;
            /* An index in argv from which to start searching.
             * Can be negative, which means start search from the end, in reverse
             * (Example: -2 means to start in reverse from the penultimate arg) */
            int startfrom;
        } keyword;
    } bs;
    kspec_fk_type find_keys_type;
    union {
        /* NOTE: Indices in this struct are relative to the result of the begin_search step!
         * These are: range.lastkey, keynum.keynumidx, keynum.firstkey */
        struct {
            /* Index of the last key.
             * Can be negative, in which case it's not relative. -1 indicating till the last argument,
             * -2 one before the last and so on. */
            int lastkey;
            /* How many args should we skip after finding a key, in order to find the next one. */
            int keystep;
            /* If lastkey is -1, we use limit to stop the search by a factor. 0 and 1 mean no limit.
             * 2 means 1/2 of the remaining args, 3 means 1/3, and so on. */
            int limit;
        } range;
        struct {
            /* Index of the argument containing the number of keys to come */
            int keynumidx;
            /* Index of the fist key (Usually it's just after keynumidx, in
             * which case it should be set to keynumidx+1). */
            int firstkey;
            /* How many args should we skip after finding a key, in order to find the next one. */
            int keystep;
        } keynum;
    } fk;
} keySpec;

#ifdef LOG_REQ_RES

/* Must be synced with generate-command-code.py */
typedef enum {
    JSON_TYPE_STRING,
    JSON_TYPE_INTEGER,
    JSON_TYPE_BOOLEAN,
    JSON_TYPE_OBJECT,
    JSON_TYPE_ARRAY,
} jsonType;

typedef struct jsonObjectElement {
    jsonType type;
    const char *key;
    union {
        const char *string;
        long long integer;
        int boolean;
        struct jsonObject *object;
        struct {
            struct jsonObject **objects;
            int length;
        } array;
    } value;
} jsonObjectElement;

typedef struct jsonObject {
    struct jsonObjectElement *elements;
    int length;
} jsonObject;

#endif

/* WARNING! This struct must match ValkeyModuleCommandHistoryEntry */
typedef struct {
    const char *since;
    const char *changes;
} commandHistory;

/* Must be synced with COMMAND_GROUP_STR and generate-command-code.py */
typedef enum {
    COMMAND_GROUP_GENERIC,
    COMMAND_GROUP_STRING,
    COMMAND_GROUP_LIST,
    COMMAND_GROUP_SET,
    COMMAND_GROUP_SORTED_SET,
    COMMAND_GROUP_HASH,
    COMMAND_GROUP_PUBSUB,
    COMMAND_GROUP_TRANSACTIONS,
    COMMAND_GROUP_CONNECTION,
    COMMAND_GROUP_SERVER,
    COMMAND_GROUP_SCRIPTING,
    COMMAND_GROUP_HYPERLOGLOG,
    COMMAND_GROUP_CLUSTER,
    COMMAND_GROUP_SENTINEL,
    COMMAND_GROUP_GEO,
    COMMAND_GROUP_STREAM,
    COMMAND_GROUP_BITMAP,
    COMMAND_GROUP_MODULE,
} serverCommandGroup;

typedef void serverCommandProc(client *c);
typedef int serverGetKeysProc(struct serverCommand *cmd, robj **argv, int argc, getKeysResult *result);

/* Command structure.
 *
 * Note that the command table is in commands.c and it is auto-generated.
 *
 * This is the meaning of the flags:
 *
 * CMD_WRITE:       Write command (may modify the key space).
 *
 * CMD_READONLY:    Commands just reading from keys without changing the content.
 *                  Note that commands that don't read from the keyspace such as
 *                  TIME, SELECT, INFO, administrative commands, and connection
 *                  or transaction related commands (multi, exec, discard, ...)
 *                  are not flagged as read-only commands, since they affect the
 *                  server or the connection in other ways.
 *
 * CMD_DENYOOM:     May increase memory usage once called. Don't allow if out
 *                  of memory.
 *
 * CMD_ADMIN:       Administrative command, like SAVE or SHUTDOWN.
 *
 * CMD_PUBSUB:      Pub/Sub related command.
 *
 * CMD_NOSCRIPT:    Command not allowed in scripts.
 *
 * CMD_BLOCKING:    The command has the potential to block the client.
 *
 * CMD_LOADING:     Allow the command while loading the database.
 *
 * CMD_NO_ASYNC_LOADING: Deny during async loading (when a replica uses diskless
 *                       sync swapdb, and allows access to the old dataset)
 *
 * CMD_STALE:       Allow the command while a replica has stale data but is not
 *                  allowed to serve this data. Normally no command is accepted
 *                  in this condition but just a few.
 *
 * CMD_SKIP_MONITOR:  Do not automatically propagate the command on MONITOR.
 *
 * CMD_SKIP_SLOWLOG:  Do not automatically propagate the command to the slowlog.
 *
 * CMD_ASKING:      Perform an implicit ASKING for this command, so the
 *                  command will be accepted in cluster mode if the slot is marked
 *                  as 'importing'.
 *
 * CMD_FAST:        Fast command: O(1) or O(log(N)) command that should never
 *                  delay its execution as long as the kernel scheduler is giving
 *                  us time. Note that commands that may trigger a DEL as a side
 *                  effect (like SET) are not fast commands.
 *
 * CMD_NO_AUTH:     Command doesn't require authentication
 *
 * CMD_MAY_REPLICATE:   Command may produce replication traffic, but should be
 *                      allowed under circumstances where write commands are disallowed.
 *                      Examples include PUBLISH, which replicates pubsub messages,and
 *                      EVAL, which may execute write commands, which are replicated,
 *                      or may just execute read commands. A command can not be marked
 *                      both CMD_WRITE and CMD_MAY_REPLICATE
 *
 * CMD_SENTINEL:    This command is present in sentinel mode.
 *
 * CMD_ONLY_SENTINEL: This command is present only when in sentinel mode.
 *                    And should be removed from redis.
 *
 * CMD_NO_MANDATORY_KEYS: This key arguments for this command are optional.
 *
 * CMD_NO_MULTI: The command is not allowed inside a transaction
 *
 * CMD_ALLOW_BUSY: The command can run while another command is running for
 *                 a long time (timedout script, module command that yields)
 *
 * CMD_TOUCHES_ARBITRARY_KEYS: The command may touch (and cause lazy-expire)
 *                             arbitrary key (i.e not provided in argv)
 *
 * The following additional flags are only used in order to put commands
 * in a specific ACL category. Commands can have multiple ACL categories.
 * See valkey.conf for the exact meaning of each.
 *
 * @keyspace, @read, @write, @set, @sortedset, @list, @hash, @string, @bitmap,
 * @hyperloglog, @stream, @admin, @fast, @slow, @pubsub, @blocking, @dangerous,
 * @connection, @transaction, @scripting, @geo.
 *
 * Note that:
 *
 * 1) The read-only flag implies the @read ACL category.
 * 2) The write flag implies the @write ACL category.
 * 3) The fast flag implies the @fast ACL category.
 * 4) The admin flag implies the @admin and @dangerous ACL category.
 * 5) The pub-sub flag implies the @pubsub ACL category.
 * 6) The lack of fast flag implies the @slow ACL category.
 * 7) The non obvious "keyspace" category includes the commands
 *    that interact with keys without having anything to do with
 *    specific data structures, such as: DEL, RENAME, MOVE, SELECT,
 *    TYPE, EXPIRE*, PEXPIRE*, TTL, PTTL, ...
 */
struct serverCommand {
    /* Declarative data */
    const char *declared_name;    /* A string representing the command declared_name.
                                   * It is a const char * for native commands and SDS for module commands. */
    const char *summary;          /* Summary of the command (optional). */
    const char *complexity;       /* Complexity description (optional). */
    const char *since;            /* Debut version of the command (optional). */
    int doc_flags;                /* Flags for documentation (see CMD_DOC_*). */
    const char *replaced_by;      /* In case the command is deprecated, this is the successor command. */
    const char *deprecated_since; /* In case the command is deprecated, when did it happen? */
    serverCommandGroup group;     /* Command group */
    commandHistory *history;      /* History of the command */
    int num_history;
    const char **tips; /* An array of strings that are meant to be tips for clients/proxies regarding this command */
    int num_tips;
    serverCommandProc *proc; /* Command implementation */
    int arity;               /* Number of arguments, it is possible to use -N to say >= N */
    uint64_t flags;          /* Command flags, see CMD_*. */
    uint64_t acl_categories; /* ACl categories, see ACL_CATEGORY_*. */
    keySpec *key_specs;
    int key_specs_num;
    /* Use a function to determine keys arguments in a command line.
     * Used for Cluster redirect (may be NULL) */
    serverGetKeysProc *getkeys_proc;
    int num_args; /* Length of args array. */
    /* Array of subcommands (may be NULL) */
    struct serverCommand *subcommands;
    /* Array of arguments (may be NULL) */
    struct serverCommandArg *args;
#ifdef LOG_REQ_RES
    /* Reply schema */
    struct jsonObject *reply_schema;
#endif

    /* Runtime populated data */
    long long microseconds, calls, rejected_calls, failed_calls;
    int id;       /* Command ID. This is a progressive ID starting from 0 that
                     is assigned at runtime, and is used in order to check
                     ACLs. A connection is able to execute a given command if
                     the user associated to the connection has this command
                     bit set in the bitmap of allowed commands. */
    sds fullname; /* A SDS string representing the command fullname. */
    struct hdr_histogram
        *latency_histogram;        /*points to the command latency command histogram (unit of time nanosecond) */
    keySpec legacy_range_key_spec; /* The legacy (first,last,step) key spec is
                                    * still maintained (if applicable) so that
                                    * we can still support the reply format of
                                    * COMMAND INFO and COMMAND GETKEYS */
    dict *subcommands_dict;        /* A dictionary that holds the subcommands, the key is the subcommand sds name
                                    * (not the fullname), and the value is the serverCommand structure pointer. */
    struct serverCommand *parent;
    struct ValkeyModuleCommand *module_cmd; /* A pointer to the module command data (NULL if native command) */
};

struct serverError {
    long long count;
};

struct serverFunctionSym {
    char *name;
    unsigned long pointer;
};

typedef struct _serverSortObject {
    robj *obj;
    union {
        double score;
        robj *cmpobj;
    } u;
} serverSortObject;

typedef struct _serverSortOperation {
    int type;
    robj *pattern;
} serverSortOperation;

/* Structure to hold list iteration abstraction. */
typedef struct {
    robj *subject;
    unsigned char encoding;
    unsigned char direction; /* Iteration direction */

    unsigned char *lpi;  /* listpack iterator */
    quicklistIter *iter; /* quicklist iterator */
} listTypeIterator;

/* Structure for an entry while iterating over a list. */
typedef struct {
    listTypeIterator *li;
    unsigned char *lpe;   /* Entry in listpack */
    quicklistEntry entry; /* Entry in quicklist */
} listTypeEntry;

/* Structure to hold set iteration abstraction. */
typedef struct {
    robj *subject;
    int encoding;
    int ii; /* intset iterator */
    dictIterator *di;
    unsigned char *lpi; /* listpack iterator */
} setTypeIterator;

/* Structure to hold hash iteration abstraction. Note that iteration over
 * hashes involves both fields and values. Because it is possible that
 * not both are required, store pointers in the iterator to avoid
 * unnecessary memory allocation for fields/values. */
typedef struct {
    robj *subject;
    int encoding;

    unsigned char *fptr, *vptr;

    dictIterator *di;
    dictEntry *de;
} hashTypeIterator;

#include "stream.h" /* Stream data type header file. */

#define OBJ_HASH_KEY 1
#define OBJ_HASH_VALUE 2

#define IO_THREADS_OP_IDLE 0
#define IO_THREADS_OP_READ 1
#define IO_THREADS_OP_WRITE 2
extern int io_threads_op;

/*-----------------------------------------------------------------------------
 * Extern declarations
 *----------------------------------------------------------------------------*/

extern struct valkeyServer server;
extern struct sharedObjectsStruct shared;
extern dictType objectKeyPointerValueDictType;
extern dictType objectKeyHeapPointerValueDictType;
extern dictType setDictType;
extern dictType BenchmarkDictType;
extern dictType zsetDictType;
extern dictType dbDictType;
extern double R_Zero, R_PosInf, R_NegInf, R_Nan;
extern dictType hashDictType;
extern dictType stringSetDictType;
extern dictType externalStringType;
extern dictType sdsHashDictType;
extern dictType clientDictType;
extern dictType objToDictDictType;
extern dictType dbExpiresDictType;
extern dictType modulesDictType;
extern dictType sdsReplyDictType;
extern dictType keylistDictType;
extern dict *modules;

/*-----------------------------------------------------------------------------
 * Functions prototypes
 *----------------------------------------------------------------------------*/

/* Command metadata */
void populateCommandLegacyRangeSpec(struct serverCommand *c);

/* Modules */
void moduleInitModulesSystem(void);
void moduleInitModulesSystemLast(void);
void modulesCron(void);
int moduleLoad(const char *path, void **argv, int argc, int is_loadex);
int moduleUnload(sds name, const char **errmsg);
void moduleLoadFromQueue(void);
int moduleGetCommandKeysViaAPI(struct serverCommand *cmd, robj **argv, int argc, getKeysResult *result);
int moduleGetCommandChannelsViaAPI(struct serverCommand *cmd, robj **argv, int argc, getKeysResult *result);
moduleType *moduleTypeLookupModuleByID(uint64_t id);
moduleType *moduleTypeLookupModuleByName(const char *name);
moduleType *moduleTypeLookupModuleByNameIgnoreCase(const char *name);
void moduleTypeNameByID(char *name, uint64_t moduleid);
const char *moduleTypeModuleName(moduleType *mt);
const char *moduleNameFromCommand(struct serverCommand *cmd);
void moduleFreeContext(struct ValkeyModuleCtx *ctx);
void moduleCallCommandUnblockedHandler(client *c);
int isModuleClientUnblocked(client *c);
void unblockClientFromModule(client *c);
void moduleHandleBlockedClients(void);
void moduleBlockedClientTimedOut(client *c, int from_module);
void modulePipeReadable(aeEventLoop *el, int fd, void *privdata, int mask);
size_t moduleCount(void);
void moduleAcquireGIL(void);
int moduleTryAcquireGIL(void);
void moduleReleaseGIL(void);
void moduleNotifyKeyspaceEvent(int type, const char *event, robj *key, int dbid);
void firePostExecutionUnitJobs(void);
void moduleCallCommandFilters(client *c);
void modulePostExecutionUnitOperations(void);
void ModuleForkDoneHandler(int exitcode, int bysignal);
int TerminateModuleForkChild(int child_pid, int wait);
ssize_t rdbSaveModulesAux(rio *rdb, int when);
int moduleAllDatatypesHandleErrors(void);
int moduleAllModulesHandleReplAsyncLoad(void);
sds modulesCollectInfo(sds info, dict *sections_dict, int for_crash_report, int sections);
void moduleFireServerEvent(uint64_t eid, int subid, void *data);
void processModuleLoadingProgressEvent(int is_aof);
int moduleTryServeClientBlockedOnKey(client *c, robj *key);
void moduleUnblockClient(client *c);
int moduleBlockedClientMayTimeout(client *c);
int moduleClientIsBlockedOnKeys(client *c);
void moduleNotifyUserChanged(client *c);
void moduleNotifyKeyUnlink(robj *key, robj *val, int dbid, int flags);
size_t moduleGetFreeEffort(robj *key, robj *val, int dbid);
size_t moduleGetMemUsage(robj *key, robj *val, size_t sample_size, int dbid);
robj *moduleTypeDupOrReply(client *c, robj *fromkey, robj *tokey, int todb, robj *value);
int moduleDefragValue(robj *key, robj *obj, int dbid);
int moduleLateDefrag(robj *key, robj *value, unsigned long *cursor, long long endtime, int dbid);
void moduleDefragGlobals(void);
void *moduleGetHandleByName(char *modulename);
int moduleIsModuleCommand(void *module_handle, struct serverCommand *cmd);

/* Utils */
long long ustime(void);
mstime_t mstime(void);
mstime_t commandTimeSnapshot(void);
void getRandomHexChars(char *p, size_t len);
void getRandomBytes(unsigned char *p, size_t len);
uint64_t crc64(uint64_t crc, const unsigned char *s, uint64_t l);
void exitFromChild(int retcode);
long long serverPopcount(void *s, long count);
int serverSetProcTitle(char *title);
int validateProcTitleTemplate(const char *template);
int serverCommunicateSystemd(const char *sd_notify_msg);
void serverSetCpuAffinity(const char *cpulist);
void dictVanillaFree(dict *d, void *val);

/* afterErrorReply flags */
#define ERR_REPLY_FLAG_NO_STATS_UPDATE                                                                                 \
    (1ULL << 0) /* Indicating that we should not update                                                                \
                   error stats after sending error reply */
/* networking.c -- Networking and Client related operations */
client *createClient(connection *conn);
void freeClient(client *c);
void freeClientAsync(client *c);
void logInvalidUseAndFreeClientAsync(client *c, const char *fmt, ...);
int beforeNextClient(client *c);
void clearClientConnectionState(client *c);
void resetClient(client *c);
void freeClientOriginalArgv(client *c);
void freeClientArgv(client *c);
void sendReplyToClient(connection *conn);
void *addReplyDeferredLen(client *c);
void setDeferredArrayLen(client *c, void *node, long length);
void setDeferredMapLen(client *c, void *node, long length);
void setDeferredSetLen(client *c, void *node, long length);
void setDeferredAttributeLen(client *c, void *node, long length);
void setDeferredPushLen(client *c, void *node, long length);
int processInputBuffer(client *c);
void acceptCommonHandler(connection *conn, int flags, char *ip);
void readQueryFromClient(connection *conn);
int prepareClientToWrite(client *c);
void addReplyNull(client *c);
void addReplyNullArray(client *c);
void addReplyBool(client *c, int b);
void addReplyVerbatim(client *c, const char *s, size_t len, const char *ext);
void addReplyProto(client *c, const char *s, size_t len);
void AddReplyFromClient(client *c, client *src);
void addReplyBulk(client *c, robj *obj);
void addReplyBulkCString(client *c, const char *s);
void addReplyBulkCBuffer(client *c, const void *p, size_t len);
void addReplyBulkLongLong(client *c, long long ll);
void addReply(client *c, robj *obj);
void addReplyStatusLength(client *c, const char *s, size_t len);
void addReplySds(client *c, sds s);
void addReplyBulkSds(client *c, sds s);
void setDeferredReplyBulkSds(client *c, void *node, sds s);
void addReplyErrorObject(client *c, robj *err);
void addReplyOrErrorObject(client *c, robj *reply);
void afterErrorReply(client *c, const char *s, size_t len, int flags);
void addReplyErrorFormatInternal(client *c, int flags, const char *fmt, va_list ap);
void addReplyErrorSdsEx(client *c, sds err, int flags);
void addReplyErrorSds(client *c, sds err);
void addReplyErrorSdsSafe(client *c, sds err);
void addReplyError(client *c, const char *err);
void addReplyErrorArity(client *c);
void addReplyErrorExpireTime(client *c);
void addReplyStatus(client *c, const char *status);
void addReplyDouble(client *c, double d);
void addReplyLongLongWithPrefix(client *c, long long ll, char prefix);
void addReplyBigNum(client *c, const char *num, size_t len);
void addReplyHumanLongDouble(client *c, long double d);
void addReplyLongLong(client *c, long long ll);
void addReplyArrayLen(client *c, long length);
void addReplyMapLen(client *c, long length);
void addReplySetLen(client *c, long length);
void addReplyAttributeLen(client *c, long length);
void addReplyPushLen(client *c, long length);
void addReplyHelp(client *c, const char **help);
void addExtendedReplyHelp(client *c, const char **help, const char **extended_help);
void addReplySubcommandSyntaxError(client *c);
void addReplyLoadedModules(client *c);
void copyReplicaOutputBuffer(client *dst, client *src);
void addListRangeReply(client *c, robj *o, long start, long end, int reverse);
void deferredAfterErrorReply(client *c, list *errors);
size_t sdsZmallocSize(sds s);
size_t getStringObjectSdsUsedMemory(robj *o);
void freeClientReplyValue(void *o);
void *dupClientReplyValue(void *o);
char *getClientPeerId(client *client);
char *getClientSockName(client *client);
sds catClientInfoString(sds s, client *client);
sds getAllClientsInfoString(int type);
int clientSetName(client *c, robj *name, const char **err);
void rewriteClientCommandVector(client *c, int argc, ...);
void rewriteClientCommandArgument(client *c, int i, robj *newval);
void replaceClientCommandVector(client *c, int argc, robj **argv);
void redactClientCommandArgument(client *c, int argc);
size_t getClientOutputBufferMemoryUsage(client *c);
size_t getClientMemoryUsage(client *c, size_t *output_buffer_mem_usage);
int freeClientsInAsyncFreeQueue(void);
int closeClientOnOutputBufferLimitReached(client *c, int async);
int getClientType(client *c);
int getClientTypeByName(char *name);
char *getClientTypeName(int class);
void flushReplicasOutputBuffers(void);
void disconnectReplicas(void);
void evictClients(void);
int listenToPort(connListener *fds);
void pauseActions(pause_purpose purpose, mstime_t end, uint32_t actions_bitmask);
void unpauseActions(pause_purpose purpose);
uint32_t isPausedActions(uint32_t action_bitmask);
uint32_t isPausedActionsWithUpdate(uint32_t action_bitmask);
void updatePausedActions(void);
void unblockPostponedClients(void);
void processEventsWhileBlocked(void);
void whileBlockedCron(void);
void blockingOperationStarts(void);
void blockingOperationEnds(void);
int handleClientsWithPendingWrites(int skip_clients_with_propagating_writes);
int handleClientsWithPendingWritesUsingThreads(int skip_clients_with_propagating_writes);
int handleClientsWithPendingReadsUsingThreads(void);
int stopThreadedIOIfNeeded(void);
int clientHasPendingReplies(client *c);
int updateClientMemUsageAndBucket(client *c);
void removeClientFromMemUsageBucket(client *c, int allow_eviction);
void unlinkClient(client *c);
int writeToClient(client *c, int handler_installed);
void linkClient(client *c);
void protectClient(client *c);
void unprotectClient(client *c);
void initThreadedIO(void);
void initSharedQueryBuf(void);
client *lookupClientByID(uint64_t id);
int authRequired(client *c);
void putClientInPendingWriteQueue(client *c);
client *createCachedResponseClient(void);
void deleteCachedResponseClient(client *recording_client);

/* logreqres.c - logging of requests and responses */
void reqresReset(client *c, int free_buf);
void reqresSaveClientReplyOffset(client *c);
size_t reqresAppendRequest(client *c);
size_t reqresAppendResponse(client *c);

#ifdef __GNUC__
void addReplyErrorFormatEx(client *c, int flags, const char *fmt, ...) __attribute__((format(printf, 3, 4)));
void addReplyErrorFormat(client *c, const char *fmt, ...) __attribute__((format(printf, 2, 3)));
void addReplyStatusFormat(client *c, const char *fmt, ...) __attribute__((format(printf, 2, 3)));
#else
void addReplyErrorFormatEx(client *c, int flags, const char *fmt, ...);
void addReplyErrorFormat(client *c, const char *fmt, ...);
void addReplyStatusFormat(client *c, const char *fmt, ...);
#endif

/* Client side caching (tracking mode) */
void enableTracking(client *c, uint64_t redirect_to, uint64_t options, robj **prefix, size_t numprefix);
void disableTracking(client *c);
void trackingRememberKeys(client *tracking, client *executing);
void trackingInvalidateKey(client *c, robj *keyobj, int bcast);
void trackingScheduleKeyInvalidation(uint64_t client_id, robj *keyobj);
void trackingHandlePendingKeyInvalidations(void);
void trackingInvalidateKeysOnFlush(int async);
void freeTrackingRadixTree(rax *rt);
void freeTrackingRadixTreeAsync(rax *rt);
void freeErrorsRadixTreeAsync(rax *errors);
void trackingLimitUsedSlots(void);
uint64_t trackingGetTotalItems(void);
uint64_t trackingGetTotalKeys(void);
uint64_t trackingGetTotalPrefixes(void);
void trackingBroadcastInvalidationMessages(void);
int checkPrefixCollisionsOrReply(client *c, robj **prefix, size_t numprefix);

/* List data type */
void listTypePush(robj *subject, robj *value, int where);
robj *listTypePop(robj *subject, int where);
unsigned long listTypeLength(const robj *subject);
listTypeIterator *listTypeInitIterator(robj *subject, long index, unsigned char direction);
void listTypeReleaseIterator(listTypeIterator *li);
void listTypeSetIteratorDirection(listTypeIterator *li, listTypeEntry *entry, unsigned char direction);
int listTypeNext(listTypeIterator *li, listTypeEntry *entry);
robj *listTypeGet(listTypeEntry *entry);
unsigned char *listTypeGetValue(listTypeEntry *entry, size_t *vlen, long long *lval);
void listTypeInsert(listTypeEntry *entry, robj *value, int where);
void listTypeReplace(listTypeEntry *entry, robj *value);
int listTypeEqual(listTypeEntry *entry, robj *o);
void listTypeDelete(listTypeIterator *iter, listTypeEntry *entry);
robj *listTypeDup(robj *o);
void listTypeDelRange(robj *o, long start, long stop);
void popGenericCommand(client *c, int where);
void listElementsRemoved(client *c, robj *key, int where, robj *o, long count, int signal, int *deleted);
typedef enum {
    LIST_CONV_AUTO,
    LIST_CONV_GROWING,
    LIST_CONV_SHRINKING,
} list_conv_type;
typedef void (*beforeConvertCB)(void *data);
void listTypeTryConversion(robj *o, list_conv_type lct, beforeConvertCB fn, void *data);
void listTypeTryConversionAppend(robj *o, robj **argv, int start, int end, beforeConvertCB fn, void *data);

/* MULTI/EXEC/WATCH... */
void unwatchAllKeys(client *c);
void initClientMultiState(client *c);
void freeClientMultiState(client *c);
void queueMultiCommand(client *c, uint64_t cmd_flags);
size_t multiStateMemOverhead(client *c);
void touchWatchedKey(serverDb *db, robj *key);
int isWatchedKeyExpired(client *c);
void touchAllWatchedKeysInDb(serverDb *emptied, serverDb *replaced_with);
void discardTransaction(client *c);
void flagTransaction(client *c);
void execCommandAbort(client *c, sds error);

/* Object implementation */
void decrRefCount(robj *o);
void decrRefCountVoid(void *o);
void incrRefCount(robj *o);
robj *makeObjectShared(robj *o);
void freeStringObject(robj *o);
void freeListObject(robj *o);
void freeSetObject(robj *o);
void freeZsetObject(robj *o);
void freeHashObject(robj *o);
void dismissObject(robj *o, size_t dump_size);
robj *createObject(int type, void *ptr);
void initObjectLRUOrLFU(robj *o);
robj *createStringObject(const char *ptr, size_t len);
robj *createRawStringObject(const char *ptr, size_t len);
robj *createEmbeddedStringObject(const char *ptr, size_t len);
robj *tryCreateRawStringObject(const char *ptr, size_t len);
robj *tryCreateStringObject(const char *ptr, size_t len);
robj *dupStringObject(const robj *o);
int isSdsRepresentableAsLongLong(sds s, long long *llval);
int isObjectRepresentableAsLongLong(robj *o, long long *llongval);
robj *tryObjectEncoding(robj *o);
robj *tryObjectEncodingEx(robj *o, int try_trim);
robj *getDecodedObject(robj *o);
size_t stringObjectLen(robj *o);
robj *createStringObjectFromLongLong(long long value);
robj *createStringObjectFromLongLongForValue(long long value);
robj *createStringObjectFromLongLongWithSds(long long value);
robj *createStringObjectFromLongDouble(long double value, int humanfriendly);
robj *createQuicklistObject(int fill, int compress);
robj *createListListpackObject(void);
robj *createSetObject(void);
robj *createIntsetObject(void);
robj *createSetListpackObject(void);
robj *createHashObject(void);
robj *createZsetObject(void);
robj *createZsetListpackObject(void);
robj *createStreamObject(void);
robj *createModuleObject(moduleType *mt, void *value);
int getLongFromObjectOrReply(client *c, robj *o, long *target, const char *msg);
int getPositiveLongFromObjectOrReply(client *c, robj *o, long *target, const char *msg);
int getRangeLongFromObjectOrReply(client *c, robj *o, long min, long max, long *target, const char *msg);
int checkType(client *c, robj *o, int type);
int getLongLongFromObjectOrReply(client *c, robj *o, long long *target, const char *msg);
int getDoubleFromObjectOrReply(client *c, robj *o, double *target, const char *msg);
int getDoubleFromObject(const robj *o, double *target);
int getLongLongFromObject(robj *o, long long *target);
int getLongDoubleFromObject(robj *o, long double *target);
int getLongDoubleFromObjectOrReply(client *c, robj *o, long double *target, const char *msg);
int getIntFromObjectOrReply(client *c, robj *o, int *target, const char *msg);
char *strEncoding(int encoding);
int compareStringObjects(const robj *a, const robj *b);
int collateStringObjects(const robj *a, const robj *b);
int equalStringObjects(robj *a, robj *b);
unsigned long long estimateObjectIdleTime(robj *o);
void trimStringObjectIfNeeded(robj *o, int trim_small_values);
static inline int canUseSharedObject(void) {
    return server.maxmemory == 0 || !(server.maxmemory_policy & MAXMEMORY_FLAG_NO_SHARED_INTEGERS);
}
#define sdsEncodedObject(objptr) (objptr->encoding == OBJ_ENCODING_RAW || objptr->encoding == OBJ_ENCODING_EMBSTR)

/* Synchronous I/O with timeout */
ssize_t syncWrite(int fd, char *ptr, ssize_t size, long long timeout);
ssize_t syncRead(int fd, char *ptr, ssize_t size, long long timeout);
ssize_t syncReadLine(int fd, char *ptr, ssize_t size, long long timeout);

/* Replication */
void replicationFeedReplicas(int dictid, robj **argv, int argc);
void replicationFeedStreamFromPrimaryStream(char *buf, size_t buflen);
void resetReplicationBuffer(void);
void feedReplicationBuffer(char *buf, size_t len);
void freeReplicaReferencedReplBuffer(client *replica);
void replicationFeedMonitors(client *c, list *monitors, int dictid, robj **argv, int argc);
void updateReplicasWaitingBgsave(int bgsaveerr, int type);
void replicationCron(void);
void replicationStartPendingFork(void);
void replicationHandlePrimaryDisconnection(void);
void replicationCachePrimary(client *c);
void resizeReplicationBacklog(void);
void replicationSetPrimary(char *ip, int port);
void replicationUnsetPrimary(void);
void refreshGoodReplicasCount(void);
int checkGoodReplicasStatus(void);
void processClientsWaitingReplicas(void);
void unblockClientWaitingReplicas(client *c);
int replicationCountAcksByOffset(long long offset);
int replicationCountAOFAcksByOffset(long long offset);
void replicationSendNewlineToPrimary(void);
long long replicationGetReplicaOffset(void);
char *replicationGetReplicaName(client *c);
long long getPsyncInitialOffset(void);
int replicationSetupReplicaForFullResync(client *replica, long long offset);
void changeReplicationId(void);
void clearReplicationId2(void);
void createReplicationBacklog(void);
void freeReplicationBacklog(void);
void replicationCachePrimaryUsingMyself(void);
void feedReplicationBacklog(void *ptr, size_t len);
void incrementalTrimReplicationBacklog(size_t blocks);
int canFeedReplicaReplBuffer(client *replica);
void rebaseReplicationBuffer(long long base_repl_offset);
void showLatestBacklog(void);
void rdbPipeReadHandler(struct aeEventLoop *eventLoop, int fd, void *clientData, int mask);
void rdbPipeWriteHandlerConnRemoved(struct connection *conn);
int rdbRegisterAuxField(char *auxfield, rdbAuxFieldEncoder encoder, rdbAuxFieldDecoder decoder);
void clearFailoverState(void);
void updateFailoverStatus(void);
void abortFailover(const char *err);
const char *getFailoverStateString(void);

/* Generic persistence functions */
void startLoadingFile(size_t size, char *filename, int rdbflags);
void startLoading(size_t size, int rdbflags, int async);
void loadingAbsProgress(off_t pos);
void loadingIncrProgress(off_t size);
void stopLoading(int success);
void updateLoadingFileName(char *filename);
void startSaving(int rdbflags);
void stopSaving(int success);
int allPersistenceDisabled(void);

#define DISK_ERROR_TYPE_AOF 1  /* Don't accept writes: AOF errors. */
#define DISK_ERROR_TYPE_RDB 2  /* Don't accept writes: RDB errors. */
#define DISK_ERROR_TYPE_NONE 0 /* No problems, we can accept writes. */
int writeCommandsDeniedByDiskError(void);
sds writeCommandsGetDiskErrorMessage(int);

/* RDB persistence */
#include "rdb.h"
void killRDBChild(void);
int bg_unlink(const char *filename);

/* AOF persistence */
void flushAppendOnlyFile(int force);
void feedAppendOnlyFile(int dictid, robj **argv, int argc);
void aofRemoveTempFile(pid_t childpid);
int rewriteAppendOnlyFileBackground(void);
int loadAppendOnlyFiles(aofManifest *am);
void stopAppendOnly(void);
int startAppendOnly(void);
void backgroundRewriteDoneHandler(int exitcode, int bysignal);
void killAppendOnlyChild(void);
void restartAOFAfterSYNC(void);
void aofLoadManifestFromDisk(void);
void aofOpenIfNeededOnServerStart(void);
void aofManifestFree(aofManifest *am);
int aofDelHistoryFiles(void);
int aofRewriteLimited(void);

/* Child info */
void openChildInfoPipe(void);
void closeChildInfoPipe(void);
void sendChildInfoGeneric(childInfoType info_type, size_t keys, double progress, char *pname);
void sendChildCowInfo(childInfoType info_type, char *pname);
void sendChildInfo(childInfoType info_type, size_t keys, char *pname);
void receiveChildInfo(void);

/* Fork helpers */
int serverFork(int purpose);
int hasActiveChildProcess(void);
void resetChildState(void);
int isMutuallyExclusiveChildType(int type);

/* acl.c -- Authentication related prototypes. */
extern rax *Users;
extern user *DefaultUser;
void ACLInit(void);
/* Return values for ACLCheckAllPerm(). */
#define ACL_OK 0
#define ACL_DENIED_CMD 1
#define ACL_DENIED_KEY 2
#define ACL_DENIED_AUTH 3    /* Only used for ACL LOG entries. */
#define ACL_DENIED_CHANNEL 4 /* Only used for pub/sub commands */

/* Context values for addACLLogEntry(). */
#define ACL_LOG_CTX_TOPLEVEL 0
#define ACL_LOG_CTX_LUA 1
#define ACL_LOG_CTX_MULTI 2
#define ACL_LOG_CTX_MODULE 3

/* ACL key permission types */
#define ACL_READ_PERMISSION (1 << 0)
#define ACL_WRITE_PERMISSION (1 << 1)
#define ACL_ALL_PERMISSION (ACL_READ_PERMISSION | ACL_WRITE_PERMISSION)

/* Return codes for Authentication functions to indicate the result. */
typedef enum { AUTH_OK = 0, AUTH_ERR, AUTH_NOT_HANDLED, AUTH_BLOCKED } AuthResult;

int ACLCheckUserCredentials(robj *username, robj *password);
int ACLAuthenticateUser(client *c, robj *username, robj *password, robj **err);
int checkModuleAuthentication(client *c, robj *username, robj *password, robj **err);
void addAuthErrReply(client *c, robj *err);
unsigned long ACLGetCommandID(sds cmdname);
void ACLClearCommandID(void);
user *ACLGetUserByName(const char *name, size_t namelen);
int ACLUserCheckKeyPerm(user *u, const char *key, int keylen, int flags);
int ACLUserCheckChannelPerm(user *u, sds channel, int literal);
int ACLCheckAllUserCommandPerm(user *u, struct serverCommand *cmd, robj **argv, int argc, int *idxptr);
int ACLUserCheckCmdWithUnrestrictedKeyAccess(user *u, struct serverCommand *cmd, robj **argv, int argc, int flags);
int ACLCheckAllPerm(client *c, int *idxptr);
int ACLSetUser(user *u, const char *op, ssize_t oplen);
sds ACLStringSetUser(user *u, sds username, sds *argv, int argc);
uint64_t ACLGetCommandCategoryFlagByName(const char *name);
int ACLAddCommandCategory(const char *name, uint64_t flag);
void ACLCleanupCategoriesOnFailure(size_t num_acl_categories_added);
int ACLAppendUserForLoading(sds *argv, int argc, int *argc_err);
const char *ACLSetUserStringError(void);
int ACLLoadConfiguredUsers(void);
robj *ACLDescribeUser(user *u);
void ACLLoadUsersAtStartup(void);
void addReplyCommandCategories(client *c, struct serverCommand *cmd);
user *ACLCreateUnlinkedUser(void);
void ACLFreeUserAndKillClients(user *u);
void addACLLogEntry(client *c, int reason, int context, int argpos, sds username, sds object);
sds getAclErrorMessage(int acl_res, user *user, struct serverCommand *cmd, sds errored_val, int verbose);
void ACLUpdateDefaultUserPassword(sds password);
sds genValkeyInfoStringACLStats(sds info);
void ACLRecomputeCommandBitsFromCommandRulesAllUsers(void);

/* Sorted sets data type */

/* Input flags. */
#define ZADD_IN_NONE 0
#define ZADD_IN_INCR (1 << 0) /* Increment the score instead of setting it. */
#define ZADD_IN_NX (1 << 1)   /* Don't touch elements not already existing. */
#define ZADD_IN_XX (1 << 2)   /* Only touch elements already existing. */
#define ZADD_IN_GT (1 << 3)   /* Only update existing when new scores are higher. */
#define ZADD_IN_LT (1 << 4)   /* Only update existing when new scores are lower. */

/* Output flags. */
#define ZADD_OUT_NOP (1 << 0)     /* Operation not performed because of conditionals.*/
#define ZADD_OUT_NAN (1 << 1)     /* Only touch elements already existing. */
#define ZADD_OUT_ADDED (1 << 2)   /* The element was new and was added. */
#define ZADD_OUT_UPDATED (1 << 3) /* The element already existed, score updated. */

/* Struct to hold an inclusive/exclusive range spec by score comparison. */
typedef struct {
    double min, max;
    int minex, maxex; /* are min or max exclusive? */
} zrangespec;

/* Struct to hold an inclusive/exclusive range spec by lexicographic comparison. */
typedef struct {
    sds min, max;     /* May be set to shared.(minstring|maxstring) */
    int minex, maxex; /* are min or max exclusive? */
} zlexrangespec;

/* flags for incrCommandFailedCalls */
#define ERROR_COMMAND_REJECTED (1 << 0) /* Indicate to update the command rejected stats */
#define ERROR_COMMAND_FAILED (1 << 1)   /* Indicate to update the command failed stats */

zskiplist *zslCreate(void);
void zslFree(zskiplist *zsl);
zskiplistNode *zslInsert(zskiplist *zsl, double score, sds ele);
unsigned char *zzlInsert(unsigned char *zl, sds ele, double score);
int zslDelete(zskiplist *zsl, double score, sds ele, zskiplistNode **node);
zskiplistNode *zslNthInRange(zskiplist *zsl, zrangespec *range, long n);
double zzlGetScore(unsigned char *sptr);
void zzlNext(unsigned char *zl, unsigned char **eptr, unsigned char **sptr);
void zzlPrev(unsigned char *zl, unsigned char **eptr, unsigned char **sptr);
unsigned char *zzlFirstInRange(unsigned char *zl, zrangespec *range);
unsigned char *zzlLastInRange(unsigned char *zl, zrangespec *range);
unsigned long zsetLength(const robj *zobj);
void zsetConvert(robj *zobj, int encoding);
void zsetConvertToListpackIfNeeded(robj *zobj, size_t maxelelen, size_t totelelen);
int zsetScore(robj *zobj, sds member, double *score);
unsigned long zslGetRank(zskiplist *zsl, double score, sds o);
int zsetAdd(robj *zobj, double score, sds ele, int in_flags, int *out_flags, double *newscore);
long zsetRank(robj *zobj, sds ele, int reverse, double *score);
int zsetDel(robj *zobj, sds ele);
robj *zsetDup(robj *o);
void genericZpopCommand(client *c,
                        robj **keyv,
                        int keyc,
                        int where,
                        int emitkey,
                        long count,
                        int use_nested_array,
                        int reply_nil_when_empty,
                        int *deleted);
sds lpGetObject(unsigned char *sptr);
int zslValueGteMin(double value, zrangespec *spec);
int zslValueLteMax(double value, zrangespec *spec);
void zslFreeLexRange(zlexrangespec *spec);
int zslParseLexRange(robj *min, robj *max, zlexrangespec *spec);
unsigned char *zzlFirstInLexRange(unsigned char *zl, zlexrangespec *range);
unsigned char *zzlLastInLexRange(unsigned char *zl, zlexrangespec *range);
zskiplistNode *zslNthInLexRange(zskiplist *zsl, zlexrangespec *range, long n);
int zzlLexValueGteMin(unsigned char *p, zlexrangespec *spec);
int zzlLexValueLteMax(unsigned char *p, zlexrangespec *spec);
int zslLexValueGteMin(sds value, zlexrangespec *spec);
int zslLexValueLteMax(sds value, zlexrangespec *spec);

/* Core functions */
int getMaxmemoryState(size_t *total, size_t *logical, size_t *tofree, float *level);
size_t freeMemoryGetNotCountedMemory(void);
int overMaxmemoryAfterAlloc(size_t moremem);
uint64_t getCommandFlags(client *c);
int processCommand(client *c);
int processPendingCommandAndInputBuffer(client *c);
int processCommandAndResetClient(client *c);
void setupSignalHandlers(void);
int createSocketAcceptHandler(connListener *sfd, aeFileProc *accept_handler);
connListener *listenerByType(const char *typename);
int changeListener(connListener *listener);
void closeListener(connListener *listener);
struct serverCommand *lookupSubcommand(struct serverCommand *container, sds sub_name);
struct serverCommand *lookupCommand(robj **argv, int argc);
struct serverCommand *lookupCommandBySdsLogic(dict *commands, sds s);
struct serverCommand *lookupCommandBySds(sds s);
struct serverCommand *lookupCommandByCStringLogic(dict *commands, const char *s);
struct serverCommand *lookupCommandByCString(const char *s);
struct serverCommand *lookupCommandOrOriginal(robj **argv, int argc);
int commandCheckExistence(client *c, sds *err);
int commandCheckArity(client *c, sds *err);
void startCommandExecution(void);
int incrCommandStatsOnError(struct serverCommand *cmd, int flags);
void call(client *c, int flags);
void alsoPropagate(int dbid, robj **argv, int argc, int target);
void postExecutionUnitOperations(void);
void serverOpArrayFree(serverOpArray *oa);
void forceCommandPropagation(client *c, int flags);
void preventCommandPropagation(client *c);
void preventCommandAOF(client *c);
void preventCommandReplication(client *c);
void slowlogPushCurrentCommand(client *c, struct serverCommand *cmd, ustime_t duration);
void updateCommandLatencyHistogram(struct hdr_histogram **latency_histogram, int64_t duration_hist);
int prepareForShutdown(int flags);
void replyToClientsBlockedOnShutdown(void);
int abortShutdown(void);
void afterCommand(client *c);
int mustObeyClient(client *c);
#ifdef __GNUC__
void _serverLog(int level, const char *fmt, ...) __attribute__((format(printf, 2, 3)));
void serverLogFromHandler(int level, const char *fmt, ...) __attribute__((format(printf, 2, 3)));
#else
void serverLogFromHandler(int level, const char *fmt, ...);
void _serverLog(int level, const char *fmt, ...);
#endif
void serverLogRaw(int level, const char *msg);
void serverLogRawFromHandler(int level, const char *msg);
void usage(void);
void updateDictResizePolicy(void);
void populateCommandTable(void);
void resetCommandTableStats(dict *commands);
void resetErrorTableStats(void);
void adjustOpenFilesLimit(void);
void incrementErrorCount(const char *fullerr, size_t namelen);
void closeListeningSockets(int unlink_unix_socket);
void updateCachedTime(int update_daylight_info);
void enterExecutionUnit(int update_cached_time, long long us);
void exitExecutionUnit(void);
void resetServerStats(void);
void activeDefragCycle(void);
unsigned int getLRUClock(void);
unsigned int LRU_CLOCK(void);
const char *evictPolicyToString(void);
struct serverMemOverhead *getMemoryOverheadData(void);
void freeMemoryOverheadData(struct serverMemOverhead *mh);
void checkChildrenDone(void);
int setOOMScoreAdj(int process_class);
void rejectCommandFormat(client *c, const char *fmt, ...);
void *activeDefragAlloc(void *ptr);
robj *activeDefragStringOb(robj *ob);
void dismissSds(sds s);
void dismissMemory(void *ptr, size_t size_hint);
void dismissMemoryInChild(void);

#define RESTART_SERVER_NONE 0
#define RESTART_SERVER_GRACEFULLY (1 << 0)     /* Do proper shutdown. */
#define RESTART_SERVER_CONFIG_REWRITE (1 << 1) /* CONFIG REWRITE before restart.*/
int restartServer(int flags, mstime_t delay);
int getKeySlot(sds key);
int calculateKeySlot(sds key);

/* kvstore wrappers */
int dbExpand(serverDb *db, uint64_t db_size, int try_expand);
int dbExpandExpires(serverDb *db, uint64_t db_size, int try_expand);
dictEntry *dbFind(serverDb *db, void *key);
dictEntry *dbFindExpires(serverDb *db, void *key);
unsigned long long dbSize(serverDb *db);
unsigned long long dbScan(serverDb *db, unsigned long long cursor, dictScanFunction *scan_cb, void *privdata);

/* Set data type */
robj *setTypeCreate(sds value, size_t size_hint);
int setTypeAdd(robj *subject, sds value);
int setTypeAddAux(robj *set, char *str, size_t len, int64_t llval, int str_is_sds);
int setTypeRemove(robj *subject, sds value);
int setTypeRemoveAux(robj *set, char *str, size_t len, int64_t llval, int str_is_sds);
int setTypeIsMember(robj *subject, sds value);
int setTypeIsMemberAux(robj *set, char *str, size_t len, int64_t llval, int str_is_sds);
setTypeIterator *setTypeInitIterator(robj *subject);
void setTypeReleaseIterator(setTypeIterator *si);
int setTypeNext(setTypeIterator *si, char **str, size_t *len, int64_t *llele);
sds setTypeNextObject(setTypeIterator *si);
int setTypeRandomElement(robj *setobj, char **str, size_t *len, int64_t *llele);
unsigned long setTypeSize(const robj *subject);
void setTypeConvert(robj *subject, int enc);
int setTypeConvertAndExpand(robj *setobj, int enc, unsigned long cap, int panic);
robj *setTypeDup(robj *o);

/* Hash data type */
#define HASH_SET_TAKE_FIELD (1 << 0)
#define HASH_SET_TAKE_VALUE (1 << 1)
#define HASH_SET_COPY 0

void hashTypeConvert(robj *o, int enc);
void hashTypeTryConversion(robj *subject, robj **argv, int start, int end);
int hashTypeExists(robj *o, sds key);
int hashTypeDelete(robj *o, sds key);
unsigned long hashTypeLength(const robj *o);
hashTypeIterator *hashTypeInitIterator(robj *subject);
void hashTypeReleaseIterator(hashTypeIterator *hi);
int hashTypeNext(hashTypeIterator *hi);
void hashTypeCurrentFromListpack(hashTypeIterator *hi,
                                 int what,
                                 unsigned char **vstr,
                                 unsigned int *vlen,
                                 long long *vll);
sds hashTypeCurrentFromHashTable(hashTypeIterator *hi, int what);
void hashTypeCurrentObject(hashTypeIterator *hi, int what, unsigned char **vstr, unsigned int *vlen, long long *vll);
sds hashTypeCurrentObjectNewSds(hashTypeIterator *hi, int what);
robj *hashTypeLookupWriteOrCreate(client *c, robj *key);
robj *hashTypeGetValueObject(robj *o, sds field);
int hashTypeSet(robj *o, sds field, sds value, int flags);
robj *hashTypeDup(robj *o);

/* Pub / Sub */
int pubsubUnsubscribeAllChannels(client *c, int notify);
int pubsubUnsubscribeShardAllChannels(client *c, int notify);
void pubsubShardUnsubscribeAllChannelsInSlot(unsigned int slot);
int pubsubUnsubscribeAllPatterns(client *c, int notify);
int pubsubPublishMessage(robj *channel, robj *message, int sharded);
int pubsubPublishMessageAndPropagateToCluster(robj *channel, robj *message, int sharded);
void addReplyPubsubMessage(client *c, robj *channel, robj *msg, robj *message_bulk);
int serverPubsubSubscriptionCount(void);
int serverPubsubShardSubscriptionCount(void);
size_t pubsubMemOverhead(client *c);
void unmarkClientAsPubSub(client *c);
int pubsubTotalSubscriptions(void);
dict *getClientPubSubChannels(client *c);
dict *getClientPubSubShardChannels(client *c);

/* Keyspace events notification */
void notifyKeyspaceEvent(int type, char *event, robj *key, int dbid);
int keyspaceEventsStringToFlags(char *classes);
sds keyspaceEventsFlagsToString(int flags);

/* Configuration */
/* Configuration Flags */
#define MODIFIABLE_CONFIG                                                                                              \
    0                                   /* This is the implied default for a standard                                  \
                                         * config, which is mutable. */
#define IMMUTABLE_CONFIG (1ULL << 0)    /* Can this value only be set at startup? */
#define SENSITIVE_CONFIG (1ULL << 1)    /* Does this value contain sensitive information */
#define DEBUG_CONFIG (1ULL << 2)        /* Values that are useful for debugging. */
#define MULTI_ARG_CONFIG (1ULL << 3)    /* This config receives multiple arguments. */
#define HIDDEN_CONFIG (1ULL << 4)       /* This config is hidden in `config get <pattern>` (used for tests/debugging) */
#define PROTECTED_CONFIG (1ULL << 5)    /* Becomes immutable if enable-protected-configs is enabled. */
#define DENY_LOADING_CONFIG (1ULL << 6) /* This config is forbidden during loading. */
#define ALIAS_CONFIG (1ULL << 7)        /* For configs with multiple names, this flag is set on the alias. */
#define MODULE_CONFIG (1ULL << 8)       /* This config is a module config */
#define VOLATILE_CONFIG                                                                                                \
    (1ULL << 9) /* The config is a reference to the config data and not the config data itself (ex.                    \
                 * a file name containing more configuration like a tls key). In this case we want                     \
                 * to apply the configuration change even if the new config value is the same as                       \
                 * the old. */

#define INTEGER_CONFIG 0        /* No flags means a simple integer configuration */
#define MEMORY_CONFIG (1 << 0)  /* Indicates if this value can be loaded as a memory value */
#define PERCENT_CONFIG (1 << 1) /* Indicates if this value can be loaded as a percent (and stored as a negative int) */
#define OCTAL_CONFIG (1 << 2)   /* This value uses octal representation */

/* Enum Configs contain an array of configEnum objects that match a string with an integer. */
typedef struct configEnum {
    char *name;
    int val;
} configEnum;

/* Type of configuration. */
typedef enum {
    BOOL_CONFIG,
    NUMERIC_CONFIG,
    STRING_CONFIG,
    SDS_CONFIG,
    ENUM_CONFIG,
    SPECIAL_CONFIG,
} configType;

void loadServerConfig(char *filename, char config_from_stdin, char *options);
void appendServerSaveParams(time_t seconds, int changes);
void resetServerSaveParams(void);
struct rewriteConfigState; /* Forward declaration to export API. */
int rewriteConfigRewriteLine(struct rewriteConfigState *state, const char *option, sds line, int force);
void rewriteConfigMarkAsProcessed(struct rewriteConfigState *state, const char *option);
int rewriteConfig(char *path, int force_write);
void initConfigValues(void);
void removeConfig(sds name);
sds getConfigDebugInfo(void);
int allowProtectedAction(int config, client *c);
void createSharedObjectsWithCompat(void);
void initServerClientMemUsageBuckets(void);
void freeServerClientMemUsageBuckets(void);

/* Module Configuration */
typedef struct ModuleConfig ModuleConfig;
int performModuleConfigSetFromName(sds name, sds value, const char **err);
int performModuleConfigSetDefaultFromName(sds name, const char **err);
void addModuleBoolConfig(const char *module_name, const char *name, int flags, void *privdata, int default_val);
void addModuleStringConfig(const char *module_name, const char *name, int flags, void *privdata, sds default_val);
void addModuleEnumConfig(const char *module_name,
                         const char *name,
                         int flags,
                         void *privdata,
                         int default_val,
                         configEnum *enum_vals);
void addModuleNumericConfig(const char *module_name,
                            const char *name,
                            int flags,
                            void *privdata,
                            long long default_val,
                            int conf_flags,
                            long long lower,
                            long long upper);
void addModuleConfigApply(list *module_configs, ModuleConfig *module_config);
int moduleConfigApplyConfig(list *module_configs, const char **err, const char **err_arg_name);
int getModuleBoolConfig(ModuleConfig *module_config);
int setModuleBoolConfig(ModuleConfig *config, int val, const char **err);
sds getModuleStringConfig(ModuleConfig *module_config);
int setModuleStringConfig(ModuleConfig *config, sds strval, const char **err);
int getModuleEnumConfig(ModuleConfig *module_config);
int setModuleEnumConfig(ModuleConfig *config, int val, const char **err);
long long getModuleNumericConfig(ModuleConfig *module_config);
int setModuleNumericConfig(ModuleConfig *config, long long val, const char **err);

/* db.c -- Keyspace access API */
int removeExpire(serverDb *db, robj *key);
void deleteExpiredKeyAndPropagate(serverDb *db, robj *keyobj);
void propagateDeletion(serverDb *db, robj *key, int lazy);
int keyIsExpired(serverDb *db, robj *key);
long long getExpire(serverDb *db, robj *key);
void setExpire(client *c, serverDb *db, robj *key, long long when);
int checkAlreadyExpired(long long when);
robj *lookupKeyRead(serverDb *db, robj *key);
robj *lookupKeyWrite(serverDb *db, robj *key);
robj *lookupKeyReadOrReply(client *c, robj *key, robj *reply);
robj *lookupKeyWriteOrReply(client *c, robj *key, robj *reply);
robj *lookupKeyReadWithFlags(serverDb *db, robj *key, int flags);
robj *lookupKeyWriteWithFlags(serverDb *db, robj *key, int flags);
robj *objectCommandLookup(client *c, robj *key);
robj *objectCommandLookupOrReply(client *c, robj *key, robj *reply);
int objectSetLRUOrLFU(robj *val, long long lfu_freq, long long lru_idle, long long lru_clock, int lru_multiplier);
#define LOOKUP_NONE 0
#define LOOKUP_NOTOUCH (1 << 0)  /* Don't update LRU. */
#define LOOKUP_NONOTIFY (1 << 1) /* Don't trigger keyspace event on key misses. */
#define LOOKUP_NOSTATS (1 << 2)  /* Don't update keyspace hits/misses counters. */
#define LOOKUP_WRITE (1 << 3)    /* Delete expired keys even in replicas. */
#define LOOKUP_NOEXPIRE (1 << 4) /* Avoid deleting lazy expired keys. */
#define LOOKUP_NOEFFECTS                                                                                               \
    (LOOKUP_NONOTIFY | LOOKUP_NOSTATS | LOOKUP_NOTOUCH | LOOKUP_NOEXPIRE) /* Avoid any effects from fetching the key */

void dbAdd(serverDb *db, robj *key, robj *val);
int dbAddRDBLoad(serverDb *db, sds key, robj *val);
void dbReplaceValue(serverDb *db, robj *key, robj *val);

#define SETKEY_KEEPTTL 1
#define SETKEY_NO_SIGNAL 2
#define SETKEY_ALREADY_EXIST 4
#define SETKEY_DOESNT_EXIST 8
#define SETKEY_ADD_OR_UPDATE 16 /* Key most likely doesn't exists */
void setKey(client *c, serverDb *db, robj *key, robj *val, int flags);
robj *dbRandomKey(serverDb *db);
int dbGenericDelete(serverDb *db, robj *key, int async, int flags);
int dbSyncDelete(serverDb *db, robj *key);
int dbDelete(serverDb *db, robj *key);
robj *dbUnshareStringValue(serverDb *db, robj *key, robj *o);

#define EMPTYDB_NO_FLAGS 0           /* No flags. */
#define EMPTYDB_ASYNC (1 << 0)       /* Reclaim memory in another thread. */
#define EMPTYDB_NOFUNCTIONS (1 << 1) /* Indicate not to flush the functions. */
long long emptyData(int dbnum, int flags, void(callback)(dict *));
long long emptyDbStructure(serverDb *dbarray, int dbnum, int async, void(callback)(dict *));
void flushAllDataAndResetRDB(int flags);
long long dbTotalServerKeyCount(void);
serverDb *initTempDb(void);
void discardTempDb(serverDb *tempDb, void(callback)(dict *));


int selectDb(client *c, int id);
void signalModifiedKey(client *c, serverDb *db, robj *key);
void signalFlushedDb(int dbid, int async);
void scanGenericCommand(client *c, robj *o, unsigned long long cursor);
int parseScanCursorOrReply(client *c, robj *o, unsigned long long *cursor);
int dbAsyncDelete(serverDb *db, robj *key);
void emptyDbAsync(serverDb *db);
size_t lazyfreeGetPendingObjectsCount(void);
size_t lazyfreeGetFreedObjectsCount(void);
void lazyfreeResetStats(void);
void freeObjAsync(robj *key, robj *obj, int dbid);
void freeReplicationBacklogRefMemAsync(list *blocks, rax *index);

/* API to get key arguments from commands */
#define GET_KEYSPEC_DEFAULT 0
#define GET_KEYSPEC_INCLUDE_NOT_KEYS (1 << 0) /* Consider 'fake' keys as keys */
#define GET_KEYSPEC_RETURN_PARTIAL (1 << 1)   /* Return all keys that can be found */

int getKeysFromCommandWithSpecs(struct serverCommand *cmd,
                                robj **argv,
                                int argc,
                                int search_flags,
                                getKeysResult *result);
keyReference *getKeysPrepareResult(getKeysResult *result, int numkeys);
int getKeysFromCommand(struct serverCommand *cmd, robj **argv, int argc, getKeysResult *result);
int doesCommandHaveKeys(struct serverCommand *cmd);
int getChannelsFromCommand(struct serverCommand *cmd, robj **argv, int argc, getKeysResult *result);
int doesCommandHaveChannelsWithFlags(struct serverCommand *cmd, int flags);
void getKeysFreeResult(getKeysResult *result);
int sintercardGetKeys(struct serverCommand *cmd, robj **argv, int argc, getKeysResult *result);
int zunionInterDiffGetKeys(struct serverCommand *cmd, robj **argv, int argc, getKeysResult *result);
int zunionInterDiffStoreGetKeys(struct serverCommand *cmd, robj **argv, int argc, getKeysResult *result);
int evalGetKeys(struct serverCommand *cmd, robj **argv, int argc, getKeysResult *result);
int functionGetKeys(struct serverCommand *cmd, robj **argv, int argc, getKeysResult *result);
int sortGetKeys(struct serverCommand *cmd, robj **argv, int argc, getKeysResult *result);
int sortROGetKeys(struct serverCommand *cmd, robj **argv, int argc, getKeysResult *result);
int migrateGetKeys(struct serverCommand *cmd, robj **argv, int argc, getKeysResult *result);
int georadiusGetKeys(struct serverCommand *cmd, robj **argv, int argc, getKeysResult *result);
int xreadGetKeys(struct serverCommand *cmd, robj **argv, int argc, getKeysResult *result);
int lmpopGetKeys(struct serverCommand *cmd, robj **argv, int argc, getKeysResult *result);
int blmpopGetKeys(struct serverCommand *cmd, robj **argv, int argc, getKeysResult *result);
int zmpopGetKeys(struct serverCommand *cmd, robj **argv, int argc, getKeysResult *result);
int bzmpopGetKeys(struct serverCommand *cmd, robj **argv, int argc, getKeysResult *result);
int setGetKeys(struct serverCommand *cmd, robj **argv, int argc, getKeysResult *result);
int bitfieldGetKeys(struct serverCommand *cmd, robj **argv, int argc, getKeysResult *result);

unsigned short crc16(const char *buf, int len);

/* Sentinel */
void initSentinelConfig(void);
void initSentinel(void);
void sentinelTimer(void);
const char *sentinelHandleConfiguration(char **argv, int argc);
void queueSentinelConfig(sds *argv, int argc, int linenum, sds line);
void loadSentinelConfigFromQueue(void);
void sentinelIsRunning(void);
void sentinelCheckConfigFile(void);
void sentinelCommand(client *c);
void sentinelInfoCommand(client *c);
void sentinelPublishCommand(client *c);
void sentinelRoleCommand(client *c);

/* valkey-check-rdb & aof */
int redis_check_rdb(char *rdbfilename, FILE *fp);
int redis_check_rdb_main(int argc, char **argv, FILE *fp);
int redis_check_aof_main(int argc, char **argv);

/* Scripting */
void scriptingInit(int setup);
int ldbRemoveChild(pid_t pid);
void ldbKillForkedSessions(void);
int ldbPendingChildren(void);
void luaLdbLineHook(lua_State *lua, lua_Debug *ar);
void freeLuaScriptsSync(dict *lua_scripts, list *lua_scripts_lru_list, lua_State *lua);
void freeLuaScriptsAsync(dict *lua_scripts, list *lua_scripts_lru_list, lua_State *lua);
void freeFunctionsAsync(functionsLibCtx *lib_ctx);
int ldbIsEnabled(void);
void ldbLog(sds entry);
void ldbLogRespReply(char *reply);
void sha1hex(char *digest, char *script, size_t len);
unsigned long evalMemory(void);
dict *evalScriptsDict(void);
unsigned long evalScriptsMemory(void);
uint64_t evalGetCommandFlags(client *c, uint64_t orig_flags);
uint64_t fcallGetCommandFlags(client *c, uint64_t orig_flags);
int isInsideYieldingLongCommand(void);

typedef struct luaScript {
    uint64_t flags;
    robj *body;
    listNode *node; /* list node in lua_scripts_lru_list list. */
} luaScript;
/* Cache of recently used small arguments to avoid malloc calls. */
#define LUA_CMD_OBJCACHE_SIZE 32
#define LUA_CMD_OBJCACHE_MAX_LEN 64

/* Blocked clients API */
void processUnblockedClients(void);
void initClientBlockingState(client *c);
void blockClient(client *c, int btype);
void unblockClient(client *c, int queue_for_reprocessing);
void unblockClientOnTimeout(client *c);
void unblockClientOnError(client *c, const char *err_str);
void queueClientForReprocessing(client *c);
void replyToBlockedClientTimedOut(client *c);
int getTimeoutFromObjectOrReply(client *c, robj *object, mstime_t *timeout, int unit);
void disconnectAllBlockedClients(void);
void handleClientsBlockedOnKeys(void);
void signalKeyAsReady(serverDb *db, robj *key, int type);
void blockForKeys(client *c, int btype, robj **keys, int numkeys, mstime_t timeout, int unblock_on_nokey);
void blockClientShutdown(client *c);
void blockPostponeClient(client *c);
void blockClientForReplicaAck(client *c, mstime_t timeout, long long offset, long numreplicas, int numlocal);
void replicationRequestAckFromReplicas(void);
void signalDeletedKeyAsReady(serverDb *db, robj *key, int type);
void updateStatsOnUnblock(client *c, long blocked_us, long reply_us, int had_errors);
void scanDatabaseForDeletedKeys(serverDb *emptied, serverDb *replaced_with);
void totalNumberOfStatefulKeys(unsigned long *blocking_keys,
                               unsigned long *blocking_keys_on_nokey,
                               unsigned long *watched_keys);
void blockedBeforeSleep(void);

/* timeout.c -- Blocked clients timeout and connections timeout. */
void addClientToTimeoutTable(client *c);
void removeClientFromTimeoutTable(client *c);
void handleBlockedClientsTimeout(void);
int clientsCronHandleTimeout(client *c, mstime_t now_ms);

/* expire.c -- Handling of expired keys */
void activeExpireCycle(int type);
void expireReplicaKeys(void);
void rememberReplicaKeyWithExpire(serverDb *db, robj *key);
void flushReplicaKeysWithExpireList(void);
size_t getReplicaKeyWithExpireCount(void);

/* evict.c -- maxmemory handling and LRU eviction. */
void evictionPoolAlloc(void);
#define LFU_INIT_VAL 5
unsigned long LFUGetTimeInMinutes(void);
uint8_t LFULogIncr(uint8_t value);
unsigned long LFUDecrAndReturn(robj *o);
#define EVICT_OK 0
#define EVICT_RUNNING 1
#define EVICT_FAIL 2
int performEvictions(void);
void startEvictionTimeProc(void);

/* Keys hashing / comparison functions for dict.c hash tables. */
uint64_t dictSdsHash(const void *key);
uint64_t dictSdsCaseHash(const void *key);
int dictSdsKeyCompare(dict *d, const void *key1, const void *key2);
int dictSdsKeyCaseCompare(dict *d, const void *key1, const void *key2);
void dictSdsDestructor(dict *d, void *val);
void dictListDestructor(dict *d, void *val);
void *dictSdsDup(dict *d, const void *key);

/* Git SHA1 */
char *serverGitSHA1(void);
char *serverGitDirty(void);
uint64_t serverBuildId(void);
const char *serverBuildIdRaw(void);
char *serverBuildIdString(void);

/* Commands prototypes */
void authCommand(client *c);
void pingCommand(client *c);
void echoCommand(client *c);
void commandCommand(client *c);
void commandCountCommand(client *c);
void commandListCommand(client *c);
void commandInfoCommand(client *c);
void commandGetKeysCommand(client *c);
void commandGetKeysAndFlagsCommand(client *c);
void commandHelpCommand(client *c);
void commandDocsCommand(client *c);
void setCommand(client *c);
void setnxCommand(client *c);
void setexCommand(client *c);
void psetexCommand(client *c);
void getCommand(client *c);
void getexCommand(client *c);
void getdelCommand(client *c);
void delCommand(client *c);
void unlinkCommand(client *c);
void existsCommand(client *c);
void setbitCommand(client *c);
void getbitCommand(client *c);
void bitfieldCommand(client *c);
void bitfieldroCommand(client *c);
void setrangeCommand(client *c);
void getrangeCommand(client *c);
void incrCommand(client *c);
void decrCommand(client *c);
void incrbyCommand(client *c);
void decrbyCommand(client *c);
void incrbyfloatCommand(client *c);
void selectCommand(client *c);
void swapdbCommand(client *c);
void randomkeyCommand(client *c);
void keysCommand(client *c);
void scanCommand(client *c);
void dbsizeCommand(client *c);
void lastsaveCommand(client *c);
void saveCommand(client *c);
void bgsaveCommand(client *c);
void bgrewriteaofCommand(client *c);
void shutdownCommand(client *c);
void slowlogCommand(client *c);
void moveCommand(client *c);
void copyCommand(client *c);
void renameCommand(client *c);
void renamenxCommand(client *c);
void lpushCommand(client *c);
void rpushCommand(client *c);
void lpushxCommand(client *c);
void rpushxCommand(client *c);
void linsertCommand(client *c);
void lpopCommand(client *c);
void rpopCommand(client *c);
void lmpopCommand(client *c);
void llenCommand(client *c);
void lindexCommand(client *c);
void lrangeCommand(client *c);
void ltrimCommand(client *c);
void typeCommand(client *c);
void lsetCommand(client *c);
void saddCommand(client *c);
void sremCommand(client *c);
void smoveCommand(client *c);
void sismemberCommand(client *c);
void smismemberCommand(client *c);
void scardCommand(client *c);
void spopCommand(client *c);
void srandmemberCommand(client *c);
void sinterCommand(client *c);
void sinterCardCommand(client *c);
void sinterstoreCommand(client *c);
void sunionCommand(client *c);
void sunionstoreCommand(client *c);
void sdiffCommand(client *c);
void sdiffstoreCommand(client *c);
void sscanCommand(client *c);
void syncCommand(client *c);
void flushdbCommand(client *c);
void flushallCommand(client *c);
void sortCommand(client *c);
void sortroCommand(client *c);
void lremCommand(client *c);
void lposCommand(client *c);
void rpoplpushCommand(client *c);
void lmoveCommand(client *c);
void infoCommand(client *c);
void mgetCommand(client *c);
void monitorCommand(client *c);
void expireCommand(client *c);
void expireatCommand(client *c);
void pexpireCommand(client *c);
void pexpireatCommand(client *c);
void getsetCommand(client *c);
void ttlCommand(client *c);
void touchCommand(client *c);
void pttlCommand(client *c);
void expiretimeCommand(client *c);
void pexpiretimeCommand(client *c);
void persistCommand(client *c);
void replicaofCommand(client *c);
void roleCommand(client *c);
void debugCommand(client *c);
void msetCommand(client *c);
void msetnxCommand(client *c);
void zaddCommand(client *c);
void zincrbyCommand(client *c);
void zrangeCommand(client *c);
void zrangebyscoreCommand(client *c);
void zrevrangebyscoreCommand(client *c);
void zrangebylexCommand(client *c);
void zrevrangebylexCommand(client *c);
void zcountCommand(client *c);
void zlexcountCommand(client *c);
void zrevrangeCommand(client *c);
void zcardCommand(client *c);
void zremCommand(client *c);
void zscoreCommand(client *c);
void zmscoreCommand(client *c);
void zremrangebyscoreCommand(client *c);
void zremrangebylexCommand(client *c);
void zpopminCommand(client *c);
void zpopmaxCommand(client *c);
void zmpopCommand(client *c);
void bzpopminCommand(client *c);
void bzpopmaxCommand(client *c);
void bzmpopCommand(client *c);
void zrandmemberCommand(client *c);
void multiCommand(client *c);
void execCommand(client *c);
void discardCommand(client *c);
void blpopCommand(client *c);
void brpopCommand(client *c);
void blmpopCommand(client *c);
void brpoplpushCommand(client *c);
void blmoveCommand(client *c);
void appendCommand(client *c);
void strlenCommand(client *c);
void zrankCommand(client *c);
void zrevrankCommand(client *c);
void hsetCommand(client *c);
void hsetnxCommand(client *c);
void hgetCommand(client *c);
void hmgetCommand(client *c);
void hdelCommand(client *c);
void hlenCommand(client *c);
void hstrlenCommand(client *c);
void zremrangebyrankCommand(client *c);
void zunionstoreCommand(client *c);
void zinterstoreCommand(client *c);
void zdiffstoreCommand(client *c);
void zunionCommand(client *c);
void zinterCommand(client *c);
void zinterCardCommand(client *c);
void zrangestoreCommand(client *c);
void zdiffCommand(client *c);
void zscanCommand(client *c);
void hkeysCommand(client *c);
void hvalsCommand(client *c);
void hgetallCommand(client *c);
void hexistsCommand(client *c);
void hscanCommand(client *c);
void hrandfieldCommand(client *c);
void configSetCommand(client *c);
void configGetCommand(client *c);
void configResetStatCommand(client *c);
void configRewriteCommand(client *c);
void configHelpCommand(client *c);
void hincrbyCommand(client *c);
void hincrbyfloatCommand(client *c);
void subscribeCommand(client *c);
void unsubscribeCommand(client *c);
void psubscribeCommand(client *c);
void punsubscribeCommand(client *c);
void publishCommand(client *c);
void pubsubCommand(client *c);
void spublishCommand(client *c);
void ssubscribeCommand(client *c);
void sunsubscribeCommand(client *c);
void watchCommand(client *c);
void unwatchCommand(client *c);
void clusterCommand(client *c);
void restoreCommand(client *c);
void migrateCommand(client *c);
void askingCommand(client *c);
void readonlyCommand(client *c);
void readwriteCommand(client *c);
int verifyDumpPayload(unsigned char *p, size_t len, uint16_t *rdbver_ptr);
void dumpCommand(client *c);
void objectCommand(client *c);
void memoryCommand(client *c);
void clientCommand(client *c);
void helloCommand(client *c);
void clientSetinfoCommand(client *c);
void evalCommand(client *c);
void evalRoCommand(client *c);
void evalShaCommand(client *c);
void evalShaRoCommand(client *c);
void scriptCommand(client *c);
void fcallCommand(client *c);
void fcallroCommand(client *c);
void functionLoadCommand(client *c);
void functionDeleteCommand(client *c);
void functionKillCommand(client *c);
void functionStatsCommand(client *c);
void functionListCommand(client *c);
void functionHelpCommand(client *c);
void functionFlushCommand(client *c);
void functionRestoreCommand(client *c);
void functionDumpCommand(client *c);
void timeCommand(client *c);
void bitopCommand(client *c);
void bitcountCommand(client *c);
void bitposCommand(client *c);
void replconfCommand(client *c);
void waitCommand(client *c);
void waitaofCommand(client *c);
void georadiusbymemberCommand(client *c);
void georadiusbymemberroCommand(client *c);
void georadiusCommand(client *c);
void georadiusroCommand(client *c);
void geoaddCommand(client *c);
void geohashCommand(client *c);
void geoposCommand(client *c);
void geodistCommand(client *c);
void geosearchCommand(client *c);
void geosearchstoreCommand(client *c);
void pfselftestCommand(client *c);
void pfaddCommand(client *c);
void pfcountCommand(client *c);
void pfmergeCommand(client *c);
void pfdebugCommand(client *c);
void latencyCommand(client *c);
void moduleCommand(client *c);
void securityWarningCommand(client *c);
void xaddCommand(client *c);
void xrangeCommand(client *c);
void xrevrangeCommand(client *c);
void xlenCommand(client *c);
void xreadCommand(client *c);
void xgroupCommand(client *c);
void xsetidCommand(client *c);
void xackCommand(client *c);
void xpendingCommand(client *c);
void xclaimCommand(client *c);
void xautoclaimCommand(client *c);
void xinfoCommand(client *c);
void xdelCommand(client *c);
void xtrimCommand(client *c);
void lolwutCommand(client *c);
void aclCommand(client *c);
void lcsCommand(client *c);
void quitCommand(client *c);
void resetCommand(client *c);
void failoverCommand(client *c);

#if defined(__GNUC__)
void *calloc(size_t count, size_t size) __attribute__((deprecated));
void free(void *ptr) __attribute__((deprecated));
void *malloc(size_t size) __attribute__((deprecated));
void *realloc(void *ptr, size_t size) __attribute__((deprecated));
#endif

/* Debugging stuff */
void _serverAssertWithInfo(const client *c, const robj *o, const char *estr, const char *file, int line);
void _serverAssert(const char *estr, const char *file, int line);
#ifdef __GNUC__
void _serverPanic(const char *file, int line, const char *msg, ...) __attribute__((format(printf, 3, 4)));
#else
void _serverPanic(const char *file, int line, const char *msg, ...);
#endif
void serverLogObjectDebugInfo(const robj *o);
void setupDebugSigHandlers(void);
void setupSigSegvHandler(void);
void removeSigSegvHandlers(void);
const char *getSafeInfoString(const char *s, size_t len, char **tmp);
dict *genInfoSectionDict(robj **argv, int argc, char **defaults, int *out_all, int *out_everything);
void releaseInfoSectionDict(dict *sec);
sds genValkeyInfoString(dict *section_dict, int all_sections, int everything);
sds genModulesInfoString(sds info);
void applyWatchdogPeriod(void);
void watchdogScheduleSignal(int period);
void serverLogHexDump(int level, char *descr, void *value, size_t len);
int memtest_preserving_test(unsigned long *m, size_t bytes, int passes);
void mixDigest(unsigned char *digest, const void *ptr, size_t len);
void xorDigest(unsigned char *digest, const void *ptr, size_t len);
sds catSubCommandFullname(const char *parent_name, const char *sub_name);
void commandAddSubcommand(struct serverCommand *parent, struct serverCommand *subcommand, const char *declared_name);
void debugDelay(int usec);
void killIOThreads(void);
void killThreads(void);
void makeThreadKillable(void);
void swapMainDbWithTempDb(serverDb *tempDb);
sds getVersion(void);

/* Use macro for checking log level to avoid evaluating arguments in cases log
 * should be ignored due to low level. */
#define serverLog(level, ...)                                                                                          \
    do {                                                                                                               \
        if (((level) & 0xff) < server.verbosity) break;                                                                \
        _serverLog(level, __VA_ARGS__);                                                                                \
    } while (0)

#define serverDebug(fmt, ...) printf("DEBUG %s:%d > " fmt "\n", __FILE__, __LINE__, __VA_ARGS__)
#define serverDebugMark() printf("-- MARK %s:%d --\n", __FILE__, __LINE__)

int iAmPrimary(void);

#define STRINGIFY_(x) #x
#define STRINGIFY(x) STRINGIFY_(x)

#endif<|MERGE_RESOLUTION|>--- conflicted
+++ resolved
@@ -427,11 +427,8 @@
 #define CLIENT_MODULE_PREVENT_REPL_PROP (1ULL << 49) /* Module client do not want to propagate to replica */
 #define CLIENT_REPROCESSING_COMMAND (1ULL << 50)     /* The client is re-processing the command. */
 #define CLIENT_REPLICATION_DONE (1ULL << 51)         /* Indicate that replication has been done on the client */
-<<<<<<< HEAD
-#define CLIENT_PROPAGATING (1ULL << 52)              /* Indicate that client has propagated command. */
-=======
 #define CLIENT_AUTHENTICATED (1ULL << 52)            /* Indicate a client has successfully authenticated */
->>>>>>> 5d9d4186
+#define CLIENT_PROPAGATING (1ULL << 53)              /* Indicate that a client has propagated command. */
 
 /* Client block type (btype field in client structure)
  * if CLIENT_BLOCKED flag is set. */
