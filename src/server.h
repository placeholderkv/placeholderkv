/*
 * Copyright (c) 2009-2012, Redis Ltd.
 * All rights reserved.
 *
 * Redistribution and use in source and binary forms, with or without
 * modification, are permitted provided that the following conditions are met:
 *
 *   * Redistributions of source code must retain the above copyright notice,
 *     this list of conditions and the following disclaimer.
 *   * Redistributions in binary form must reproduce the above copyright
 *     notice, this list of conditions and the following disclaimer in the
 *     documentation and/or other materials provided with the distribution.
 *   * Neither the name of Redis nor the names of its contributors may be used
 *     to endorse or promote products derived from this software without
 *     specific prior written permission.
 *
 * THIS SOFTWARE IS PROVIDED BY THE COPYRIGHT HOLDERS AND CONTRIBUTORS "AS IS"
 * AND ANY EXPRESS OR IMPLIED WARRANTIES, INCLUDING, BUT NOT LIMITED TO, THE
 * IMPLIED WARRANTIES OF MERCHANTABILITY AND FITNESS FOR A PARTICULAR PURPOSE
 * ARE DISCLAIMED. IN NO EVENT SHALL THE COPYRIGHT OWNER OR CONTRIBUTORS BE
 * LIABLE FOR ANY DIRECT, INDIRECT, INCIDENTAL, SPECIAL, EXEMPLARY, OR
 * CONSEQUENTIAL DAMAGES (INCLUDING, BUT NOT LIMITED TO, PROCUREMENT OF
 * SUBSTITUTE GOODS OR SERVICES; LOSS OF USE, DATA, OR PROFITS; OR BUSINESS
 * INTERRUPTION) HOWEVER CAUSED AND ON ANY THEORY OF LIABILITY, WHETHER IN
 * CONTRACT, STRICT LIABILITY, OR TORT (INCLUDING NEGLIGENCE OR OTHERWISE)
 * ARISING IN ANY WAY OUT OF THE USE OF THIS SOFTWARE, EVEN IF ADVISED OF THE
 * POSSIBILITY OF SUCH DAMAGE.
 */

#ifndef VALKEY_H
#define VALKEY_H

#include "fmacros.h"
#include "config.h"
#include "solarisfixes.h"
#include "rio.h"
#include "commands.h"
#include "allocator_defrag.h"

#include <stdio.h>
#include <stdlib.h>
#include <stddef.h>
#include <stdatomic.h>
#include <string.h>
#include <time.h>
#include <limits.h>
#include <unistd.h>
#include <errno.h>
#include <inttypes.h>
#include <pthread.h>
#include <syslog.h>
#include <netinet/in.h>
#include <sys/socket.h>
#include <lua.h>
#include <signal.h>

#ifdef HAVE_LIBSYSTEMD
#include <systemd/sd-daemon.h>
#endif

#ifndef static_assert
#define static_assert(expr, lit) extern char __static_assert_failure[(expr) ? 1 : -1]
#endif

typedef long long mstime_t; /* millisecond time type. */
typedef long long ustime_t; /* microsecond time type. */

#include "ae.h"         /* Event driven programming library */
#include "sds.h"        /* Dynamic safe strings */
#include "dict.h"       /* Hash tables (old implementation) */
#include "hashtable.h"  /* Hash tables (new implementation) */
#include "kvstore.h"    /* Slot-based hash table */
#include "adlist.h"     /* Linked lists */
#include "zmalloc.h"    /* total memory usage aware version of malloc/free */
#include "anet.h"       /* Networking the easy way */
#include "version.h"    /* Version macro */
#include "util.h"       /* Misc functions useful in many places */
#include "latency.h"    /* Latency monitor API */
#include "sparkline.h"  /* ASCII graphs API */
#include "quicklist.h"  /* Lists are encoded as linked lists of
                           N-elements flat arrays */
#include "rax.h"        /* Radix tree */
#include "connection.h" /* Connection abstraction */
#include "memory_prefetch.h"

#define dismissMemory zmadvise_dontneed

#define VALKEYMODULE_CORE 1
typedef struct serverObject robj;
#include "valkeymodule.h" /* Modules API defines. */

/* Following includes allow test functions to be called from main() */
#include "zipmap.h"
#include "ziplist.h" /* Compact list data structure */
#include "sha1.h"
#include "endianconv.h"
#include "crc64.h"

struct hdr_histogram;

/* helpers */
#define numElements(x) (sizeof(x) / sizeof((x)[0]))

/* min/max */
#undef min
#undef max
#define min(a, b) ((a) < (b) ? (a) : (b))
#define max(a, b) ((a) > (b) ? (a) : (b))

/* Get the pointer of the outer struct from a member address */
#define server_member2struct(struct_name, member_name, member_addr) \
    ((struct_name *)((char *)member_addr - offsetof(struct_name, member_name)))

/* Error codes */
#define C_OK 0
#define C_ERR -1
#define C_RETRY -2

/* Static server configuration */
#define CONFIG_DEFAULT_HZ 10 /* Time interrupt calls/sec. */
#define CONFIG_MIN_HZ 1
#define CONFIG_MAX_HZ 500
#define MAX_CLIENTS_PER_CLOCK_TICK 200 /* HZ is adapted based on that. */
#define CRON_DBS_PER_CALL 16
#define CRON_DICTS_PER_DB 16
#define NET_MAX_WRITES_PER_EVENT (1024 * 64)
#define PROTO_SHARED_SELECT_CMDS 10
#define OBJ_SHARED_INTEGERS 10000
#define OBJ_SHARED_BULKHDR_LEN 32
#define OBJ_SHARED_HDR_STRLEN(_len_) (((_len_) < 10) ? 4 : 5) /* see shared.mbulkhdr etc. */
#define LOG_MAX_LEN 1024                                      /* Default maximum length of syslog messages.*/
#define AOF_REWRITE_ITEMS_PER_CMD 64
#define AOF_ANNOTATION_LINE_MAX_LEN 1024
#define CONFIG_RUN_ID_SIZE 40
#define RDB_EOF_MARK_SIZE 40
#define CONFIG_REPL_BACKLOG_MIN_SIZE (1024 * 16) /* 16k */
#define CONFIG_BGSAVE_RETRY_DELAY 5              /* Wait a few secs before trying again. */
#define CONFIG_DEFAULT_PID_FILE "/var/run/valkey.pid"
#define CONFIG_DEFAULT_BINDADDR_COUNT 2
#define CONFIG_DEFAULT_BINDADDR {"*", "-::*"}
#define NET_HOST_STR_LEN 256                          /* Longest valid hostname */
#define NET_IP_STR_LEN 46                             /* INET6_ADDRSTRLEN is 46, but we need to be sure */
#define NET_ADDR_STR_LEN (NET_IP_STR_LEN + 32)        /* Must be enough for ip:port */
#define NET_HOST_PORT_STR_LEN (NET_HOST_STR_LEN + 32) /* Must be enough for hostname:port */
#define CONFIG_BINDADDR_MAX 16
#define CONFIG_MIN_RESERVED_FDS 32
#define CONFIG_DEFAULT_PROC_TITLE_TEMPLATE "{title} {listen-addr} {server-mode}"
#define DEFAULT_WAIT_BEFORE_RDB_CLIENT_FREE 60      /* Grace period in seconds for replica main \
                                                     * channel to establish psync. */
#define LOADING_PROCESS_EVENTS_INTERVAL_DEFAULT 100 /* Default: 0.1 seconds */
<<<<<<< HEAD
#define CONFIG_DEFAULT_ZERO_COPY_MIN_WRITE_SIZE 10*1024 /* https://docs.kernel.org/networking/msg_zerocopy.html */
#define ZERO_COPY_MAX_DRAIN_TIME_SECONDS 3 /* Maximum time a connection using zero copy
                                            * is kept alive for the purpose of flushing
                                            * pending writes. If not flushed in this time,
                                            * force close the connection with a RST packet. */
=======
#if !defined(DEBUG_FORCE_DEFRAG)
#define CONFIG_ACTIVE_DEFRAG_DEFAULT 0
#else
#define CONFIG_ACTIVE_DEFRAG_DEFAULT 1
#endif
>>>>>>> e60990e5

/* Bucket sizes for client eviction pools. Each bucket stores clients with
 * memory usage of up to twice the size of the bucket below it. */
#define CLIENT_MEM_USAGE_BUCKET_MIN_LOG 15 /* Bucket sizes start at up to 32KB (2^15) */
#define CLIENT_MEM_USAGE_BUCKET_MAX_LOG 33 /* Bucket for largest clients: sizes above 4GB (2^32) */
#define CLIENT_MEM_USAGE_BUCKETS (1 + CLIENT_MEM_USAGE_BUCKET_MAX_LOG - CLIENT_MEM_USAGE_BUCKET_MIN_LOG)

#define ACTIVE_EXPIRE_CYCLE_SLOW 0
#define ACTIVE_EXPIRE_CYCLE_FAST 1

/* Children process will exit with this status code to signal that the
 * process terminated without an error: this is useful in order to kill
 * a saving child (RDB or AOF one), without triggering in the parent the
 * write protection that is normally turned on on write errors.
 * Usually children that are terminated with SIGUSR1 will exit with this
 * special code. */
#define SERVER_CHILD_NOERROR_RETVAL 255

/* Reading copy-on-write info is sometimes expensive and may slow down child
 * processes that report it continuously. We measure the cost of obtaining it
 * and hold back additional reading based on this factor. */
#define CHILD_COW_DUTY_CYCLE 100

/* When child process is performing write to connset it iterates on the set
 * writing a chunk of the available data to send on each connection.
 * This constant defines the maximal size of the chunk to use. */
#define RIO_CONNSET_WRITE_MAX_CHUNK_SIZE 16384

/* Instantaneous metrics tracking. */
#define STATS_METRIC_SAMPLES 16               /* Number of samples per metric. */
#define STATS_METRIC_COMMAND 0                /* Number of commands executed. */
#define STATS_METRIC_NET_INPUT 1              /* Bytes read to network. */
#define STATS_METRIC_NET_OUTPUT 2             /* Bytes written to network. */
#define STATS_METRIC_NET_INPUT_REPLICATION 3  /* Bytes read to network during replication. */
#define STATS_METRIC_NET_OUTPUT_REPLICATION 4 /* Bytes written to network during replication. */
#define STATS_METRIC_EL_CYCLE 5               /* Number of eventloop cycled. */
#define STATS_METRIC_EL_DURATION 6            /* Eventloop duration. */
#define STATS_METRIC_COUNT 7

/* Protocol and I/O related defines */
#define PROTO_IOBUF_LEN (1024 * 16)         /* Generic I/O buffer size */
#define PROTO_REPLY_CHUNK_BYTES (16 * 1024) /* 16k output buffer */
#define PROTO_INLINE_MAX_SIZE (1024 * 64)   /* Max size of inline reads */
#define PROTO_MBULK_BIG_ARG (1024 * 32)
#define PROTO_RESIZE_THRESHOLD (1024 * 32)     /* Threshold for determining whether to resize query buffer */
#define PROTO_REPLY_MIN_BYTES (1024)           /* the lower limit on reply buffer size */
#define REDIS_AUTOSYNC_BYTES (1024 * 1024 * 4) /* Sync file every 4MB. */

#define REPLY_BUFFER_DEFAULT_PEAK_RESET_TIME 5000 /* 5 seconds */

/* When configuring the server eventloop, we setup it so that the total number
 * of file descriptors we can handle are server.maxclients + RESERVED_FDS +
 * a few more to stay safe. Since RESERVED_FDS defaults to 32, we add 96
 * in order to make sure of not over provisioning more than 128 fds. */
#define CONFIG_FDSET_INCR (CONFIG_MIN_RESERVED_FDS + 96)

/* OOM Score Adjustment classes. */
#define CONFIG_OOM_PRIMARY 0
#define CONFIG_OOM_REPLICA 1
#define CONFIG_OOM_BGCHILD 2
#define CONFIG_OOM_COUNT 3

extern int configOOMScoreAdjValuesDefaults[CONFIG_OOM_COUNT];

/* Command flags. Please check the definition of struct serverCommand in this file
 * for more information about the meaning of every flag. */
#define CMD_WRITE (1ULL << 0)
#define CMD_READONLY (1ULL << 1)
#define CMD_DENYOOM (1ULL << 2)
#define CMD_MODULE (1ULL << 3) /* Command exported by module. */
#define CMD_ADMIN (1ULL << 4)
#define CMD_PUBSUB (1ULL << 5)
#define CMD_NOSCRIPT (1ULL << 6)
#define CMD_BLOCKING (1ULL << 8) /* Has potential to block. */
#define CMD_LOADING (1ULL << 9)
#define CMD_STALE (1ULL << 10)
#define CMD_SKIP_MONITOR (1ULL << 11)
#define CMD_SKIP_SLOWLOG (1ULL << 12)
#define CMD_ASKING (1ULL << 13)
#define CMD_FAST (1ULL << 14)
#define CMD_NO_AUTH (1ULL << 15)
#define CMD_MAY_REPLICATE (1ULL << 16)
#define CMD_SENTINEL (1ULL << 17)
#define CMD_ONLY_SENTINEL (1ULL << 18)
#define CMD_NO_MANDATORY_KEYS (1ULL << 19)
#define CMD_PROTECTED (1ULL << 20)
#define CMD_MODULE_GETKEYS (1ULL << 21)    /* Use the modules getkeys interface. */
#define CMD_MODULE_NO_CLUSTER (1ULL << 22) /* Deny on Cluster. */
#define CMD_NO_ASYNC_LOADING (1ULL << 23)
#define CMD_NO_MULTI (1ULL << 24)
#define CMD_MOVABLE_KEYS (1ULL << 25) /* The legacy range spec doesn't cover all keys. \
                                       * Populated by populateCommandLegacyRangeSpec. */
#define CMD_ALLOW_BUSY ((1ULL << 26))
#define CMD_MODULE_GETCHANNELS (1ULL << 27) /* Use the modules getchannels interface. */
#define CMD_TOUCHES_ARBITRARY_KEYS (1ULL << 28)
/* Command flags. Please don't forget to add command flag documentation in struct
 * serverCommand in this file. */

/* Command flags that describe ACLs categories. */
#define ACL_CATEGORY_KEYSPACE (1ULL << 0)
#define ACL_CATEGORY_READ (1ULL << 1)
#define ACL_CATEGORY_WRITE (1ULL << 2)
#define ACL_CATEGORY_SET (1ULL << 3)
#define ACL_CATEGORY_SORTEDSET (1ULL << 4)
#define ACL_CATEGORY_LIST (1ULL << 5)
#define ACL_CATEGORY_HASH (1ULL << 6)
#define ACL_CATEGORY_STRING (1ULL << 7)
#define ACL_CATEGORY_BITMAP (1ULL << 8)
#define ACL_CATEGORY_HYPERLOGLOG (1ULL << 9)
#define ACL_CATEGORY_GEO (1ULL << 10)
#define ACL_CATEGORY_STREAM (1ULL << 11)
#define ACL_CATEGORY_PUBSUB (1ULL << 12)
#define ACL_CATEGORY_ADMIN (1ULL << 13)
#define ACL_CATEGORY_FAST (1ULL << 14)
#define ACL_CATEGORY_SLOW (1ULL << 15)
#define ACL_CATEGORY_BLOCKING (1ULL << 16)
#define ACL_CATEGORY_DANGEROUS (1ULL << 17)
#define ACL_CATEGORY_CONNECTION (1ULL << 18)
#define ACL_CATEGORY_TRANSACTION (1ULL << 19)
#define ACL_CATEGORY_SCRIPTING (1ULL << 20)

/* Key-spec flags *
 * -------------- */
/* The following refer what the command actually does with the value or metadata
 * of the key, and not necessarily the user data or how it affects it.
 * Each key-spec may must have exactly one of these. Any operation that's not
 * distinctly deletion, overwrite or read-only would be marked as RW. */
#define CMD_KEY_RO (1ULL << 0) /* Read-Only - Reads the value of the key, but \
                                * doesn't necessarily returns it. */
#define CMD_KEY_RW (1ULL << 1) /* Read-Write - Modifies the data stored in the \
                                * value of the key or its metadata. */
#define CMD_KEY_OW (1ULL << 2) /* Overwrite - Overwrites the data stored in \
                                * the value of the key. */
#define CMD_KEY_RM (1ULL << 3) /* Deletes the key. */
/* The following refer to user data inside the value of the key, not the metadata
 * like LRU, type, cardinality. It refers to the logical operation on the user's
 * data (actual input strings / TTL), being used / returned / copied / changed,
 * It doesn't refer to modification or returning of metadata (like type, count,
 * presence of data). Any write that's not INSERT or DELETE, would be an UPDATE.
 * Each key-spec may have one of the writes with or without access, or none: */
#define CMD_KEY_ACCESS (1ULL << 4) /* Returns, copies or uses the user data from \
                                    * the value of the key. */
#define CMD_KEY_UPDATE (1ULL << 5) /* Updates data to the value, new value may \
                                    * depend on the old value. */
#define CMD_KEY_INSERT (1ULL << 6) /* Adds data to the value with no chance of \
                                    * modification or deletion of existing data. */
#define CMD_KEY_DELETE (1ULL << 7) /* Explicitly deletes some content \
                                    * from the value of the key. */
/* Other flags: */
#define CMD_KEY_NOT_KEY (1ULL << 8)         /* A 'fake' key that should be routed \
                                             * like a key in cluster mode but is  \
                                             * excluded from other key checks. */
#define CMD_KEY_INCOMPLETE (1ULL << 9)      /* Means that the keyspec might not point \
                                             * out to all keys it should cover */
#define CMD_KEY_VARIABLE_FLAGS (1ULL << 10) /* Means that some keys might have \
                                             * different flags depending on arguments */

/* Key flags for when access type is unknown */
#define CMD_KEY_FULL_ACCESS (CMD_KEY_RW | CMD_KEY_ACCESS | CMD_KEY_UPDATE)

/* Key flags for how key is removed */
#define DB_FLAG_KEY_NONE 0
#define DB_FLAG_KEY_DELETED (1ULL << 0)
#define DB_FLAG_KEY_EXPIRED (1ULL << 1)
#define DB_FLAG_KEY_EVICTED (1ULL << 2)
#define DB_FLAG_KEY_OVERWRITE (1ULL << 3)

/* Channel flags share the same flag space as the key flags */
#define CMD_CHANNEL_PATTERN (1ULL << 11)     /* The argument is a channel pattern */
#define CMD_CHANNEL_SUBSCRIBE (1ULL << 12)   /* The command subscribes to channels */
#define CMD_CHANNEL_UNSUBSCRIBE (1ULL << 13) /* The command unsubscribes to channels */
#define CMD_CHANNEL_PUBLISH (1ULL << 14)     /* The command publishes to channels. */

/* AOF states */
#define AOF_OFF 0          /* AOF is off */
#define AOF_ON 1           /* AOF is on */
#define AOF_WAIT_REWRITE 2 /* AOF waits rewrite to start appending */

/* AOF return values for loadAppendOnlyFiles() and loadSingleAppendOnlyFile() */
#define AOF_OK 0
#define AOF_NOT_EXIST 1
#define AOF_EMPTY 2
#define AOF_OPEN_ERR 3
#define AOF_FAILED 4
#define AOF_TRUNCATED 5

/* RDB return values for rdbLoad. */
#define RDB_OK 0
#define RDB_NOT_EXIST 1 /* RDB file doesn't exist. */
#define RDB_FAILED 2    /* Failed to load the RDB file. */

/* Command doc flags */
#define CMD_DOC_NONE 0
#define CMD_DOC_DEPRECATED (1 << 0) /* Command is deprecated */
#define CMD_DOC_SYSCMD (1 << 1)     /* System (internal) command */

/* Client capabilities */
#define CLIENT_CAPA_REDIRECT (1 << 0) /* Indicate that the client can handle redirection */

/* Client block type (btype field in client structure)
 * if CLIENT_BLOCKED flag is set. */
typedef enum blocking_type {
    BLOCKED_NONE,     /* Not blocked, no CLIENT_BLOCKED flag set. */
    BLOCKED_LIST,     /* BLPOP & co. */
    BLOCKED_WAIT,     /* WAIT for synchronous replication. */
    BLOCKED_MODULE,   /* Blocked by a loadable module. */
    BLOCKED_STREAM,   /* XREAD. */
    BLOCKED_ZSET,     /* BZPOP et al. */
    BLOCKED_POSTPONE, /* Blocked by processCommand, re-try processing later. */
    BLOCKED_SHUTDOWN, /* SHUTDOWN. */
    BLOCKED_NUM,      /* Number of blocked states. */
    BLOCKED_END       /* End of enumeration */
} blocking_type;

/* Client request types */
#define PROTO_REQ_INLINE 1
#define PROTO_REQ_MULTIBULK 2

/* Client classes for client limits, currently used only for
 * the max-client-output-buffer limit implementation. */
#define CLIENT_TYPE_NORMAL 0     /* Normal req-reply clients + MONITORs */
#define CLIENT_TYPE_REPLICA 1    /* Replicas. */
#define CLIENT_TYPE_PUBSUB 2     /* Clients subscribed to PubSub channels. */
#define CLIENT_TYPE_PRIMARY 3    /* Primary. */
#define CLIENT_TYPE_COUNT 4      /* Total number of client types. */
#define CLIENT_TYPE_OBUF_COUNT 3 /* Number of clients to expose to output \
                                    buffer configuration. Just the first  \
                                    three: normal, replica, pubsub. */

/* Replica replication state. Used in server.repl_state for replicas to remember
 * what to do next. */
typedef enum {
    REPL_STATE_NONE = 0,   /* No active replication */
    REPL_STATE_CONNECT,    /* Must connect to primary */
    REPL_STATE_CONNECTING, /* Connecting to primary */
    /* --- Handshake states, must be ordered --- */
    REPL_STATE_RECEIVE_PING_REPLY,    /* Wait for PING reply */
    REPL_STATE_SEND_HANDSHAKE,        /* Send handshake sequence to primary */
    REPL_STATE_RECEIVE_AUTH_REPLY,    /* Wait for AUTH reply */
    REPL_STATE_RECEIVE_PORT_REPLY,    /* Wait for REPLCONF reply */
    REPL_STATE_RECEIVE_IP_REPLY,      /* Wait for REPLCONF reply */
    REPL_STATE_RECEIVE_CAPA_REPLY,    /* Wait for REPLCONF reply */
    REPL_STATE_RECEIVE_VERSION_REPLY, /* Wait for REPLCONF reply */
    REPL_STATE_SEND_PSYNC,            /* Send PSYNC */
    REPL_STATE_RECEIVE_PSYNC_REPLY,   /* Wait for PSYNC reply */
    /* --- End of handshake states --- */
    REPL_STATE_TRANSFER,  /* Receiving .rdb from primary */
    REPL_STATE_CONNECTED, /* Connected to primary */
} repl_state;

/* Replica rdb-channel replication state. Used in server.repl_rdb_channel_state for
 * replicas to remember what to do next. */
typedef enum {
    REPL_DUAL_CHANNEL_STATE_NONE = 0,         /* No active rdb channel sync */
    REPL_DUAL_CHANNEL_SEND_HANDSHAKE,         /* Send handshake sequence to primary */
    REPL_DUAL_CHANNEL_RECEIVE_AUTH_REPLY,     /* Wait for AUTH reply */
    REPL_DUAL_CHANNEL_RECEIVE_REPLCONF_REPLY, /* Wait for REPLCONF reply */
    REPL_DUAL_CHANNEL_RECEIVE_ENDOFF,         /* Wait for $ENDOFF reply */
    REPL_DUAL_CHANNEL_RDB_LOAD,               /* Loading rdb using rdb channel */
    REPL_DUAL_CHANNEL_RDB_LOADED,
} repl_rdb_channel_state;

/* The state of an in progress coordinated failover */
typedef enum {
    NO_FAILOVER = 0,        /* No failover in progress */
    FAILOVER_WAIT_FOR_SYNC, /* Waiting for target replica to catch up */
    FAILOVER_IN_PROGRESS    /* Waiting for target replica to accept
                             * PSYNC FAILOVER request. */
} failover_state;

/* State of replicas from the POV of the primary. Used in client->replstate.
 * In SEND_BULK and ONLINE state the replica receives new updates
 * in its output queue. In the WAIT_BGSAVE states instead the server is waiting
 * to start the next background saving in order to send updates to it. */
#define REPLICA_STATE_WAIT_BGSAVE_START 6 /* We need to produce a new RDB file. */
#define REPLICA_STATE_WAIT_BGSAVE_END 7   /* Waiting RDB file creation to finish. */
#define REPLICA_STATE_SEND_BULK 8         /* Sending RDB file to replica. */
#define REPLICA_STATE_ONLINE 9            /* RDB file transmitted, sending just updates. */
#define REPLICA_STATE_RDB_TRANSMITTED 10  /* RDB file transmitted - This state is used only for \
                                           * a replica that only wants RDB without replication buffer  */
#define REPLICA_STATE_BG_RDB_LOAD 11      /* Main channel of a replica which uses dual channel replication. */

/* Replica capabilities. */
#define REPLICA_CAPA_NONE 0
#define REPLICA_CAPA_EOF (1 << 0)          /* Can parse the RDB EOF streaming format. */
#define REPLICA_CAPA_PSYNC2 (1 << 1)       /* Supports PSYNC2 protocol. */
#define REPLICA_CAPA_DUAL_CHANNEL (1 << 2) /* Supports dual channel replication sync */

/* Replica requirements */
#define REPLICA_REQ_NONE 0
#define REPLICA_REQ_RDB_EXCLUDE_DATA (1 << 0)      /* Exclude data from RDB */
#define REPLICA_REQ_RDB_EXCLUDE_FUNCTIONS (1 << 1) /* Exclude functions from RDB */
#define REPLICA_REQ_RDB_CHANNEL (1 << 2)           /* Use dual-channel-replication */
/* Mask of all bits in the replica requirements bitfield that represent non-standard (filtered) RDB requirements */
#define REPLICA_REQ_RDB_MASK (REPLICA_REQ_RDB_EXCLUDE_DATA | REPLICA_REQ_RDB_EXCLUDE_FUNCTIONS)

/* Synchronous read timeout - replica side */
#define CONFIG_REPL_SYNCIO_TIMEOUT 5

/* The default number of replication backlog blocks to trim per call. */
#define REPL_BACKLOG_TRIM_BLOCKS_PER_CALL 64

/* In order to quickly find the requested offset for PSYNC requests,
 * we index some nodes in the replication buffer linked list into a rax. */
#define REPL_BACKLOG_INDEX_PER_BLOCKS 64

/* List related stuff */
#define LIST_HEAD 0
#define LIST_TAIL 1
#define ZSET_MIN 0
#define ZSET_MAX 1

/* Sort operations */
#define SORT_OP_GET 0

/* Log levels */
#define LL_DEBUG 0
#define LL_VERBOSE 1
#define LL_NOTICE 2
#define LL_WARNING 3
#define LL_NOTHING 4
#define LL_RAW (1 << 10) /* Modifier to log without timestamp */

/* Supervision options */
#define SUPERVISED_NONE 0
#define SUPERVISED_AUTODETECT 1
#define SUPERVISED_SYSTEMD 2
#define SUPERVISED_UPSTART 3

/* Anti-warning macro... */
#define UNUSED(V) ((void)V)

#define ZSKIPLIST_MAXLEVEL 32 /* Should be enough for 2^64 elements */
#define ZSKIPLIST_P 0.25      /* Skiplist P = 1/4 */
#define ZSKIPLIST_MAX_SEARCH 10

/* Append only defines */
#define AOF_FSYNC_NO 0
#define AOF_FSYNC_ALWAYS 1
#define AOF_FSYNC_EVERYSEC 2

/* Replication diskless load defines */
#define REPL_DISKLESS_LOAD_DISABLED 0
#define REPL_DISKLESS_LOAD_WHEN_DB_EMPTY 1
#define REPL_DISKLESS_LOAD_SWAPDB 2
#define REPL_DISKLESS_LOAD_FLUSH_BEFORE_LOAD 3

/* TLS Client Authentication */
#define TLS_CLIENT_AUTH_NO 0
#define TLS_CLIENT_AUTH_YES 1
#define TLS_CLIENT_AUTH_OPTIONAL 2

/* Sanitize dump payload */
#define SANITIZE_DUMP_NO 0
#define SANITIZE_DUMP_YES 1
#define SANITIZE_DUMP_CLIENTS 2

/* Enable protected config/command */
#define PROTECTED_ACTION_ALLOWED_NO 0
#define PROTECTED_ACTION_ALLOWED_YES 1
#define PROTECTED_ACTION_ALLOWED_LOCAL 2

/* Sets operations codes */
#define SET_OP_UNION 0
#define SET_OP_DIFF 1
#define SET_OP_INTER 2

/* oom-score-adj defines */
#define OOM_SCORE_ADJ_NO 0
#define OOM_SCORE_RELATIVE 1
#define OOM_SCORE_ADJ_ABSOLUTE 2

/* Server maxmemory strategies. Instead of using just incremental number
 * for this defines, we use a set of flags so that testing for certain
 * properties common to multiple policies is faster. */
#define MAXMEMORY_FLAG_LRU (1 << 0)
#define MAXMEMORY_FLAG_LFU (1 << 1)
#define MAXMEMORY_FLAG_ALLKEYS (1 << 2)
#define MAXMEMORY_FLAG_NO_SHARED_INTEGERS (MAXMEMORY_FLAG_LRU | MAXMEMORY_FLAG_LFU)

#define MAXMEMORY_VOLATILE_LRU ((0 << 8) | MAXMEMORY_FLAG_LRU)
#define MAXMEMORY_VOLATILE_LFU ((1 << 8) | MAXMEMORY_FLAG_LFU)
#define MAXMEMORY_VOLATILE_TTL (2 << 8)
#define MAXMEMORY_VOLATILE_RANDOM (3 << 8)
#define MAXMEMORY_ALLKEYS_LRU ((4 << 8) | MAXMEMORY_FLAG_LRU | MAXMEMORY_FLAG_ALLKEYS)
#define MAXMEMORY_ALLKEYS_LFU ((5 << 8) | MAXMEMORY_FLAG_LFU | MAXMEMORY_FLAG_ALLKEYS)
#define MAXMEMORY_ALLKEYS_RANDOM ((6 << 8) | MAXMEMORY_FLAG_ALLKEYS)
#define MAXMEMORY_NO_EVICTION (7 << 8)

/* Units */
#define UNIT_SECONDS 0
#define UNIT_MILLISECONDS 1

/* SHUTDOWN flags */
#define SHUTDOWN_NOFLAGS 0 /* No flags. */
#define SHUTDOWN_SAVE 1    /* Force SAVE on SHUTDOWN even if no save \
                              points are configured. */
#define SHUTDOWN_NOSAVE 2  /* Don't SAVE on SHUTDOWN. */
#define SHUTDOWN_NOW 4     /* Don't wait for replicas to catch up. */
#define SHUTDOWN_FORCE 8   /* Don't let errors prevent shutdown. */

/* Command call flags, see call() function */
#define CMD_CALL_NONE 0
#define CMD_CALL_PROPAGATE_AOF (1 << 0)
#define CMD_CALL_PROPAGATE_REPL (1 << 1)
#define CMD_CALL_REPROCESSING (1 << 2)
#define CMD_CALL_FROM_MODULE (1 << 3) /* From RM_Call */
#define CMD_CALL_PROPAGATE (CMD_CALL_PROPAGATE_AOF | CMD_CALL_PROPAGATE_REPL)
#define CMD_CALL_FULL (CMD_CALL_PROPAGATE)

/* Command propagation flags, see propagateNow() function */
#define PROPAGATE_NONE 0
#define PROPAGATE_AOF 1
#define PROPAGATE_REPL 2

/* Actions pause types */
#define PAUSE_ACTION_CLIENT_WRITE (1 << 0)
#define PAUSE_ACTION_CLIENT_ALL (1 << 1) /* must be bigger than PAUSE_ACTION_CLIENT_WRITE */
#define PAUSE_ACTION_EXPIRE (1 << 2)
#define PAUSE_ACTION_EVICT (1 << 3)
#define PAUSE_ACTION_REPLICA (1 << 4) /* pause replica traffic */

/* Sets log format */
typedef enum { LOG_FORMAT_LEGACY = 0,
               LOG_FORMAT_LOGFMT } log_format_type;

/* Sets log timestamp format */
typedef enum { LOG_TIMESTAMP_LEGACY = 0,
               LOG_TIMESTAMP_ISO8601,
               LOG_TIMESTAMP_MILLISECONDS } log_timestamp_type;

/* common sets of actions to pause/unpause */
#define PAUSE_ACTIONS_CLIENT_WRITE_SET \
    (PAUSE_ACTION_CLIENT_WRITE | PAUSE_ACTION_EXPIRE | PAUSE_ACTION_EVICT | PAUSE_ACTION_REPLICA)
#define PAUSE_ACTIONS_CLIENT_ALL_SET \
    (PAUSE_ACTION_CLIENT_ALL | PAUSE_ACTION_EXPIRE | PAUSE_ACTION_EVICT | PAUSE_ACTION_REPLICA)

/* Client pause purposes. Each purpose has its own end time and pause type. */
typedef enum {
    PAUSE_BY_CLIENT_COMMAND = 0,
    PAUSE_DURING_SHUTDOWN,
    PAUSE_DURING_FAILOVER,
    NUM_PAUSE_PURPOSES /* This value is the number of purposes above. */
} pause_purpose;

typedef struct {
    uint32_t paused_actions; /* Bitmask of actions */
    mstime_t end;
} pause_event;

/* Ways that a clusters endpoint can be described */
typedef enum {
    CLUSTER_ENDPOINT_TYPE_IP = 0,          /* Show IP address */
    CLUSTER_ENDPOINT_TYPE_HOSTNAME,        /* Show hostname */
    CLUSTER_ENDPOINT_TYPE_UNKNOWN_ENDPOINT /* Show NULL or empty */
} cluster_endpoint_type;

/* RDB active child save type. */
#define RDB_CHILD_TYPE_NONE 0
#define RDB_CHILD_TYPE_DISK 1   /* RDB is written to disk. */
#define RDB_CHILD_TYPE_SOCKET 2 /* RDB is written to replica socket. */

/* Keyspace changes notification classes. Every class is associated with a
 * character for configuration purposes. */
#define NOTIFY_KEYSPACE (1 << 0)  /* K */
#define NOTIFY_KEYEVENT (1 << 1)  /* E */
#define NOTIFY_GENERIC (1 << 2)   /* g */
#define NOTIFY_STRING (1 << 3)    /* $ */
#define NOTIFY_LIST (1 << 4)      /* l */
#define NOTIFY_SET (1 << 5)       /* s */
#define NOTIFY_HASH (1 << 6)      /* h */
#define NOTIFY_ZSET (1 << 7)      /* z */
#define NOTIFY_EXPIRED (1 << 8)   /* x */
#define NOTIFY_EVICTED (1 << 9)   /* e */
#define NOTIFY_STREAM (1 << 10)   /* t */
#define NOTIFY_KEY_MISS (1 << 11) /* m (Note: This one is excluded from NOTIFY_ALL on purpose) */
#define NOTIFY_LOADED (1 << 12)   /* module only key space notification, indicate a key loaded from rdb */
#define NOTIFY_MODULE (1 << 13)   /* d, module key space notification */
#define NOTIFY_NEW (1 << 14)      /* n, new key notification */
#define NOTIFY_ALL                                                                                            \
    (NOTIFY_GENERIC | NOTIFY_STRING | NOTIFY_LIST | NOTIFY_SET | NOTIFY_HASH | NOTIFY_ZSET | NOTIFY_EXPIRED | \
     NOTIFY_EVICTED | NOTIFY_STREAM | NOTIFY_MODULE) /* A flag */

/* Using the following macro you can run code inside serverCron() with the
 * specified period, specified in milliseconds.
 * The actual resolution depends on server.hz. */
#define run_with_period(_ms_) if (((_ms_) <= 1000 / server.hz) || !(server.cronloops % ((_ms_) / (1000 / server.hz))))

/* We can print the stacktrace, so our assert is defined this way: */
#define serverAssertWithInfo(_c, _o, _e) \
    (likely(_e) ? (void)0 : (_serverAssertWithInfo(_c, _o, #_e, __FILE__, __LINE__), valkey_unreachable()))
#define serverAssert(_e) (likely(_e) ? (void)0 : (_serverAssert(#_e, __FILE__, __LINE__), valkey_unreachable()))
#define serverPanic(...) _serverPanic(__FILE__, __LINE__, __VA_ARGS__), valkey_unreachable()

/* The following macros provide a conditional assertion that is only executed
 * when the server config 'enable-debug-assert' is true. This is useful for adding
 * assertions that are too computationally expensive or risky to run in normal
 * operation, but are valuable for debugging or testing. */
#define debugServerAssert(...) (server.enable_debug_assert ? serverAssert(__VA_ARGS__) : (void)0)
#define debugServerAssertWithInfo(...) (server.enable_debug_assert ? serverAssertWithInfo(__VA_ARGS__) : (void)0)

/* latency histogram per command init settings */
#define LATENCY_HISTOGRAM_MIN_VALUE 1L          /* >= 1 nanosec */
#define LATENCY_HISTOGRAM_MAX_VALUE 1000000000L /* <= 1 secs */
#define LATENCY_HISTOGRAM_PRECISION 2           /* Maintain a value precision of 2 significant digits across LATENCY_HISTOGRAM_MIN_VALUE and                  \
                                                 * LATENCY_HISTOGRAM_MAX_VALUE range. Value quantization within the range will thus be no larger than 1/100th \
                                                 * (or 1%) of any value. The total size per histogram should sit around 40 KiB Bytes. */

/* Busy module flags, see busy_module_yield_flags */
#define BUSY_MODULE_YIELD_NONE (0)
#define BUSY_MODULE_YIELD_EVENTS (1 << 0)
#define BUSY_MODULE_YIELD_CLIENTS (1 << 1)

/* IO poll */
typedef enum {
    AE_IO_STATE_NONE,
    AE_IO_STATE_POLL,
    AE_IO_STATE_DONE
} AeIoState;

/*-----------------------------------------------------------------------------
 * Data types
 *----------------------------------------------------------------------------*/

/* An Object, that is a type able to hold a string / list / set */

/* The actual Object */
#define OBJ_STRING 0 /* String object. */
#define OBJ_LIST 1   /* List object. */
#define OBJ_SET 2    /* Set object. */
#define OBJ_ZSET 3   /* Sorted set object. */
#define OBJ_HASH 4   /* Hash object. */

/* The "module" object type is a special one that signals that the object
 * is one directly managed by a module. In this case the value points
 * to a moduleValue struct, which contains the object value (which is only
 * handled by the module itself) and the ValkeyModuleType struct which lists
 * function pointers in order to serialize, deserialize, AOF-rewrite and
 * free the object.
 *
 * Inside the RDB file, module types are encoded as OBJ_MODULE followed
 * by a 64 bit module type ID, which has a 54 bits module-specific signature
 * in order to dispatch the loading to the right module, plus a 10 bits
 * encoding version. */
#define OBJ_MODULE 5   /* Module object. */
#define OBJ_STREAM 6   /* Stream object. */
#define OBJ_TYPE_MAX 7 /* Maximum number of object types */

typedef struct ValkeyModuleType moduleType;

/* Macro to check if the client is in the middle of module based authentication. */
#define clientHasModuleAuthInProgress(c) (((c)->module_data && (c)->module_data->module_auth_ctx != NULL))

/* Objects encoding. Some kind of objects like Strings and Hashes can be
 * internally represented in multiple ways. The 'encoding' field of the object
 * is set to one of this fields for this object. */
#define OBJ_ENCODING_RAW 0        /* Raw representation */
#define OBJ_ENCODING_INT 1        /* Encoded as integer */
#define OBJ_ENCODING_HT 2         /* Encoded as hash table */
#define OBJ_ENCODING_ZIPMAP 3     /* No longer used: old hash encoding. */
#define OBJ_ENCODING_LINKEDLIST 4 /* No longer used: old list encoding. */
#define OBJ_ENCODING_ZIPLIST 5    /* No longer used: old list/hash/zset encoding. */
#define OBJ_ENCODING_INTSET 6     /* Encoded as intset */
#define OBJ_ENCODING_SKIPLIST 7   /* Encoded as skiplist */
#define OBJ_ENCODING_EMBSTR 8     /* Embedded sds string encoding */
#define OBJ_ENCODING_QUICKLIST 9  /* Encoded as linked list of listpacks */
#define OBJ_ENCODING_STREAM 10    /* Encoded as a radix tree of listpacks */
#define OBJ_ENCODING_LISTPACK 11  /* Encoded as a listpack */
#define OBJ_ENCODING_HASHTABLE 12 /* Encoded as a hashtable */

#define LRU_BITS 24
#define LRU_CLOCK_MAX ((1 << LRU_BITS) - 1) /* Max value of obj->lru */
#define LRU_CLOCK_RESOLUTION 1000           /* LRU clock resolution in ms */

#define OBJ_REFCOUNT_BITS 30
#define OBJ_SHARED_REFCOUNT ((1 << OBJ_REFCOUNT_BITS) - 1) /* Global object never destroyed. */
#define OBJ_STATIC_REFCOUNT ((1 << OBJ_REFCOUNT_BITS) - 2) /* Object allocated in the stack. */
#define OBJ_FIRST_SPECIAL_REFCOUNT OBJ_STATIC_REFCOUNT
struct serverObject {
    unsigned type : 4;
    unsigned encoding : 4;
    unsigned lru : LRU_BITS; /* LRU time (relative to global lru_clock) or
                              * LFU data (least significant 8 bits frequency
                              * and most significant 16 bits access time). */
    unsigned hasexpire : 1;
    unsigned hasembkey : 1;
    unsigned refcount : OBJ_REFCOUNT_BITS;
    void *ptr;
};

/* The string name for an object's type as listed above
 * Native types are checked against the OBJ_STRING, OBJ_LIST, OBJ_* defines,
 * and Module types have their registered name returned. */
char *getObjectTypeName(robj *);

/* Macro used to initialize an Object allocated on the stack.
 * Note that this macro is taken near the structure definition to make sure
 * we'll update it when the structure is changed, to avoid bugs like
 * bug #85 introduced exactly in this way. */
#define initStaticStringObject(_var, _ptr)   \
    do {                                     \
        _var.refcount = OBJ_STATIC_REFCOUNT; \
        _var.type = OBJ_STRING;              \
        _var.encoding = OBJ_ENCODING_RAW;    \
        _var.hasexpire = 0;                  \
        _var.hasembkey = 0;                  \
        _var.ptr = _ptr;                     \
    } while (0)

struct evictionPoolEntry; /* Defined in evict.c */

/* This structure is used in order to represent the output buffer of a client,
 * which is actually a linked list of blocks like that, that is: client->reply. */
typedef struct clientReplyBlock {
    size_t size, used;
    char buf[];
} clientReplyBlock;

/* Replication buffer blocks is the list of replBufBlock.
 *
 * +--------------+       +--------------+       +--------------+
 * | refcount = 1 |  ...  | refcount = 0 |  ...  | refcount = 2 |
 * +--------------+       +--------------+       +--------------+
 *      |                                            /       \
 *      |                                           /         \
 *      |                                          /           \
 *  Repl Backlog                               Replica_A    Replica_B
 *
 * Each replica or replication backlog increments only the refcount of the
 * 'ref_repl_buf_node' which it points to. So when replica walks to the next
 * node, it should first increase the next node's refcount, and when we trim
 * the replication buffer nodes, we remove node always from the head node which
 * refcount is 0. If the refcount of the head node is not 0, we must stop
 * trimming and never iterate the next node. */

/* Similar with 'clientReplyBlock', it is used for shared buffers between
 * all replica clients and replication backlog. */
typedef struct replBufBlock {
    int refcount;          /* Number of replicas or repl backlog using. */
    long long id;          /* The unique incremental number. */
    long long repl_offset; /* Start replication offset of the block. */
    size_t size, used;
    char buf[];
} replBufBlock;

/* Database representation. There are multiple databases identified
 * by integers from 0 (the default database) up to the max configured
 * database. The database number is the 'id' field in the structure. */
typedef struct serverDb {
    kvstore *keys;                        /* The keyspace for this DB */
    kvstore *expires;                     /* Timeout of keys with a timeout set */
    dict *blocking_keys;                  /* Keys with clients waiting for data (BLPOP)*/
    dict *blocking_keys_unblock_on_nokey; /* Keys with clients waiting for
                                           * data, and should be unblocked if key is deleted (XREADEDGROUP).
                                           * This is a subset of blocking_keys*/
    dict *ready_keys;                     /* Blocked keys that received a PUSH */
    dict *watched_keys;                   /* WATCHED keys for MULTI/EXEC CAS */
    int id;                               /* Database ID */
    long long avg_ttl;                    /* Average TTL, just for stats */
    unsigned long expires_cursor;         /* Cursor of the active expire cycle. */
} serverDb;

/* forward declaration for functions ctx */
typedef struct functionsLibCtx functionsLibCtx;

/* Holding object that need to be populated during
 * rdb loading. On loading end it is possible to decide
 * whether not to set those objects on their rightful place.
 * For example: dbarray need to be set as main database on
 *              successful loading and dropped on failure. */
typedef struct rdbLoadingCtx {
    serverDb *dbarray;
    functionsLibCtx *functions_lib_ctx;
} rdbLoadingCtx;

typedef sds (*rdbAuxFieldEncoder)(int flags);
typedef int (*rdbAuxFieldDecoder)(int flags, sds s);

/* Client MULTI/EXEC state */
typedef struct multiCmd {
    robj **argv;
    int argv_len;
    int argc;
    struct serverCommand *cmd;
} multiCmd;

typedef struct multiState {
    multiCmd *commands;   /* Array of MULTI commands */
    int count;            /* Total number of MULTI commands */
    int cmd_flags;        /* The accumulated command flags OR-ed together.
                             So if at least a command has a given flag, it
                             will be set in this field. */
    int cmd_inv_flags;    /* Same as cmd_flags, OR-ing the ~flags. so that it
                             is possible to know if all the commands have a
                             certain flag. */
    size_t argv_len_sums; /* mem used by all commands arguments */
    int alloc_count;      /* total number of multiCmd struct memory reserved. */
    list watched_keys;
} multiState;

/* This structure holds the blocking operation state for a client.
 * The fields used depend on client->bstate.btype. */
typedef struct blockingState {
    /* Generic fields. */
    blocking_type btype;  /* Type of blocking op if CLIENT_BLOCKED. */
    mstime_t timeout;     /* Blocking operation timeout. If UNIX current time
                           * is > timeout then the operation timed out. */
    int unblock_on_nokey; /* Whether to unblock the client when at least one of the keys
                             is deleted or does not exist anymore */
    union {
        listNode *client_waiting_acks_list_node; /* list node in server.clients_waiting_acks list. */
        listNode *postponed_list_node;           /* list node in server.postponed_clients */
        listNode *generic_blocked_list_node;     /* generic placeholder for blocked clients utility lists.
                                                    Since a client cannot be blocked multiple times, we can assume
                                                    it will be held in only one extra utility list, so it is ok to maintain
                                                    a union of these listNode references. */
    };

    /* BLOCKED_LIST, BLOCKED_ZSET and BLOCKED_STREAM or any other Keys related blocking */
    dict *keys; /* The keys we are blocked on */

    /* BLOCKED_WAIT and BLOCKED_WAITAOF */
    int numreplicas;      /* Number of replicas we are waiting for ACK. */
    int numlocal;         /* Indication if WAITAOF is waiting for local fsync. */
    long long reploffset; /* Replication offset to reach. */

    /* BLOCKED_MODULE */
    void *module_blocked_handle; /* ValkeyModuleBlockedClient structure.
                                    which is opaque for the Redis core, only
                                    handled in module.c. */

    void *async_rm_call_handle; /* ValkeyModuleAsyncRMCallPromise structure.
                                   which is opaque for the Redis core, only
                                   handled in module.c. */
} blockingState;

/* The following structure represents a node in the server.ready_keys list,
 * where we accumulate all the keys that had clients blocked with a blocking
 * operation such as B[LR]POP, but received new data in the context of the
 * last executed command.
 *
 * After the execution of every command or script, we iterate over this list to check
 * if as a result we should serve data to clients blocked, unblocking them.
 * Note that server.ready_keys will not have duplicates as there dictionary
 * also called ready_keys in every structure representing a database,
 * where we make sure to remember if a given key was already added in the
 * server.ready_keys list. */
typedef struct readyList {
    serverDb *db;
    robj *key;
} readyList;

/* This structure represents a user. This is useful for ACLs, the
 * user is associated to the connection after the connection is authenticated.
 * If there is no associated user, the connection uses the default user. */
#define USER_COMMAND_BITS_COUNT 1024             /* The total number of command bits     \
                                                   in the user structure. The last valid \
                                                   command ID we can set in the user     \
                                                   is USER_COMMAND_BITS_COUNT-1. */
#define USER_FLAG_ENABLED (1 << 0)               /* The user is active. */
#define USER_FLAG_DISABLED (1 << 1)              /* The user is disabled. */
#define USER_FLAG_NOPASS (1 << 2)                /* The user requires no password, any   \
                                                    provided password will work. For the \
                                                    default user, this also means that   \
                                                    no AUTH is needed, and every         \
                                                    connection is immediately            \
                                                    authenticated. */
#define USER_FLAG_SANITIZE_PAYLOAD (1 << 3)      /* The user require a deep RESTORE \
                                                  * payload sanitization. */
#define USER_FLAG_SANITIZE_PAYLOAD_SKIP (1 << 4) /* The user should skip the     \
                                                  * deep sanitization of RESTORE \
                                                  * payload. */

#define SELECTOR_FLAG_ROOT (1 << 0)        /* This is the root user permission \
                                            * selector. */
#define SELECTOR_FLAG_ALLKEYS (1 << 1)     /* The user can mention any key. */
#define SELECTOR_FLAG_ALLCOMMANDS (1 << 2) /* The user can run all commands. */
#define SELECTOR_FLAG_ALLCHANNELS (1 << 3) /* The user can mention any Pub/Sub \
                                              channel. */

typedef struct {
    sds name;         /* The username as an SDS string. */
    uint32_t flags;   /* See USER_FLAG_* */
    list *passwords;  /* A list of SDS valid passwords for this user. */
    list *selectors;  /* A list of selectors this user validates commands
                         against. This list will always contain at least
                         one selector for backwards compatibility. */
    robj *acl_string; /* cached string represent of ACLs */
} user;

/* With multiplexing we need to take per-client state.
 * Clients are taken in a linked list. */

#define CLIENT_ID_AOF (UINT64_MAX)                 /* Reserved ID for the AOF client. If you   \
                                                      need more reserved IDs use UINT64_MAX-1, \
                                                      -2, ... and so forth. */
#define CLIENT_ID_CACHED_RESPONSE (UINT64_MAX - 1) /* Client for cached response, see createCachedResponseClient. */

/* Replication backlog is not a separate memory, it just is one consumer of
 * the global replication buffer. This structure records the reference of
 * replication buffers. Since the replication buffer block list may be very long,
 * it would cost much time to search replication offset on partial resync, so
 * we use one rax tree to index some blocks every REPL_BACKLOG_INDEX_PER_BLOCKS
 * to make searching offset from replication buffer blocks list faster. */
typedef struct replBacklog {
    listNode *ref_repl_buf_node; /* Referenced node of replication buffer blocks,
                                  * see the definition of replBufBlock. */
    size_t unindexed_count;      /* The count from last creating index block. */
    rax *blocks_index;           /* The index of recorded blocks of replication
                                  * buffer for quickly searching replication
                                  * offset on partial resynchronization. */
    long long histlen;           /* Backlog actual data length */
    long long offset;            /* Replication "primary offset" of first
                                  * byte in the replication backlog buffer.*/
} replBacklog;

typedef struct replDataBuf {
    list *blocks; /* List of replDataBufBlock */
    size_t len;   /* Number of bytes stored in all blocks */
    size_t peak;
} replDataBuf;

typedef struct {
    list *clients;
    size_t mem_usage_sum;
} clientMemUsageBucket;

#ifdef LOG_REQ_RES
/* Structure used to log client's requests and their
 * responses (see logreqres.c) */
typedef struct {
    /* General */
    int argv_logged; /* 1 if the command was logged */
    /* Vars for log buffer */
    unsigned char *buf; /* Buffer holding the data (request and response) */
    size_t used;
    size_t capacity;
    /* Vars for offsets within the client's reply */
    struct {
        /* General */
        int saved; /* 1 if we already saved the offset (first time we call addReply*) */
        /* Offset within the static reply buffer */
        int bufpos;
        /* Offset within the reply block list */
        struct {
            int index;
            size_t used;
        } last_node;
    } offset;
} clientReqResInfo;
#endif

typedef enum {
    CLIENT_IDLE = 0,        /* Initial state: client is idle. */
    CLIENT_PENDING_IO = 1,  /* Main-thread sets this state when client is sent to IO-thread for read/write. */
    CLIENT_COMPLETED_IO = 2 /* IO-thread sets this state after completing IO operation. */
} clientIOState;

typedef struct ClientFlags {
    uint64_t primary : 1;                  /* This client is a primary */
    uint64_t replica : 1;                  /* This client is a replica */
    uint64_t monitor : 1;                  /* This client is a replica monitor, see MONITOR */
    uint64_t multi : 1;                    /* This client is in a MULTI context */
    uint64_t blocked : 1;                  /* The client is waiting in a blocking operation */
    uint64_t dirty_cas : 1;                /* Watched keys modified. EXEC will fail. */
    uint64_t close_after_reply : 1;        /* Close after writing entire reply. */
    uint64_t unblocked : 1;                /* This client was unblocked and is stored in server.unblocked_clients */
    uint64_t script : 1;                   /* This is a non connected client used by Lua */
    uint64_t asking : 1;                   /* Client issued the ASKING command */
    uint64_t close_asap : 1;               /* Close this client ASAP */
    uint64_t unix_socket : 1;              /* Client connected via Unix domain socket */
    uint64_t dirty_exec : 1;               /* EXEC will fail for errors while queueing */
    uint64_t primary_force_reply : 1;      /* Queue replies even if is primary */
    uint64_t force_aof : 1;                /* Force AOF propagation of current cmd. */
    uint64_t force_repl : 1;               /* Force replication of current cmd. */
    uint64_t pre_psync : 1;                /* Instance don't understand PSYNC. */
    uint64_t readonly : 1;                 /* Cluster client is in read-only state. */
    uint64_t pubsub : 1;                   /* Client is in Pub/Sub mode. */
    uint64_t prevent_aof_prop : 1;         /* Don't propagate to AOF. */
    uint64_t prevent_repl_prop : 1;        /* Don't propagate to replicas. */
    uint64_t prevent_prop : 1;             /* Don't propagate to AOF or replicas. */
    uint64_t pending_write : 1;            /* Client has output to send but a write handler is yet not installed. */
    uint64_t pending_read : 1;             /* Client has output to send but a write handler is yet not installed. */
    uint64_t reply_off : 1;                /* Don't send replies to client. */
    uint64_t reply_skip_next : 1;          /* Set CLIENT_REPLY_SKIP for next cmd */
    uint64_t reply_skip : 1;               /* Don't send just this reply. */
    uint64_t lua_debug : 1;                /* Run EVAL in debug mode. */
    uint64_t lua_debug_sync : 1;           /* EVAL debugging without fork() */
    uint64_t module : 1;                   /* Non connected client used by some module. */
    uint64_t protected : 1;                /* Client should not be freed for now. */
    uint64_t executing_command : 1;        /* Indicates that the client is currently in the process of handling a command. */
    uint64_t pending_command : 1;          /* Indicates the client has a fully parsed command ready for execution. */
    uint64_t tracking : 1;                 /* Client enabled keys tracking in order to perform client side caching. */
    uint64_t tracking_broken_redir : 1;    /* Target client is invalid. */
    uint64_t tracking_bcast : 1;           /* Tracking in BCAST mode. */
    uint64_t tracking_optin : 1;           /* Tracking in opt-in mode. */
    uint64_t tracking_optout : 1;          /* Tracking in opt-out mode. */
    uint64_t tracking_caching : 1;         /* CACHING yes/no was given, depending on optin/optout mode. */
    uint64_t tracking_noloop : 1;          /* Don't send invalidation messages about writes performed by myself. */
    uint64_t in_to_table : 1;              /* This client is in the timeout table. */
    uint64_t protocol_error : 1;           /* Protocol error chatting with it. */
    uint64_t close_after_command : 1;      /* Close after executing commands and writing entire reply. */
    uint64_t deny_blocking : 1;            /* Indicate that the client should not be blocked. */
    uint64_t repl_rdbonly : 1;             /* This client is a replica that only wants RDB without replication buffer. */
    uint64_t no_evict : 1;                 /* This client is protected against client memory eviction. */
    uint64_t allow_oom : 1;                /* Client used by RM_Call is allowed to fully execute scripts even when in OOM */
    uint64_t no_touch : 1;                 /* This client will not touch LFU/LRU stats. */
    uint64_t pushing : 1;                  /* This client is pushing notifications. */
    uint64_t module_auth_has_result : 1;   /* Indicates a client in the middle of module based auth had been authenticated
                                              from the Module. */
    uint64_t module_prevent_aof_prop : 1;  /* Module client do not want to propagate to AOF */
    uint64_t module_prevent_repl_prop : 1; /* Module client do not want to propagate to replica */
    uint64_t reprocessing_command : 1;     /* The client is re-processing the command. */
    uint64_t replication_done : 1;         /* Indicate that replication has been done on the client */
    uint64_t authenticated : 1;            /* Indicate a client has successfully authenticated */
    uint64_t protected_rdb_channel : 1;    /* Dual channel replication sync: Protects the RDB client from premature \
                                            * release during full sync. This flag is used to ensure that the RDB client, which \
                                            * references the first replication data block required by the replica, is not \
                                            * released prematurely. Protecting the client is crucial for prevention of \
                                            * synchronization failures: \
                                            * If the RDB client is released before the replica initiates PSYNC, the primary \
                                            * will reduce the reference count (o->refcount) of the block needed by the replica.
                                            * \
                                            * This could potentially lead to the removal of the required data block, resulting \
                                            * in synchronization failures. Such failures could occur even in scenarios where \
                                            * the replica only needs an additional 4KB beyond the minimum size of the
                                            * repl_backlog.
                                            * By using this flag, we ensure that the RDB client remains intact until the replica
                                            * \ has successfully initiated PSYNC. */
    uint64_t repl_rdb_channel : 1;         /* Dual channel replication sync: track a connection which is used for rdb snapshot */
    uint64_t dont_cache_primary : 1;       /* In some cases we don't want to cache the primary. For example, the replica
                                            * knows that it does not need the cache and required a full sync. With this
                                            * flag, we won't cache the primary in freeClient. */
    uint64_t fake : 1;                     /* This is a fake client without a real connection. */
    uint64_t import_source : 1;            /* This client is importing data to server and can visit expired key. */
    uint64_t reserved : 4;                 /* Reserved for future use */
} ClientFlags;

<<<<<<< HEAD
/* Tracking struct used to decremenet reference count of repl backlog block
 * once written to replica by the kernel. */
typedef struct zeroCopyRecord {
    replBufBlock *block;
    int active;
    int last_write_for_block;
} zeroCopyRecord;

typedef struct zeroCopyTracker {
    zeroCopyRecord *records;
    uint32_t start;
    uint32_t len;
    uint32_t capacity;
    int draining;
} zeroCopyTracker;

typedef struct client {
    uint64_t id; /* Client incremental unique ID. */
    union {
        uint64_t raw_flag;
        struct ClientFlags flag;
    };
    connection *conn;
    int resp;                            /* RESP protocol version. Can be 2 or 3. */
    uint32_t capa;                       /* Client capabilities: CLIENT_CAPA* macros. */
    serverDb *db;                        /* Pointer to currently SELECTed DB. */
    robj *name;                          /* As set by CLIENT SETNAME. */
    robj *lib_name;                      /* The client library name as set by CLIENT SETINFO. */
    robj *lib_ver;                       /* The client library version as set by CLIENT SETINFO. */
    sds querybuf;                        /* Buffer we use to accumulate client queries. */
    size_t qb_pos;                       /* The position we have read in querybuf. */
    size_t querybuf_peak;                /* Recent (100ms or more) peak of querybuf size. */
    int argc;                            /* Num of arguments of current command. */
    robj **argv;                         /* Arguments of current command. */
    int argv_len;                        /* Size of argv array (may be more than argc) */
    int original_argc;                   /* Num of arguments of original command if arguments were rewritten. */
    robj **original_argv;                /* Arguments of original command if arguments were rewritten. */
    size_t argv_len_sum;                 /* Sum of lengths of objects in argv list. */
    volatile uint8_t io_read_state;      /* Indicate the IO read state of the client */
    volatile uint8_t io_write_state;     /* Indicate the IO write state of the client */
    uint8_t cur_tid;                     /* ID of IO thread currently performing IO for this client */
    int nread;                           /* Number of bytes of the last read. */
    int nwritten;                        /* Number of bytes of the last write. */
    int read_flags;                      /* Client Read flags - used to communicate the client read state. */
    uint16_t write_flags;                /* Client Write flags - used to communicate the client write state. */
    struct serverCommand *cmd, *lastcmd; /* Last command executed. */
    struct serverCommand *realcmd;       /* The original command that was executed by the client,
                                           Used to update error stats in case the c->cmd was modified
                                           during the command invocation (like on GEOADD for example). */
    struct serverCommand *io_parsed_cmd; /* The command that was parsed by the IO thread. */
    user *user;                          /* User associated with this connection. If the
                                            user is set to NULL the connection can do
                                            anything (admin). */
    int reqtype;                         /* Request protocol type: PROTO_REQ_* */
    int multibulklen;                    /* Number of multi bulk arguments left to read. */
    long bulklen;                        /* Length of bulk argument in multi bulk request. */
    list *reply;                         /* List of reply objects to send to the client. */
    listNode *io_last_reply_block;       /* Last client reply block when sent to IO thread */
    unsigned long long reply_bytes;      /* Tot bytes of objects in reply list. */
    list *deferred_reply_errors;         /* Used for module thread safe contexts. */
    size_t sentlen;                      /* Amount of bytes already sent in the current
                                            buffer or object being sent. */
    time_t ctime;                        /* Client creation time. */
    long duration;                       /* Current command duration. Used for measuring latency of blocking/non-blocking cmds */
    int slot;                            /* The slot the client is executing against. Set to -1 if no slot is being used */
    dictEntry *cur_script;               /* Cached pointer to the dictEntry of the script being executed. */
    time_t last_interaction;             /* Time of the last interaction, used for timeout */
    time_t obuf_soft_limit_reached_time;
    int repl_state;                            /* Replication state if this is a replica. */
    int repl_start_cmd_stream_on_ack;          /* Install replica write handler on first ACK. */
    int repldbfd;                              /* Replication DB file descriptor. */
    off_t repldboff;                           /* Replication DB file offset. */
    off_t repldbsize;                          /* Replication DB file size. */
    sds replpreamble;                          /* Replication DB preamble. */
    long long read_reploff;                    /* Read replication offset if this is a primary. */
    long long reploff;                         /* Applied replication offset if this is a primary. */
    long long repl_applied;                    /* Applied replication data count in querybuf, if this is a replica. */
    long long repl_ack_off;                    /* Replication ack offset, if this is a replica. */
    long long repl_aof_off;                    /* Replication AOF fsync ack offset, if this is a replica. */
    long long repl_ack_time;                   /* Replication ack time, if this is a replica. */
    long long repl_last_partial_write;         /* The last time the server did a partial write from the RDB child pipe to this
                                                  replica  */
    long long psync_initial_offset;            /* FULLRESYNC reply offset other replicas
                                                  copying this replica output buffer
                                                  should use. */
    char replid[CONFIG_RUN_ID_SIZE + 1];       /* primary replication ID (if primary). */
    int replica_listening_port;                /* As configured with: REPLCONF listening-port */
    char *replica_addr;                        /* Optionally given by REPLCONF ip-address */
    int replica_version;                       /* Version on the form 0xMMmmpp. */
    short replica_capa;                        /* Replica capabilities: REPLICA_CAPA_* bitwise OR. */
    short replica_req;                         /* Replica requirements: REPLICA_REQ_* */
    uint64_t associated_rdb_client_id;         /* The client id of this replica's rdb connection */
    time_t rdb_client_disconnect_time;         /* Time of the first freeClient call on this client. Used for delaying free. */
    multiState mstate;                         /* MULTI/EXEC state */
    blockingState bstate;                      /* blocking state */
    long long woff;                            /* Last write global replication offset. */
    list *watched_keys;                        /* Keys WATCHED for MULTI/EXEC CAS */
    dict *pubsub_channels;                     /* channels a client is interested in (SUBSCRIBE) */
    dict *pubsub_patterns;                     /* patterns a client is interested in (PSUBSCRIBE) */
    dict *pubsubshard_channels;                /* shard level channels a client is interested in (SSUBSCRIBE) */
    sds peerid;                                /* Cached peer ID. */
    sds sockname;                              /* Cached connection target address. */
    listNode *client_list_node;                /* list node in client list */
=======
typedef struct ClientPubSubData {
    dict *pubsub_channels;      /* channels a client is interested in (SUBSCRIBE) */
    dict *pubsub_patterns;      /* patterns a client is interested in (PSUBSCRIBE) */
    dict *pubsubshard_channels; /* shard level channels a client is interested in (SSUBSCRIBE) */
    /* If this client is in tracking mode and this field is non zero,
     * invalidation messages for keys fetched by this client will be sent to
     * the specified client ID. */
    uint64_t client_tracking_redirection;
    rax *client_tracking_prefixes; /* A dictionary of prefixes we are already
                                      subscribed to in BCAST mode, in the
                                      context of client side caching. */
} ClientPubSubData;

typedef struct ClientReplicationData {
    int repl_state;                      /* Replication state if this is a replica. */
    int repl_start_cmd_stream_on_ack;    /* Install replica write handler on first ACK. */
    int repldbfd;                        /* Replication DB file descriptor. */
    off_t repldboff;                     /* Replication DB file offset. */
    off_t repldbsize;                    /* Replication DB file size. */
    sds replpreamble;                    /* Replication DB preamble. */
    long long read_reploff;              /* Read replication offset if this is a primary. */
    long long reploff;                   /* Applied replication offset if this is a primary. */
    long long repl_applied;              /* Applied replication data count in querybuf, if this is a replica. */
    long long repl_ack_off;              /* Replication ack offset, if this is a replica. */
    long long repl_aof_off;              /* Replication AOF fsync ack offset, if this is a replica. */
    long long repl_ack_time;             /* Replication ack time, if this is a replica. */
    long long repl_last_partial_write;   /* The last time the server did a partial write from the RDB child pipe to this
                                            replica  */
    long long psync_initial_offset;      /* FULLRESYNC reply offset other replicas
                                            copying this replica output buffer
                                            should use. */
    char replid[CONFIG_RUN_ID_SIZE + 1]; /* primary replication ID (if primary). */
    int replica_listening_port;          /* As configured with: REPLCONF listening-port */
    char *replica_addr;                  /* Optionally given by REPLCONF ip-address */
    int replica_version;                 /* Version on the form 0xMMmmpp. */
    short replica_capa;                  /* Replica capabilities: REPLICA_CAPA_* bitwise OR. */
    short replica_req;                   /* Replica requirements: REPLICA_REQ_* */
    uint64_t associated_rdb_client_id;   /* The client id of this replica's rdb connection */
    time_t rdb_client_disconnect_time;   /* Time of the first freeClient call on this client. Used for delaying free. */
    listNode *ref_repl_buf_node;         /* Referenced node of replication buffer blocks,
                                           see the definition of replBufBlock. */
    size_t ref_block_pos;                /* Access position of referenced buffer block,
                                           i.e. the next offset to send. */
} ClientReplicationData;

typedef struct ClientModuleData {
>>>>>>> e60990e5
    void *module_blocked_client;               /* Pointer to the ValkeyModuleBlockedClient associated with this
                                                * client. This is set in case of module authentication before the
                                                * unblocked client is reprocessed to handle reply callbacks. */
    void *module_auth_ctx;                     /* Ongoing / attempted module based auth callback's ctx.
                                                * This is only tracked within the context of the command attempting
                                                * authentication. If not NULL, it means module auth is in progress. */
    ValkeyModuleUserChangedFunc auth_callback; /* Module callback to execute
                                                * when the authenticated user
                                                * changes. */
    void *auth_callback_privdata;              /* Private data that is passed when the auth
                                                * changed callback is executed. Opaque for
                                                * the Server Core. */
    void *auth_module;                         /* The module that owns the callback, which is used
                                                * to disconnect the client if the module is
                                                * unloaded for cleanup. Opaque for the Server Core.*/
} ClientModuleData;

typedef struct client {
    /* Basic client information and connection. */
    uint64_t id; /* Client incremental unique ID. */
    connection *conn;
    /* Input buffer and command parsing fields */
    sds querybuf;        /* Buffer we use to accumulate client queries. */
    size_t qb_pos;       /* The position we have read in querybuf. */
    robj **argv;         /* Arguments of current command. */
    int argc;            /* Num of arguments of current command. */
    int argv_len;        /* Size of argv array (may be more than argc) */
    size_t argv_len_sum; /* Sum of lengths of objects in argv list. */
    int reqtype;         /* Request protocol type: PROTO_REQ_* */
    int multibulklen;    /* Number of multi bulk arguments left to read. */
    long bulklen;        /* Length of bulk argument in multi bulk request. */
    long long woff;      /* Last write global replication offset. */
    /* Command execution state and command information */
    struct serverCommand *cmd;           /* Current command. */
    struct serverCommand *lastcmd;       /* Last command executed. */
    struct serverCommand *realcmd;       /* The original command that was executed by the client */
    struct serverCommand *io_parsed_cmd; /* The command that was parsed by the IO thread. */
    time_t last_interaction;             /* Time of the last interaction, used for timeout */
    serverDb *db;                        /* Pointer to currently SELECTed DB. */
    /* Client state structs. */
    ClientPubSubData *pubsub_data;    /* Required for: pubsub commands and tracking. lazily initialized when first needed */
    ClientReplicationData *repl_data; /* Required for Replication operations. lazily initialized when first needed */
    ClientModuleData *module_data;    /* Required for Module operations. lazily initialized when first needed */
    multiState *mstate;               /* MULTI/EXEC state, lazily initialized when first needed */
    blockingState *bstate;            /* Blocking state, lazily initialized when first needed */
    /* Output buffer and reply handling */
    long duration;                       /* Current command duration. Used for measuring latency of blocking/non-blocking cmds */
    char *buf;                           /* Output buffer */
    size_t buf_usable_size;              /* Usable size of buffer. */
    list *reply;                         /* List of reply objects to send to the client. */
    listNode *io_last_reply_block;       /* Last client reply block when sent to IO thread */
    size_t io_last_bufpos;               /* The client's bufpos at the time it was sent to the IO thread */
    unsigned long long reply_bytes;      /* Tot bytes of objects in reply list. */
    size_t sentlen;                      /* Amount of bytes already sent in the current buffer or object being sent. */
    listNode clients_pending_write_node; /* list node in clients_pending_write or in clients_pending_io_write list */
    int bufpos;
    int original_argc;    /* Num of arguments of original command if arguments were rewritten. */
    robj **original_argv; /* Arguments of original command if arguments were rewritten. */
    /* Client flags and state indicators */
    union {
        uint64_t raw_flag;
        struct ClientFlags flag;
    };
    uint16_t write_flags;            /* Client Write flags - used to communicate the client write state. */
    volatile uint8_t io_read_state;  /* Indicate the IO read state of the client */
    volatile uint8_t io_write_state; /* Indicate the IO write state of the client */
    uint8_t resp;                    /* RESP protocol version. Can be 2 or 3. */
    uint8_t cur_tid;                 /* ID of IO thread currently performing IO for this client */
    /* In updateClientMemoryUsage() we track the memory usage of
     * each client and add it to the sum of all the clients of a given type,
     * however we need to remember what was the old contribution of each
     * client, and in which category the client was, in order to remove it
     * before adding it the new value. */
    uint8_t last_memory_type;
    uint8_t capa;                    /* Client capabilities: CLIENT_CAPA* macros. */
    listNode pending_read_list_node; /* IO thread only ?*/
    /* Statistics and metrics */
    unsigned long long net_input_bytes;           /* Total network input bytes read from this client. */
    unsigned long long net_input_bytes_curr_cmd;  /* Total network input bytes read for the* execution of this client's current command. */
    unsigned long long net_output_bytes;          /* Total network output bytes sent to this client. */
    unsigned long long commands_processed;        /* Total count of commands this client executed. */
    unsigned long long net_output_bytes_curr_cmd; /* Total network output bytes sent to this client, by the current command. */
    size_t buf_peak;                              /* Peak used size of buffer in last 5 sec interval. */
    int nwritten;                                 /* Number of bytes of the last write. */
    int nread;                                    /* Number of bytes of the last read. */
    int read_flags;                               /* Client Read flags - used to communicate the client read state. */
    int slot;                                     /* The slot the client is executing against. Set to -1 if no slot is being used */
    listNode *mem_usage_bucket_node;
    clientMemUsageBucket *mem_usage_bucket;
<<<<<<< HEAD

    listNode *ref_repl_buf_node; /* Referenced node of replication buffer blocks,
                                  * see the definition of replBufBlock. */
    size_t ref_block_pos;        /* Access position of referenced buffer block,
                                  * i.e. the next offset to send. */
    zeroCopyTracker *zero_copy_tracker; /* Circular buffer of active writes, indexed
                                        * by sequence number. */

    /* list node in clients_pending_write or in clients_pending_io_write list */
    listNode clients_pending_write_node;
    listNode pending_read_list_node; /* list node in clients_pending_io_read list */
    /* Response buffer */
    size_t buf_peak;                   /* Peak used size of buffer in last 5 sec interval. */
=======
    /* In updateClientMemoryUsage() we track the memory usage of
     * each client and add it to the sum of all the clients of a given type,
     * however we need to remember what was the old contribution of each
     * client, and in which category the client was, in order to remove it
     * before adding it the new value. */
    size_t last_memory_usage;
    /* Fields after this point are less frequently used */
    listNode *client_list_node;        /* list node in client list */
>>>>>>> e60990e5
    mstime_t buf_peak_last_reset_time; /* keeps the last time the buffer peak value was reset */
    size_t querybuf_peak;              /* Recent (100ms or more) peak of querybuf size. */
    dictEntry *cur_script;             /* Cached pointer to the dictEntry of the script being executed. */
    user *user;                        /* User associated with this connection */
    time_t obuf_soft_limit_reached_time;
    list *deferred_reply_errors; /* Used for module thread safe contexts. */
    robj *name;                  /* As set by CLIENT SETNAME. */
    robj *lib_name;              /* The client library name as set by CLIENT SETINFO. */
    robj *lib_ver;               /* The client library version as set by CLIENT SETINFO. */
    sds peerid;                  /* Cached peer ID. */
    sds sockname;                /* Cached connection target address. */
    time_t ctime;                /* Client creation time. */
#ifdef LOG_REQ_RES
    clientReqResInfo reqres;
#endif
} client;

/* When a command generates a lot of discrete elements to the client output buffer, it is much faster to
 * skip certain types of initialization. This type is used to indicate a client that has been initialized
 * and can be used with addWritePreparedReply* functions. A client can be cast into this type with
 * prepareClientForFutureWrites(client *c). */
typedef struct writePreparedClient writePreparedClient;

/* ACL information */
typedef struct aclInfo {
    long long user_auth_failures;       /* Auth failure counts on user level */
    long long invalid_cmd_accesses;     /* Invalid command accesses that user doesn't have permission to */
    long long invalid_key_accesses;     /* Invalid key accesses that user doesn't have permission to */
    long long invalid_channel_accesses; /* Invalid channel accesses that user doesn't have permission to */
} aclInfo;

struct saveparam {
    time_t seconds;
    int changes;
};

struct sentinelLoadQueueEntry {
    int argc;
    sds *argv;
    int linenum;
    sds line;
};

struct sentinelConfig {
    list *pre_monitor_cfg;
    list *monitor_cfg;
    list *post_monitor_cfg;
};

struct sharedObjectsStruct {
    robj *ok, *err, *emptybulk, *czero, *cone, *pong, *space, *queued, *null[4], *nullarray[4], *emptymap[4],
        *emptyset[4], *emptyarray, *wrongtypeerr, *nokeyerr, *syntaxerr, *sameobjecterr, *outofrangeerr, *noscripterr,
        *loadingerr, *slowevalerr, *slowscripterr, *slowmoduleerr, *bgsaveerr, *primarydownerr, *roreplicaerr,
        *execaborterr, *noautherr, *noreplicaserr, *busykeyerr, *oomerr, *plus, *messagebulk, *pmessagebulk,
        *subscribebulk, *unsubscribebulk, *psubscribebulk, *punsubscribebulk, *del, *unlink, *rpop, *lpop, *lpush,
        *rpoplpush, *lmove, *blmove, *zpopmin, *zpopmax, *emptyscan, *multi, *exec, *left, *right, *hset, *srem,
        *xgroup, *xclaim, *script, *replconf, *eval, *persist, *set, *pexpireat, *pexpire, *time, *pxat, *absttl,
        *retrycount, *force, *justid, *entriesread, *lastid, *ping, *setid, *keepttl, *load, *createconsumer, *getack,
        *special_asterisk, *special_equals, *default_username, *redacted, *ssubscribebulk, *sunsubscribebulk,
        *smessagebulk, *select[PROTO_SHARED_SELECT_CMDS], *integers[OBJ_SHARED_INTEGERS],
        *mbulkhdr[OBJ_SHARED_BULKHDR_LEN], /* "*<value>\r\n" */
        *bulkhdr[OBJ_SHARED_BULKHDR_LEN],  /* "$<value>\r\n" */
        *maphdr[OBJ_SHARED_BULKHDR_LEN],   /* "%<value>\r\n" */
        *sethdr[OBJ_SHARED_BULKHDR_LEN];   /* "~<value>\r\n" */
    sds minstring, maxstring;
};

/* ZSETs use a specialized version of Skiplists */
typedef struct zskiplistNode {
    sds ele;
    double score;
    struct zskiplistNode *backward;
    struct zskiplistLevel {
        struct zskiplistNode *forward;
        /* At each level we keep the span, which is the number of elements which are on the "subtree"
         * from this node at this level to the next node at the same level.
         * One exception is the value at level 0. In level 0 the span can only be 1 or 0 (in case the last elements in the list)
         * So we use it in order to hold the height of the node, which is the number of levels. */
        unsigned long span;
    } level[];
} zskiplistNode;

typedef struct zskiplist {
    struct zskiplistNode *header, *tail;
    unsigned long length;
    int level;
} zskiplist;

typedef struct zset {
    hashtable *ht;
    zskiplist *zsl;
} zset;

typedef struct clientBufferLimitsConfig {
    unsigned long long hard_limit_bytes;
    unsigned long long soft_limit_bytes;
    time_t soft_limit_seconds;
} clientBufferLimitsConfig;

extern clientBufferLimitsConfig clientBufferLimitsDefaults[CLIENT_TYPE_OBUF_COUNT];

/* The serverOp structure defines an Operation, that is an instance of
 * a command with an argument vector, database ID, propagation target
 * (PROPAGATE_*), and command pointer.
 *
 * Currently only used to additionally propagate more commands to AOF/Replication
 * after the propagation of the executed command. */
typedef struct serverOp {
    robj **argv;
    int argc, dbid, target;
} serverOp;

/* Defines an array of Operations. There is an API to add to this
 * structure in an easy way.
 *
 * int serverOpArrayAppend(serverOpArray *oa, int dbid, robj **argv, int argc, int target);
 * void serverOpArrayFree(serverOpArray *oa);
 */
typedef struct serverOpArray {
    serverOp *ops;
    int numops;
    int capacity;
} serverOpArray;

/* This structure is returned by the getMemoryOverheadData() function in
 * order to return memory overhead information. */
struct serverMemOverhead {
    size_t peak_allocated;
    size_t total_allocated;
    size_t startup_allocated;
    size_t repl_backlog;
    size_t clients_replicas;
    size_t clients_normal;
    size_t cluster_links;
    size_t aof_buffer;
    size_t lua_caches;
    size_t functions_caches;
    size_t overhead_total;
    size_t dataset;
    size_t total_keys;
    size_t bytes_per_key;
    float dataset_perc;
    float peak_perc;
    float total_frag;
    ssize_t total_frag_bytes;
    float allocator_frag;
    ssize_t allocator_frag_bytes;
    float allocator_rss;
    ssize_t allocator_rss_bytes;
    float rss_extra;
    size_t rss_extra_bytes;
    size_t num_dbs;
    size_t overhead_db_hashtable_lut;
    size_t overhead_db_hashtable_rehashing;
    unsigned long db_dict_rehashing_count;
    struct {
        size_t dbid;
        size_t overhead_ht_main;
        size_t overhead_ht_expires;
    } *db;
    size_t zero_copy_tracking;
};

/* Replication error behavior determines the replica behavior
 * when it receives an error over the replication stream. In
 * either case the error is logged. */
typedef enum {
    PROPAGATION_ERR_BEHAVIOR_IGNORE = 0,
    PROPAGATION_ERR_BEHAVIOR_PANIC,
    PROPAGATION_ERR_BEHAVIOR_PANIC_ON_REPLICAS
} replicationErrorBehavior;

/* This structure can be optionally passed to RDB save/load functions in
 * order to implement additional functionalities, by storing and loading
 * metadata to the RDB file.
 *
 * For example, to use select a DB at load time, useful in
 * replication in order to make sure that chained replicas (replicas of replicas)
 * select the correct DB and are able to accept the stream coming from the
 * top-level primary. */
typedef struct rdbSaveInfo {
    /* Used saving and loading. */
    int repl_stream_db; /* DB to select in server.primary client. */

    /* Used only loading. */
    int repl_id_is_set;                   /* True if repl_id field is set. */
    char repl_id[CONFIG_RUN_ID_SIZE + 1]; /* Replication ID. */
    long long repl_offset;                /* Replication offset. */
} rdbSaveInfo;

#define RDB_SAVE_INFO_INIT {-1, 0, "0000000000000000000000000000000000000000", -1}

struct malloc_stats {
    size_t zmalloc_used;
    size_t process_rss;
    size_t allocator_allocated;
    size_t allocator_active;
    size_t allocator_resident;
    size_t allocator_muzzy;
    size_t allocator_frag_smallbins_bytes;
};

/*-----------------------------------------------------------------------------
 * Cached state per client connection type flags (bitwise or)
 *-----------------------------------------------------------------------------*/

#define CACHE_CONN_TYPE_TLS (1 << 0)
#define CACHE_CONN_TYPE_IPv6 (1 << 1)
#define CACHE_CONN_TYPE_RESP3 (1 << 2)
#define CACHE_CONN_TYPE_MAX (1 << 3)

/*-----------------------------------------------------------------------------
 * TLS Context Configuration
 *----------------------------------------------------------------------------*/

typedef struct serverTLSContextConfig {
    char *cert_file;            /* Server side and optionally client side cert file name */
    char *key_file;             /* Private key filename for cert_file */
    char *key_file_pass;        /* Optional password for key_file */
    char *client_cert_file;     /* Certificate to use as a client; if none, use cert_file */
    char *client_key_file;      /* Private key filename for client_cert_file */
    char *client_key_file_pass; /* Optional password for client_key_file */
    char *dh_params_file;
    char *ca_cert_file;
    char *ca_cert_dir;
    char *protocols;
    char *ciphers;
    char *ciphersuites;
    int prefer_server_ciphers;
    int session_caching;
    int session_cache_size;
    int session_cache_timeout;
} serverTLSContextConfig;

/*-----------------------------------------------------------------------------
 * Unix Context Configuration
 *----------------------------------------------------------------------------*/

typedef struct serverUnixContextConfig {
    char *group;       /* UNIX socket group */
    unsigned int perm; /* UNIX socket permission (see mode_t) */
} serverUnixContextConfig;

/*-----------------------------------------------------------------------------
 * RDMA Context Configuration
 *----------------------------------------------------------------------------*/
typedef struct serverRdmaContextConfig {
    char *bindaddr[CONFIG_BINDADDR_MAX];
    int bindaddr_count;
    int port;
    int rx_size;
    int completion_vector;
} serverRdmaContextConfig;

/*-----------------------------------------------------------------------------
 * AOF manifest definition
 *----------------------------------------------------------------------------*/
typedef enum {
    AOF_FILE_TYPE_BASE = 'b', /* BASE file */
    AOF_FILE_TYPE_HIST = 'h', /* HISTORY file */
    AOF_FILE_TYPE_INCR = 'i', /* INCR file */
} aof_file_type;

typedef struct {
    sds file_name;           /* file name */
    long long file_seq;      /* file sequence */
    aof_file_type file_type; /* file type */
} aofInfo;

typedef struct {
    aofInfo *base_aof_info;       /* BASE file information. NULL if there is no BASE file. */
    list *incr_aof_list;          /* INCR AOFs list. We may have multiple INCR AOF when rewrite fails. */
    list *history_aof_list;       /* HISTORY AOF list. When the AOFRW success, The aofInfo contained in
                                     `base_aof_info` and `incr_aof_list` will be moved to this list. We
                                     will delete these AOF files when AOFRW finish. */
    long long curr_base_file_seq; /* The sequence number used by the current BASE file. */
    long long curr_incr_file_seq; /* The sequence number used by the current INCR file. */
    int dirty;                    /* 1 Indicates that the aofManifest in the memory is inconsistent with
                                     disk, we need to persist it immediately. */
} aofManifest;

/*-----------------------------------------------------------------------------
 * Global server state
 *----------------------------------------------------------------------------*/

/* AIX defines hz to __hz, we don't use this define and in order to allow
 * the server build on AIX we need to undef it. */
#ifdef _AIX
#undef hz
#endif

#define CHILD_TYPE_NONE 0
#define CHILD_TYPE_RDB 1
#define CHILD_TYPE_AOF 2
#define CHILD_TYPE_LDB 3
#define CHILD_TYPE_MODULE 4

typedef enum childInfoType {
    CHILD_INFO_TYPE_CURRENT_INFO,
    CHILD_INFO_TYPE_AOF_COW_SIZE,
    CHILD_INFO_TYPE_RDB_COW_SIZE,
    CHILD_INFO_TYPE_MODULE_COW_SIZE
} childInfoType;

struct valkeyServer {
    /* General */
    pid_t pid;                /* Main process pid. */
    pthread_t main_thread_id; /* Main thread id */
    char *configfile;         /* Absolute config file path, or NULL */
    char *executable;         /* Absolute executable file path. */
    char **exec_argv;         /* Executable argv vector (copy). */
    int dynamic_hz;           /* Change hz value depending on # of clients. */
    int config_hz;            /* Configured HZ value. May be different than
                                 the actual 'hz' field value if dynamic-hz
                                 is enabled. */
    mode_t umask;             /* The umask value of the process on startup */
    int hz;                   /* serverCron() calls frequency in hertz */
    int in_fork_child;        /* indication that this is a fork child */
    serverDb *db;
    hashtable *commands;      /* Command table */
    hashtable *orig_commands; /* Command table before command renaming. */
    aeEventLoop *el;
    _Atomic AeIoState io_poll_state;     /* Indicates the state of the IO polling. */
    int io_ae_fired_events;              /* Number of poll events received by the IO thread. */
    rax *errors;                         /* Errors table */
    unsigned int lruclock;               /* Clock for LRU eviction */
    volatile sig_atomic_t shutdown_asap; /* Shutdown ordered by signal handler. */
    mstime_t shutdown_mstime;            /* Timestamp to limit graceful shutdown. */
    int last_sig_received;               /* Indicates the last SIGNAL received, if any (e.g., SIGINT or SIGTERM). */
    int shutdown_flags;                  /* Flags passed to prepareForShutdown(). */
    int activerehashing;                 /* Incremental rehash in serverCron() */
    int active_defrag_cpu_percent;       /* Current desired CPU percentage for active defrag */
    char *pidfile;                       /* PID file path */
    int arch_bits;                       /* 32 or 64 depending on sizeof(long) */
    int cronloops;                       /* Number of times the cron function run */
    char runid[CONFIG_RUN_ID_SIZE + 1];  /* ID always different at every exec. */
    int sentinel_mode;                   /* True if this instance is a Sentinel. */
    size_t initial_memory_usage;         /* Bytes used after initialization. */
    int always_show_logo;                /* Show logo even for non-stdout logging. */
    int in_exec;                         /* Are we inside EXEC? */
    int busy_module_yield_flags;         /* Are we inside a busy module? (triggered by RM_Yield). see BUSY_MODULE_YIELD_ flags. */
    const char *busy_module_yield_reply; /* When non-null, we are inside RM_Yield. */
    char *ignore_warnings;               /* Config: warnings that should be ignored. */
    int client_pause_in_transaction;     /* Was a client pause executed during this Exec? */
    int server_del_keys_in_slot;         /* The server is deleting the keys in the dirty slot. */
    int thp_enabled;                     /* If true, THP is enabled. */
    size_t page_size;                    /* The page size of OS. */
    /* Modules */
    dict *moduleapi;                  /* Exported core APIs dictionary for modules. */
    dict *sharedapi;                  /* Like moduleapi but containing the APIs that
                                         modules share with each other. */
    dict *module_configs_queue;       /* Dict that stores module configurations from .conf file until after modules are loaded
                                         during startup or arguments to loadex. */
    list *loadmodule_queue;           /* List of modules to load at startup. */
    int module_pipe[2];               /* Pipe used to awake the event loop by module threads. */
    pid_t child_pid;                  /* PID of current child */
    int child_type;                   /* Type of current child */
    _Atomic int module_gil_acquiring; /* Indicates whether the GIL is being acquiring by the main thread. */
    /* Networking */
    int port;                              /* TCP listening port */
    int tls_port;                          /* TLS listening port */
    int tcp_backlog;                       /* TCP listen() backlog */
    char *bindaddr[CONFIG_BINDADDR_MAX];   /* Addresses we should bind to */
    int bindaddr_count;                    /* Number of addresses in server.bindaddr[] */
    char *bind_source_addr;                /* Source address to bind on for outgoing connections */
    char *unixsocket;                      /* UNIX socket path */
    connListener listeners[CONN_TYPE_MAX]; /* TCP/Unix/TLS even more types */
    uint32_t socket_mark_id;               /* ID for listen socket marking */
    connListener clistener;                /* Cluster bus listener */
    list *clients;                         /* List of active clients */
    list *clients_to_close;                /* Clients to close asynchronously */
    list *clients_pending_write;           /* There is to write or install handler. */
    list *clients_pending_io_read;         /* List of clients with pending read to be process by I/O threads. */
    list *clients_pending_io_write;        /* List of clients with pending write to be process by I/O threads. */
    list *replicas, *monitors;             /* List of replicas and MONITORs */
    rax *replicas_waiting_psync;           /* Radix tree for tracking replicas awaiting partial synchronization.
                                            * Key: RDB client ID
                                            * Value: RDB client object
                                            * This structure holds dual-channel sync replicas from the start of their
                                            * RDB transfer until their main channel establishes partial synchronization. */
    client *current_client;                /* The client that triggered the command execution (External or AOF). */
    client *executing_client;              /* The client executing the current command (possibly script or module). */

#ifdef LOG_REQ_RES
    char *req_res_logfile; /* Path of log file for logging all requests and their replies. If NULL, no logging will be
                              performed */
    unsigned int client_default_resp;
#endif

    /* Stuff for client mem eviction */
    clientMemUsageBucket *client_mem_usage_buckets;

    rax *clients_timeout_table; /* Radix tree for blocked clients timeouts. */
    int execution_nesting;      /* Execution nesting level.
                                 * e.g. call(), async module stuff (timers, events, etc.),
                                 * cron stuff (active expire, eviction) */
    rax *clients_index;         /* Active clients dictionary by client ID. */
    uint32_t paused_actions;    /* Bitmask of actions that are currently paused */
    list *postponed_clients;    /* List of postponed clients */
    pause_event client_pause_per_purpose[NUM_PAUSE_PURPOSES];
    char neterr[ANET_ERR_LEN];                /* Error buffer for anet.c */
    dict *migrate_cached_sockets;             /* MIGRATE cached sockets */
    _Atomic uint64_t next_client_id;          /* Next client unique ID. Incremental. */
    int protected_mode;                       /* Don't accept external connections. */
    int io_threads_num;                       /* Number of IO threads to use. */
    int active_io_threads_num;                /* Current number of active IO threads, includes main thread. */
    int events_per_io_thread;                 /* Number of events on the event loop to trigger IO threads activation. */
    int prefetch_batch_max_size;              /* Maximum number of keys to prefetch in a single batch */
    long long events_processed_while_blocked; /* processEventsWhileBlocked() */
    int enable_protected_configs;             /* Enable the modification of protected configs, see PROTECTED_ACTION_ALLOWED_* */
    int enable_debug_cmd;                     /* Enable DEBUG commands, see PROTECTED_ACTION_ALLOWED_* */
    int enable_module_cmd;                    /* Enable MODULE commands, see PROTECTED_ACTION_ALLOWED_* */
    int enable_debug_assert;                  /* Enable debug asserts */

    /* RDB / AOF loading information */
    volatile sig_atomic_t loading;       /* We are loading data from disk if true */
    volatile sig_atomic_t async_loading; /* We are loading data without blocking the db being served */
    off_t loading_total_bytes;
    off_t loading_rdb_used_mem;
    off_t loading_loaded_bytes;
    time_t loading_start_time;
    off_t loading_process_events_interval_bytes;
    time_t loading_process_events_interval_ms;
    /* Fields used only for stats */
    time_t stat_starttime;                         /* Server start time */
    long long stat_numcommands;                    /* Number of processed commands */
    long long stat_numconnections;                 /* Number of connections received */
    long long stat_expiredkeys;                    /* Number of expired keys */
    double stat_expired_stale_perc;                /* Percentage of keys probably expired */
    long long stat_expired_time_cap_reached_count; /* Early expire cycle stops.*/
    long long stat_expire_cycle_time_used;         /* Cumulative microseconds used. */
    long long stat_evictedkeys;                    /* Number of evicted keys (maxmemory) */
    long long stat_evictedclients;                 /* Number of evicted clients */
    long long stat_evictedscripts;                 /* Number of evicted lua scripts. */
    long long stat_total_eviction_exceeded_time;   /* Total time over the memory limit, unit us */
    monotime stat_last_eviction_exceeded_time;     /* Timestamp of current eviction start, unit us */
    long long stat_keyspace_hits;                  /* Number of successful lookups of keys */
    long long stat_keyspace_misses;                /* Number of failed lookups of keys */
    long long stat_active_defrag_hits;             /* number of allocations moved */
    long long stat_active_defrag_misses;           /* number of allocations scanned but not moved */
    long long stat_active_defrag_key_hits;         /* number of keys with moved allocations */
    long long stat_active_defrag_key_misses;       /* number of keys scanned and not moved */
    long long stat_active_defrag_scanned;          /* number of dictEntries scanned */
    long long stat_total_active_defrag_time;       /* Total time memory fragmentation over the limit, unit us */
    monotime stat_last_active_defrag_time;         /* Timestamp of current active defrag start */
    size_t stat_peak_memory;                       /* Max used memory record */
    long long stat_aof_rewrites;                   /* number of aof file rewrites performed */
    long long stat_aofrw_consecutive_failures;     /* The number of consecutive failures of aofrw */
    long long stat_rdb_saves;                      /* number of rdb saves performed */
    long long stat_fork_time;                      /* Time needed to perform latest fork() */
    double stat_fork_rate;                         /* Fork rate in GB/sec. */
    long long stat_total_forks;                    /* Total count of fork. */
    long long stat_rejected_conn;                  /* Clients rejected because of maxclients */
    long long stat_sync_full;                      /* Number of full resyncs with replicas. */
    long long stat_sync_partial_ok;                /* Number of accepted PSYNC requests. */
    long long stat_sync_partial_err;               /* Number of unaccepted PSYNC requests. */
    list *slowlog;                                 /* SLOWLOG list of commands */
    long long slowlog_entry_id;                    /* SLOWLOG current entry ID */
    long long slowlog_log_slower_than;             /* SLOWLOG time limit (to get logged) */
    unsigned long slowlog_max_len;                 /* SLOWLOG max number of items logged */
    struct malloc_stats cron_malloc_stats;         /* sampled in serverCron(). */
    long long stat_net_input_bytes;                /* Bytes read from network. */
    long long stat_net_output_bytes;               /* Bytes written to network. */
    long long stat_net_repl_input_bytes;           /* Bytes read during replication, added to stat_net_input_bytes in 'info'. */
    /* Bytes written during replication, added to stat_net_output_bytes in 'info'. */
    long long stat_net_repl_output_bytes;
    size_t stat_current_cow_peak;                       /* Peak size of copy on write bytes. */
    size_t stat_current_cow_bytes;                      /* Copy on write bytes while child is active. */
    monotime stat_current_cow_updated;                  /* Last update time of stat_current_cow_bytes */
    size_t stat_current_save_keys_processed;            /* Processed keys while child is active. */
    size_t stat_current_save_keys_total;                /* Number of keys when child started. */
    size_t stat_rdb_cow_bytes;                          /* Copy on write bytes during RDB saving. */
    size_t stat_aof_cow_bytes;                          /* Copy on write bytes during AOF rewrite. */
    size_t stat_module_cow_bytes;                       /* Copy on write bytes during module fork. */
    double stat_module_progress;                        /* Module save progress. */
    size_t stat_clients_type_memory[CLIENT_TYPE_COUNT]; /* Mem usage by type */
    size_t stat_cluster_links_memory;                   /* Mem usage by cluster links */
    long long
        stat_unexpected_error_replies;                 /* Number of unexpected (aof-loading, replica to primary, etc.) error replies */
    long long stat_total_error_replies;                /* Total number of issued error replies ( command + rejected errors ) */
    long long stat_dump_payload_sanitizations;         /* Number deep dump payloads integrity validations. */
    long long stat_io_reads_processed;                 /* Number of read events processed by IO threads */
    long long stat_io_writes_processed;                /* Number of write events processed by IO threads */
    long long stat_io_freed_objects;                   /* Number of objects freed by IO threads */
    long long stat_io_accept_offloaded;                /* Number of offloaded accepts */
    long long stat_poll_processed_by_io_threads;       /* Total number of poll jobs processed by IO */
    long long stat_total_reads_processed;              /* Total number of read events processed */
    long long stat_total_writes_processed;             /* Total number of write events processed */
    long long stat_client_qbuf_limit_disconnections;   /* Total number of clients reached query buf length limit */
    long long stat_client_outbuf_limit_disconnections; /* Total number of clients reached output buf length limit */
    long long stat_total_prefetch_entries;             /* Total number of prefetched dict entries */
    long long stat_total_prefetch_batches;             /* Total number of prefetched batches */
    long long stat_zero_copy_writes_processed;         /* Total number of writes using zero copy */
    long long stat_zero_copy_writes_in_flight;         /* Total number of writes using zero copy that are not yet finished by the kernel */
    long long stat_zero_copy_clients_force_closed;     /* Total number of clients we force closed without finishing draining. */
    size_t stat_zero_copy_tracking_memory;             /* Memory usage for zero copy related tracking */
    /* The following two are used to track instantaneous metrics, like
     * number of operations per second, network traffic. */
    struct {
        long long last_sample_base;  /* The divisor of last sample window */
        long long last_sample_value; /* The dividend of last sample window */
        long long samples[STATS_METRIC_SAMPLES];
        int idx;
    } inst_metric[STATS_METRIC_COUNT];
    long long stat_reply_buffer_shrinks; /* Total number of output buffer shrinks */
    long long stat_reply_buffer_expands; /* Total number of output buffer expands */
    monotime el_start;
    /* The following two are used to record the max number of commands executed in one eventloop.
     * Note that commands in transactions are also counted. */
    long long el_cmd_cnt_start;
    long long el_cmd_cnt_max;
    /* The sum of active-expire, active-defrag and all other tasks done by cron and beforeSleep,
       but excluding read, write and AOF, which are counted by other sets of metrics. */
    monotime el_cron_duration;
    durationStats duration_stats[EL_DURATION_TYPE_NUM];

    /* Configuration */
    int verbosity;               /* Loglevel verbosity */
    int hide_user_data_from_log; /* Hide or redact user data, or data that may contain user data, from the log. */
    int maxidletime;             /* Client timeout in seconds */
    int tcpkeepalive;            /* Set SO_KEEPALIVE if non-zero. */
    int active_expire_enabled;   /* Can be disabled for testing purposes. */
    int active_expire_effort;    /* From 1 (default) to 10, active effort. */
    int lazy_expire_disabled;    /* If > 0, don't trigger lazy expire */
    int active_defrag_enabled;
    int sanitize_dump_payload;                   /* Enables deep sanitization for ziplist and listpack in RDB and RESTORE. */
    int skip_checksum_validation;                /* Disable checksum validation for RDB and RESTORE payload. */
    int jemalloc_bg_thread;                      /* Enable jemalloc background thread */
    int active_defrag_configuration_changed;     /* Config changed; need to recompute active_defrag_cpu_percent. */
    size_t active_defrag_ignore_bytes;           /* minimum amount of fragmentation waste to start active defrag */
    int active_defrag_threshold_lower;           /* minimum percentage of fragmentation to start active defrag */
    int active_defrag_threshold_upper;           /* maximum percentage of fragmentation at which we use maximum effort */
    int active_defrag_cpu_min;                   /* minimal effort for defrag in CPU percentage */
    int active_defrag_cpu_max;                   /* maximal effort for defrag in CPU percentage */
    int active_defrag_cycle_us;                  /* standard duration of defrag cycle */
    unsigned long active_defrag_max_scan_fields; /* maximum number of fields of set/hash/zset/list to process from
                                                    within the main dict scan */
    size_t client_max_querybuf_len;              /* Limit for client query buffer length */
    int dbnum;                                   /* Total number of configured DBs */
    int supervised;                              /* 1 if supervised, 0 otherwise. */
    int supervised_mode;                         /* See SUPERVISED_* */
    int daemonize;                               /* True if running as a daemon */
    int set_proc_title;                          /* True if change proc title */
    char *proc_title_template;                   /* Process title template format */
    clientBufferLimitsConfig client_obuf_limits[CLIENT_TYPE_OBUF_COUNT];
    int extended_redis_compat;                 /* True if extended Redis OSS compatibility is enabled */
    int pause_cron;                            /* Don't run cron tasks (debug) */
    int dict_resizing;                         /* Whether to allow main dict and expired dict to be resized (debug) */
    int latency_tracking_enabled;              /* 1 if extended latency tracking is enabled, 0 otherwise. */
    double *latency_tracking_info_percentiles; /* Extended latency tracking info output percentile list configuration. */
    int latency_tracking_info_percentiles_len;
    unsigned int max_new_tls_conns_per_cycle; /* The maximum number of tls connections that will be accepted during each
                                                 invocation of the event loop. */
    unsigned int max_new_conns_per_cycle;     /* The maximum number of tcp connections that will be accepted during each
                                                 invocation of the event loop. */
    /* AOF persistence */
    int aof_enabled;                    /* AOF configuration */
    int aof_state;                      /* AOF_(ON|OFF|WAIT_REWRITE) */
    int aof_fsync;                      /* Kind of fsync() policy */
    char *aof_filename;                 /* Basename of the AOF file and manifest file */
    char *aof_dirname;                  /* Name of the AOF directory */
    int aof_no_fsync_on_rewrite;        /* Don't fsync if a rewrite is in prog. */
    int aof_rewrite_perc;               /* Rewrite AOF if % growth is > M and... */
    off_t aof_rewrite_min_size;         /* the AOF file is at least N bytes. */
    off_t aof_rewrite_base_size;        /* AOF size on latest startup or rewrite. */
    off_t aof_current_size;             /* AOF current size (Including BASE + INCRs). */
    off_t aof_last_incr_size;           /* The size of the latest incr AOF. */
    off_t aof_last_incr_fsync_offset;   /* AOF offset which is already requested to be synced to disk.
                                         * Compare with the aof_last_incr_size. */
    int aof_flush_sleep;                /* Micros to sleep before flush. (used by tests) */
    int aof_rewrite_scheduled;          /* Rewrite once BGSAVE terminates. */
    sds aof_buf;                        /* AOF buffer, written before entering the event loop */
    int aof_fd;                         /* File descriptor of currently selected AOF file */
    int aof_selected_db;                /* Currently selected DB in AOF */
    mstime_t aof_flush_postponed_start; /* mstime of postponed AOF flush */
    mstime_t aof_last_fsync;            /* mstime of last fsync() */
    time_t aof_rewrite_time_last;       /* Time used by last AOF rewrite run. */
    time_t aof_rewrite_time_start;      /* Current AOF rewrite start time. */
    time_t aof_cur_timestamp;           /* Current record timestamp in AOF */
    int aof_timestamp_enabled;          /* Enable record timestamp in AOF */
    int aof_lastbgrewrite_status;       /* C_OK or C_ERR */
    unsigned long aof_delayed_fsync;    /* delayed AOF fsync() counter */
    int aof_rewrite_incremental_fsync;  /* fsync incrementally while aof rewriting? */
    int rdb_save_incremental_fsync;     /* fsync incrementally while rdb saving? */
    int aof_last_write_status;          /* C_OK or C_ERR */
    int aof_last_write_errno;           /* Valid if aof write/fsync status is ERR */
    int aof_load_truncated;             /* Don't stop on unexpected AOF EOF. */
    int aof_use_rdb_preamble;           /* Specify base AOF to use RDB encoding on AOF rewrites. */
    int aof_rewrite_use_rdb_preamble;   /* Base AOF to use RDB encoding on AOF rewrites start. */
    _Atomic int aof_bio_fsync_status;   /* Status of AOF fsync in bio job. */
    _Atomic int aof_bio_fsync_errno;    /* Errno of AOF fsync in bio job. */
    aofManifest *aof_manifest;          /* Used to track AOFs. */
    int aof_disable_auto_gc;            /* If disable automatically deleting HISTORY type AOFs?
                                           default no. (for testings). */

    /* RDB persistence */
    long long dirty;                      /* Changes to DB from the last save */
    long long dirty_before_bgsave;        /* Used to restore dirty on failed BGSAVE */
    long long rdb_last_load_keys_expired; /* number of expired keys when loading RDB */
    long long rdb_last_load_keys_loaded;  /* number of loaded keys when loading RDB */
    struct saveparam *saveparams;         /* Save points array for RDB */
    int saveparamslen;                    /* Number of saving points */
    char *rdb_filename;                   /* Name of RDB file */
    int rdb_compression;                  /* Use compression in RDB? */
    int rdb_checksum;                     /* Use RDB checksum? */
    int rdb_del_sync_files;               /* Remove RDB files used only for SYNC if
                                             the instance does not use persistence. */
    time_t lastsave;                      /* Unix time of last successful save */
    time_t lastbgsave_try;                /* Unix time of last attempted bgsave */
    time_t rdb_save_time_last;            /* Time used by last RDB save run. */
    time_t rdb_save_time_start;           /* Current RDB save start time. */
    int rdb_bgsave_scheduled;             /* BGSAVE when possible if true. */
    int rdb_child_type;                   /* Type of save by active child. */
    int lastbgsave_status;                /* C_OK or C_ERR */
    int stop_writes_on_bgsave_err;        /* Don't allow writes if can't BGSAVE */
    int rdb_pipe_read;                    /* RDB pipe used to transfer the rdb data */
                                          /* to the parent process in diskless repl. */
    int rdb_child_exit_pipe;              /* Used by the diskless parent allow child exit. */
    connection **rdb_pipe_conns;          /* Connections which are currently the */
    int rdb_pipe_numconns;                /* target of diskless rdb fork child. */
    int rdb_pipe_numconns_writing;        /* Number of rdb conns with pending writes. */
    char *rdb_pipe_buff;                  /* In diskless replication, this buffer holds data */
    int rdb_pipe_bufflen;                 /* that was read from the rdb pipe. */
    int rdb_key_save_delay;               /* Delay in microseconds between keys while
                                           * writing aof or rdb. (for testings). negative
                                           * value means fractions of microseconds (on average). */
    int key_load_delay;                   /* Delay in microseconds between keys while
                                           * loading aof or rdb. (for testings). negative
                                           * value means fractions of microseconds (on average). */
    /* Pipe and data structures for child -> parent info sharing. */
    int child_info_pipe[2]; /* Pipe used to write the child_info_data. */
    int child_info_nread;   /* Num of bytes of the last read from pipe */
    /* Propagation of commands in AOF / replication */
    serverOpArray also_propagate; /* Additional command to propagate. */
    int replication_allowed;      /* Are we allowed to replicate? */
    /* Logging */
    char *logfile;            /* Path of log file */
    int syslog_enabled;       /* Is syslog enabled? */
    char *syslog_ident;       /* Syslog ident */
    int syslog_facility;      /* Syslog facility */
    int crashlog_enabled;     /* Enable signal handler for crashlog.
                               * disable for clean core dumps. */
    int crashed;              /* True if the server has crashed, used in catClientInfoString
                               * to indicate that no wait for IO threads is needed. */
    int memcheck_enabled;     /* Enable memory check on crash. */
    int use_exit_on_panic;    /* Use exit() on panic and assert rather than
                               * abort(). useful for Valgrind. */
    int log_format;           /* Print log in specific format */
    int log_timestamp_format; /* Timestamp format in log */
    /* Shutdown */
    int shutdown_timeout;    /* Graceful shutdown time limit in seconds. */
    int shutdown_on_sigint;  /* Shutdown flags configured for SIGINT. */
    int shutdown_on_sigterm; /* Shutdown flags configured for SIGTERM. */

    /* Replication (primary) */
    char replid[CONFIG_RUN_ID_SIZE + 1];       /* My current replication ID. */
    char replid2[CONFIG_RUN_ID_SIZE + 1];      /* replid inherited from primary*/
    long long primary_repl_offset;             /* My current replication offset */
    long long second_replid_offset;            /* Accept offsets up to this for replid2. */
    _Atomic long long fsynced_reploff_pending; /* Largest replication offset to
                                      * potentially have been fsynced, applied to
                                        fsynced_reploff only when AOF state is AOF_ON
                                        (not during the initial rewrite) */
    long long fsynced_reploff;                 /* Largest replication offset that has been confirmed to be fsynced */
    int replicas_eldb;                         /* Last SELECTed DB in replication output */
    int repl_ping_replica_period;              /* Primary pings the replica every N seconds */
    replBacklog *repl_backlog;                 /* Replication backlog for partial syncs */
    long long repl_backlog_size;               /* Backlog circular buffer size */
    replDataBuf pending_repl_data;             /* Replication data buffer for dual-channel-replication */
    time_t repl_backlog_time_limit;            /* Time without replicas after the backlog
                                                  gets released. */
    time_t repl_no_replicas_since;             /* We have no replicas since that time.
                                                Only valid if server.replicas len is 0. */
    int repl_min_replicas_to_write;            /* Min number of replicas to write. */
    int repl_min_replicas_max_lag;             /* Max lag of <count> replicas to write. */
    int repl_good_replicas_count;              /* Number of replicas with lag <= max_lag. */
    int repl_diskless_sync;                    /* Primary send RDB to replicas sockets directly. */
    int repl_diskless_load;                    /* Replica parse RDB directly from the socket.
                                                * see REPL_DISKLESS_LOAD_* enum */
    int repl_diskless_sync_delay;              /* Delay to start a diskless repl BGSAVE. */
    int repl_diskless_sync_max_replicas;       /* Max replicas for diskless repl BGSAVE
                                                * delay (start sooner if they all connect). */
    int dual_channel_replication;              /* Config used to determine if the replica should
                                                * use dual channel replication for full syncs. */
    int wait_before_rdb_client_free;           /* Grace period in seconds for replica main channel
                                                * to establish psync. */
    int debug_pause_after_fork;                /* Debug param that pauses the main process
                                                * after a replication fork() (for bgsave). */
    size_t repl_buffer_mem;                    /* The memory of replication buffer. */
    list *repl_buffer_blocks;                  /* Replication buffers blocks list
                                                * (serving replica clients and repl backlog) */
    /* Replication (replica) */
    char *primary_user;     /* AUTH with this user and primary_auth with primary */
    sds primary_auth;       /* AUTH with this password with primary */
    char *primary_host;     /* Hostname of primary */
    int primary_port;       /* Port of primary */
    int repl_timeout;       /* Timeout after N seconds of primary idle */
    client *primary;        /* Client that is primary for this replica */
    uint64_t rdb_client_id; /* Rdb client id as it defined at primary side */
    struct {
        connection *conn;
        char replid[CONFIG_RUN_ID_SIZE + 1];
        long long reploff;
        long long read_reploff;
        int dbid;
    } repl_provisional_primary;
    client *cached_primary;             /* Cached primary to be reused for PSYNC. */
    rio *loading_rio;                   /* Pointer to the rio object currently used for loading data. */
    int repl_syncio_timeout;            /* Timeout for synchronous I/O calls */
    int repl_state;                     /* Replication status if the instance is a replica */
    int repl_rdb_channel_state;         /* State of the replica's rdb channel during dual-channel-replication */
    off_t repl_transfer_size;           /* Size of RDB to read from primary during sync. */
    off_t repl_transfer_read;           /* Amount of RDB read from primary during sync. */
    off_t repl_transfer_last_fsync_off; /* Offset when we fsync-ed last time. */
    connection *repl_transfer_s;        /* Replica -> Primary SYNC connection */
    connection *repl_rdb_transfer_s;    /* Primary FULL SYNC connection (RDB download) */
    int repl_transfer_fd;               /* Replica -> Primary SYNC temp file descriptor */
    char *repl_transfer_tmpfile;        /* Replica-> Primary SYNC temp file name */
    time_t repl_transfer_lastio;        /* Unix time of the latest read, for timeout */
    int repl_serve_stale_data;          /* Serve stale data when link is down? */
    int repl_replica_ro;                /* Replica is read only? */
    int repl_replica_ignore_maxmemory;  /* If true replicas do not evict. */
    time_t repl_down_since;             /* Unix time at which link with primary went down */
    int repl_disable_tcp_nodelay;       /* Disable TCP_NODELAY after SYNC? */
    int replica_priority;               /* Reported in INFO and used by Sentinel. */
    int replica_announced;              /* If true, replica is announced by Sentinel */
    int replica_announce_port;          /* Give the primary this listening port. */
    char *replica_announce_ip;          /* Give the primary this ip address. */
    int propagation_error_behavior;     /* Configures the behavior of the replica
                                         * when it receives an error on the replication stream */
    int repl_ignore_disk_write_error;   /* Configures whether replicas panic when unable to
                                         * persist writes to AOF. */
    /* The following two fields is where we store primary PSYNC replid/offset
     * while the PSYNC is in progress. At the end we'll copy the fields into
     * the server->primary client structure. */
    char primary_replid[CONFIG_RUN_ID_SIZE + 1]; /* Primary PSYNC runid. */
    long long primary_initial_offset;            /* Primary PSYNC offset. */
    int repl_replica_lazy_flush;                 /* Lazy FLUSHALL before loading DB? */
    /* Import Mode */
    int import_mode; /* If true, server is in import mode and forbid expiration and eviction. */
    /* TCP Zero Copy */
    int tcp_tx_zerocopy; /* If true, use zero copy for writes when possible. */
    int tcp_zerocopy_min_write_size; /* Minimum size for a write before we go thorugh zerocopy. */
    int debug_zerocopy_bypass_loopback_check; /* Used to test zerocopy on loopback connections */
    unsigned int draining_clients;
    /* Synchronous replication. */
    list *clients_waiting_acks; /* Clients waiting in WAIT or WAITAOF. */
    int get_ack_from_replicas;  /* If true we send REPLCONF GETACK. */
    /* Limits */
    unsigned int maxclients;                    /* Max number of simultaneous clients */
    unsigned long long maxmemory;               /* Max number of memory bytes to use */
    ssize_t maxmemory_clients;                  /* Memory limit for total client buffers */
    int maxmemory_policy;                       /* Policy for key eviction */
    int maxmemory_samples;                      /* Precision of random sampling */
    int maxmemory_eviction_tenacity;            /* Aggressiveness of eviction processing */
    int lfu_log_factor;                         /* LFU logarithmic counter factor. */
    int lfu_decay_time;                         /* LFU counter decay factor. */
    long long proto_max_bulk_len;               /* Protocol bulk length maximum size. */
    int oom_score_adj_values[CONFIG_OOM_COUNT]; /* Linux oom_score_adj configuration */
    int oom_score_adj;                          /* If true, oom_score_adj is managed */
    int disable_thp;                            /* If true, disable THP by syscall */
    /* Blocked clients */
    unsigned int blocked_clients; /* # of clients executing a blocking cmd.*/
    unsigned int blocked_clients_by_type[BLOCKED_NUM];
    list *unblocked_clients; /* list of clients to unblock before next loop */
    list *ready_keys;        /* List of readyList structures for BLPOP & co */
    /* Client side caching. */
    unsigned int tracking_clients;  /* # of clients with tracking enabled.*/
    size_t tracking_table_max_keys; /* Max number of keys in tracking table. */
    list *tracking_pending_keys;    /* tracking invalidation keys pending to flush */
    list *pending_push_messages;    /* pending publish or other push messages to flush */
    /* Sort parameters - qsort_r() is only available under BSD so we
     * have to take this state global, in order to pass it to sortCompare() */
    int sort_desc;
    int sort_alpha;
    int sort_bypattern;
    int sort_store;
    /* Zip structure config, see redis.conf for more information  */
    size_t hash_max_listpack_entries;
    size_t hash_max_listpack_value;
    size_t set_max_intset_entries;
    size_t set_max_listpack_entries;
    size_t set_max_listpack_value;
    size_t zset_max_listpack_entries;
    size_t zset_max_listpack_value;
    size_t hll_sparse_max_bytes;
    size_t stream_node_max_bytes;
    long long stream_node_max_entries;
    /* List parameters */
    int list_max_listpack_size;
    int list_compress_depth;
    /* time cache */
    time_t unixtime;             /* Unix time sampled every cron cycle. */
    time_t timezone;             /* Cached timezone. As set by tzset(). */
    _Atomic int daylight_active; /* Currently in daylight saving time. */
    mstime_t mstime;             /* 'unixtime' in milliseconds. */
    ustime_t ustime;             /* 'unixtime' in microseconds. */
    mstime_t cmd_time_snapshot;  /* Time snapshot of the root execution nesting. */
    size_t blocking_op_nesting;  /* Nesting level of blocking operation, used to reset blocked_last_cron. */
    long long blocked_last_cron; /* Indicate the mstime of the last time we did cron jobs from a blocking operation */
    /* Pubsub */
    kvstore *pubsub_channels;      /* Map channels to list of subscribed clients */
    dict *pubsub_patterns;         /* A dict of pubsub_patterns */
    int notify_keyspace_events;    /* Events to propagate via Pub/Sub. This is an
                                      xor of NOTIFY_... flags. */
    kvstore *pubsubshard_channels; /* Map shard channels in every slot to list of subscribed clients */
    unsigned int pubsub_clients;   /* # of clients in Pub/Sub mode */
    unsigned int watching_clients; /* # of clients are watching keys */
    /* Cluster */
    int cluster_enabled;                                   /* Is cluster enabled? */
    int cluster_port;                                      /* Set the cluster port for a node. */
    mstime_t cluster_node_timeout;                         /* Cluster node timeout. */
    mstime_t cluster_ping_interval;                        /* A debug configuration for setting how often cluster nodes send ping messages. */
    char *cluster_configfile;                              /* Cluster auto-generated config file name. */
    struct clusterState *cluster;                          /* State of the cluster */
    int cluster_migration_barrier;                         /* Cluster replicas migration barrier. */
    int cluster_allow_replica_migration;                   /* Automatic replica migrations to orphaned primaries and from empty primaries */
    int cluster_replica_validity_factor;                   /* Replica max data age for failover. */
    int cluster_require_full_coverage;                     /* If true, put the cluster down if
                                                              there is at least an uncovered slot.*/
    int cluster_replica_no_failover;                       /* Prevent replica from starting a failover
                                                            if the primary is in failure state. */
    char *cluster_announce_ip;                             /* IP address to announce on cluster bus. */
    char *cluster_announce_client_ipv4;                    /* IPv4 for clients, to announce on cluster bus. */
    char *cluster_announce_client_ipv6;                    /* IPv6 for clients, to announce on cluster bus. */
    char *cluster_announce_hostname;                       /* hostname to announce on cluster bus. */
    char *cluster_announce_human_nodename;                 /* Human readable node name assigned to a node. */
    int cluster_preferred_endpoint_type;                   /* Use the announced hostname when available. */
    int cluster_announce_port;                             /* base port to announce on cluster bus. */
    int cluster_announce_tls_port;                         /* TLS port to announce on cluster bus. */
    int cluster_announce_bus_port;                         /* bus port to announce on cluster bus. */
    int cluster_module_flags;                              /* Set of flags that modules are able
                                                              to set in order to suppress certain
                                                              native Redis Cluster features. Check the
                                                              VALKEYMODULE_CLUSTER_FLAG_*. */
    int cluster_allow_reads_when_down;                     /* Are reads allowed when the cluster
                                                            is down? */
    int cluster_config_file_lock_fd;                       /* cluster config fd, will be flocked. */
    unsigned long long cluster_link_msg_queue_limit_bytes; /* Memory usage limit on individual link msg queue */
    int cluster_drop_packet_filter;                        /* Debug config that allows tactically
                                                            * dropping packets of a specific type */
    unsigned long cluster_blacklist_ttl;                   /* Duration in seconds that a node is denied re-entry into
                                                            * the cluster after it is forgotten with CLUSTER FORGET. */
    int cluster_slot_stats_enabled;                        /* Cluster slot usage statistics tracking enabled. */
    /* Debug config that goes along with cluster_drop_packet_filter. When set, the link is closed on packet drop. */
    uint32_t debug_cluster_close_link_on_packet_drop : 1;
    /* Debug config to control the random ping. When set, we will disable the random ping in clusterCron. */
    uint32_t debug_cluster_disable_random_ping : 1;
    sds cached_cluster_slot_info[CACHE_CONN_TYPE_MAX]; /* Index in array is a bitwise or of CACHE_CONN_TYPE_* */
    /* Scripting */
    mstime_t busy_reply_threshold;  /* Script / module timeout in milliseconds */
    int pre_command_oom_state;      /* OOM before command (script?) was started */
    int script_disable_deny_script; /* Allow running commands marked "noscript" inside a script. */
    /* Lazy free */
    int lazyfree_lazy_eviction;
    int lazyfree_lazy_expire;
    int lazyfree_lazy_server_del;
    int lazyfree_lazy_user_del;
    int lazyfree_lazy_user_flush;
    /* Latency monitor */
    long long latency_monitor_threshold;
    dict *latency_events;
    /* ACLs */
    char *acl_filename;           /* ACL Users file. NULL if not configured. */
    unsigned long acllog_max_len; /* Maximum length of the ACL LOG list. */
    sds requirepass;              /* Remember the cleartext password set with
                                     the old "requirepass" directive for
                                     backward compatibility with Redis <= 5. */
    int acl_pubsub_default;       /* Default ACL pub/sub channels flag */
    aclInfo acl_info;             /* ACL info */
    /* Assert & bug reporting */
    int watchdog_period; /* Software watchdog period in ms. 0 = off */
    /* System hardware info */
    size_t system_memory_size; /* Total memory in system as reported by OS */
    /* TLS Configuration */
    int tls_cluster;
    int tls_replication;
    int tls_auth_clients;
    serverTLSContextConfig tls_ctx_config;
    serverUnixContextConfig unix_ctx_config;
    serverRdmaContextConfig rdma_ctx_config;
    /* cpu affinity */
    char *server_cpulist;      /* cpu affinity list of server main/io thread. */
    char *bio_cpulist;         /* cpu affinity list of bio thread. */
    char *aof_rewrite_cpulist; /* cpu affinity list of aof rewrite process. */
    char *bgsave_cpulist;      /* cpu affinity list of bgsave process. */
    /* Sentinel config */
    struct sentinelConfig *sentinel_config; /* sentinel config to load at startup time. */
    /* Coordinate failover info */
    mstime_t failover_end_time;              /* Deadline for failover command. */
    int force_failover;                      /* If true then failover will be forced at the
                                              * deadline, otherwise failover is aborted. */
    char *target_replica_host;               /* Failover target host. If null during a
                                              * failover then any replica can be used. */
    int target_replica_port;                 /* Failover target port */
    int failover_state;                      /* Failover state */
    int cluster_allow_pubsubshard_when_down; /* Is pubsubshard allowed when the cluster
                                                is down, doesn't affect pubsub global. */
    long reply_buffer_peak_reset_time;       /* The amount of time (in milliseconds) to wait between reply buffer peak resets */
    int reply_buffer_resizing_enabled;       /* Is reply buffer resizing enabled (1 by default) */
    sds availability_zone;                   /* When run in a cloud environment we can configure the availability zone it is running in */
    /* Local environment */
    char *locale_collate;
    char *debug_context; /* A free-form string that has no impact on server except being included in a crash report. */
};

#define MAX_KEYS_BUFFER 256

typedef struct {
    int pos;   /* The position of the key within the client array */
    int flags; /* The flags associated with the key access, see
                  CMD_KEY_* for more information */
} keyReference;

/* A result structure for the various getkeys function calls. It lists the
 * keys as indices to the provided argv. This functionality is also re-used
 * for returning channel information.
 */
typedef struct {
    int numkeys;                           /* Number of key indices return */
    int size;                              /* Available array size */
    keyReference *keys;                    /* Key indices array, points to keysbuf or heap */
    keyReference keysbuf[MAX_KEYS_BUFFER]; /* Pre-allocated buffer, to save heap allocations */
} getKeysResult;

static inline void initGetKeysResult(getKeysResult *result) {
    result->numkeys = 0;
    result->size = MAX_KEYS_BUFFER;
    result->keys = NULL;
}

/* Key specs definitions.
 *
 * Brief: This is a scheme that tries to describe the location
 * of key arguments better than the old [first,last,step] scheme
 * which is limited and doesn't fit many commands.
 *
 * There are two steps:
 * 1. begin_search (BS): in which index should we start searching for keys?
 * 2. find_keys (FK): relative to the output of BS, how can we will which args are keys?
 *
 * There are two types of BS:
 * 1. index: key args start at a constant index
 * 2. keyword: key args start just after a specific keyword
 *
 * There are two kinds of FK:
 * 1. range: keys end at a specific index (or relative to the last argument)
 * 2. keynum: there's an arg that contains the number of key args somewhere before the keys themselves
 */

/* WARNING! Must be synced with generate-command-code.py and ValkeyModuleKeySpecBeginSearchType */
typedef enum {
    KSPEC_BS_INVALID = 0, /* Must be 0 */
    KSPEC_BS_UNKNOWN,
    KSPEC_BS_INDEX,
    KSPEC_BS_KEYWORD
} kspec_bs_type;

/* WARNING! Must be synced with generate-command-code.py and ValkeyModuleKeySpecFindKeysType */
typedef enum {
    KSPEC_FK_INVALID = 0, /* Must be 0 */
    KSPEC_FK_UNKNOWN,
    KSPEC_FK_RANGE,
    KSPEC_FK_KEYNUM
} kspec_fk_type;

/* WARNING! This struct must match ValkeyModuleCommandKeySpec */
typedef struct {
    /* Declarative data */
    const char *notes;
    uint64_t flags;
    kspec_bs_type begin_search_type;
    union {
        struct {
            /* The index from which we start the search for keys */
            int pos;
        } index;
        struct {
            /* The keyword that indicates the beginning of key args */
            const char *keyword;
            /* An index in argv from which to start searching.
             * Can be negative, which means start search from the end, in reverse
             * (Example: -2 means to start in reverse from the penultimate arg) */
            int startfrom;
        } keyword;
    } bs;
    kspec_fk_type find_keys_type;
    union {
        /* NOTE: Indices in this struct are relative to the result of the begin_search step!
         * These are: range.lastkey, keynum.keynumidx, keynum.firstkey */
        struct {
            /* Index of the last key.
             * Can be negative, in which case it's not relative. -1 indicating till the last argument,
             * -2 one before the last and so on. */
            int lastkey;
            /* How many args should we skip after finding a key, in order to find the next one. */
            int keystep;
            /* If lastkey is -1, we use limit to stop the search by a factor. 0 and 1 mean no limit.
             * 2 means 1/2 of the remaining args, 3 means 1/3, and so on. */
            int limit;
        } range;
        struct {
            /* Index of the argument containing the number of keys to come */
            int keynumidx;
            /* Index of the fist key (Usually it's just after keynumidx, in
             * which case it should be set to keynumidx+1). */
            int firstkey;
            /* How many args should we skip after finding a key, in order to find the next one. */
            int keystep;
        } keynum;
    } fk;
} keySpec;

#ifdef LOG_REQ_RES

/* Must be synced with generate-command-code.py */
typedef enum {
    JSON_TYPE_STRING,
    JSON_TYPE_INTEGER,
    JSON_TYPE_BOOLEAN,
    JSON_TYPE_OBJECT,
    JSON_TYPE_ARRAY,
} jsonType;

typedef struct jsonObjectElement {
    jsonType type;
    const char *key;
    union {
        const char *string;
        long long integer;
        int boolean;
        struct jsonObject *object;
        struct {
            struct jsonObject **objects;
            int length;
        } array;
    } value;
} jsonObjectElement;

typedef struct jsonObject {
    struct jsonObjectElement *elements;
    int length;
} jsonObject;

#endif

/* WARNING! This struct must match ValkeyModuleCommandHistoryEntry */
typedef struct {
    const char *since;
    const char *changes;
} commandHistory;

/* Must be synced with COMMAND_GROUP_STR and generate-command-code.py */
typedef enum {
    COMMAND_GROUP_GENERIC,
    COMMAND_GROUP_STRING,
    COMMAND_GROUP_LIST,
    COMMAND_GROUP_SET,
    COMMAND_GROUP_SORTED_SET,
    COMMAND_GROUP_HASH,
    COMMAND_GROUP_PUBSUB,
    COMMAND_GROUP_TRANSACTIONS,
    COMMAND_GROUP_CONNECTION,
    COMMAND_GROUP_SERVER,
    COMMAND_GROUP_SCRIPTING,
    COMMAND_GROUP_HYPERLOGLOG,
    COMMAND_GROUP_CLUSTER,
    COMMAND_GROUP_SENTINEL,
    COMMAND_GROUP_GEO,
    COMMAND_GROUP_STREAM,
    COMMAND_GROUP_BITMAP,
    COMMAND_GROUP_MODULE,
} serverCommandGroup;

typedef void serverCommandProc(client *c);
typedef int serverGetKeysProc(struct serverCommand *cmd, robj **argv, int argc, getKeysResult *result);

/* Command structure.
 *
 * Note that the command table is in commands.c and it is auto-generated.
 *
 * This is the meaning of the flags:
 *
 * CMD_WRITE:       Write command (may modify the key space).
 *
 * CMD_READONLY:    Commands just reading from keys without changing the content.
 *                  Note that commands that don't read from the keyspace such as
 *                  TIME, SELECT, INFO, administrative commands, and connection
 *                  or transaction related commands (multi, exec, discard, ...)
 *                  are not flagged as read-only commands, since they affect the
 *                  server or the connection in other ways.
 *
 * CMD_DENYOOM:     May increase memory usage once called. Don't allow if out
 *                  of memory.
 *
 * CMD_MODULE:      Command exported by module.
 *
 * CMD_ADMIN:       Administrative command, like SAVE or SHUTDOWN.
 *
 * CMD_PUBSUB:      Pub/Sub related command.
 *
 * CMD_NOSCRIPT:    Command not allowed in scripts.
 *
 * CMD_BLOCKING:    The command has the potential to block the client.
 *
 * CMD_LOADING:     Allow the command while loading the database.
 *
 * CMD_NO_ASYNC_LOADING: Deny during async loading (when a replica uses diskless
 *                       sync swapdb, and allows access to the old dataset)
 *
 * CMD_STALE:       Allow the command while a replica has stale data but is not
 *                  allowed to serve this data. Normally no command is accepted
 *                  in this condition but just a few.
 *
 * CMD_SKIP_MONITOR:  Do not automatically propagate the command on MONITOR.
 *
 * CMD_SKIP_SLOWLOG:  Do not automatically propagate the command to the slowlog.
 *
 * CMD_ASKING:      Perform an implicit ASKING for this command, so the
 *                  command will be accepted in cluster mode if the slot is marked
 *                  as 'importing'.
 *
 * CMD_FAST:        Fast command: O(1) or O(log(N)) command that should never
 *                  delay its execution as long as the kernel scheduler is giving
 *                  us time. Note that commands that may trigger a DEL as a side
 *                  effect (like SET) are not fast commands.
 *
 * CMD_NO_AUTH:     Command doesn't require authentication
 *
 * CMD_MAY_REPLICATE:   Command may produce replication traffic, but should be
 *                      allowed under circumstances where write commands are disallowed.
 *                      Examples include PUBLISH, which replicates pubsub messages,and
 *                      EVAL, which may execute write commands, which are replicated,
 *                      or may just execute read commands. A command can not be marked
 *                      both CMD_WRITE and CMD_MAY_REPLICATE
 *
 * CMD_SENTINEL:    This command is present in sentinel mode.
 *
 * CMD_ONLY_SENTINEL: This command is present only when in sentinel mode.
 *                    And should be removed from redis.
 *
 * CMD_NO_MANDATORY_KEYS: This key arguments for this command are optional.
 *
 * CMD_PROTECTED: The command is a protected command, see enable-debug-command for more details.
 *
 * CMD_MODULE_GETKEYS: Use the modules getkeys interface.
 *
 * CMD_MODULE_NO_CLUSTER: Deny on cluster.
 *
 * CMD_NO_MULTI: The command is not allowed inside a transaction
 *
 * CMD_MOVABLE_KEYS: The legacy range spec doesn't cover all keys. Populated by
 *                   populateCommandLegacyRangeSpec.
 *
 * CMD_ALLOW_BUSY: The command can run while another command is running for
 *                 a long time (timedout script, module command that yields)
 *
 * CMD_MODULE_GETCHANNELS: Use the modules getchannels interface.
 *
 * CMD_TOUCHES_ARBITRARY_KEYS: The command may touch (and cause lazy-expire)
 *                             arbitrary key (i.e not provided in argv)
 *
 * The following additional flags are only used in order to put commands
 * in a specific ACL category. Commands can have multiple ACL categories.
 * See valkey.conf for the exact meaning of each.
 *
 * @keyspace, @read, @write, @set, @sortedset, @list, @hash, @string, @bitmap,
 * @hyperloglog, @stream, @admin, @fast, @slow, @pubsub, @blocking, @dangerous,
 * @connection, @transaction, @scripting, @geo.
 *
 * Note that:
 *
 * 1) The read-only flag implies the @read ACL category.
 * 2) The write flag implies the @write ACL category.
 * 3) The fast flag implies the @fast ACL category.
 * 4) The admin flag implies the @admin and @dangerous ACL category.
 * 5) The pub-sub flag implies the @pubsub ACL category.
 * 6) The lack of fast flag implies the @slow ACL category.
 * 7) The non obvious "keyspace" category includes the commands
 *    that interact with keys without having anything to do with
 *    specific data structures, such as: DEL, RENAME, MOVE, SELECT,
 *    TYPE, EXPIRE*, PEXPIRE*, TTL, PTTL, ...
 */
struct serverCommand {
    /* Declarative data */
    const char *declared_name;    /* A string representing the command declared_name.
                                   * It is a const char * for native commands and SDS for module commands. */
    const char *summary;          /* Summary of the command (optional). */
    const char *complexity;       /* Complexity description (optional). */
    const char *since;            /* Debut version of the command (optional). */
    int doc_flags;                /* Flags for documentation (see CMD_DOC_*). */
    const char *replaced_by;      /* In case the command is deprecated, this is the successor command. */
    const char *deprecated_since; /* In case the command is deprecated, when did it happen? */
    serverCommandGroup group;     /* Command group */
    commandHistory *history;      /* History of the command */
    int num_history;
    const char **tips; /* An array of strings that are meant to be tips for clients/proxies regarding this command */
    int num_tips;
    serverCommandProc *proc; /* Command implementation */
    int arity;               /* Number of arguments, it is possible to use -N to say >= N */
    uint64_t flags;          /* Command flags, see CMD_*. */
    uint64_t acl_categories; /* ACl categories, see ACL_CATEGORY_*. */
    keySpec *key_specs;
    int key_specs_num;
    /* Use a function to determine keys arguments in a command line.
     * Used for Cluster redirect (may be NULL) */
    serverGetKeysProc *getkeys_proc;
    int num_args; /* Length of args array. */
    /* Array of subcommands (may be NULL) */
    struct serverCommand *subcommands;
    /* Array of arguments (may be NULL) */
    struct serverCommandArg *args;
#ifdef LOG_REQ_RES
    /* Reply schema */
    struct jsonObject *reply_schema;
#endif

    /* Runtime populated data */
    long long microseconds, calls, rejected_calls, failed_calls;
    int id;       /* Command ID. This is a progressive ID starting from 0 that
                     is assigned at runtime, and is used in order to check
                     ACLs. A connection is able to execute a given command if
                     the user associated to the connection has this command
                     bit set in the bitmap of allowed commands. */
    sds fullname; /* A SDS string representing the command fullname. */
    struct hdr_histogram
        *latency_histogram;        /* Points to the command latency command histogram (unit of time nanosecond). */
    keySpec legacy_range_key_spec; /* The legacy (first,last,step) key spec is
                                    * still maintained (if applicable) so that
                                    * we can still support the reply format of
                                    * COMMAND INFO and COMMAND GETKEYS */
    hashtable *subcommands_ht;     /* Subcommands hash table. The key is the subcommand sds name
                                    * (not the fullname), and the value is the serverCommand structure pointer. */
    struct serverCommand *parent;
    struct ValkeyModuleCommand *module_cmd; /* A pointer to the module command data (NULL if native command) */
};

struct serverError {
    long long count;
};

struct serverFunctionSym {
    char *name;
    unsigned long pointer;
};

typedef struct _serverSortObject {
    robj *obj;
    union {
        double score;
        robj *cmpobj;
    } u;
} serverSortObject;

typedef struct _serverSortOperation {
    int type;
    robj *pattern;
} serverSortOperation;

/* Structure to hold list iteration abstraction. */
typedef struct {
    robj *subject;
    unsigned char encoding;
    unsigned char direction; /* Iteration direction */

    unsigned char *lpi;  /* listpack iterator */
    quicklistIter *iter; /* quicklist iterator */
} listTypeIterator;

/* Structure for an entry while iterating over a list. */
typedef struct {
    listTypeIterator *li;
    unsigned char *lpe;   /* Entry in listpack */
    quicklistEntry entry; /* Entry in quicklist */
} listTypeEntry;

/* Structure to hold set iteration abstraction. */
typedef struct {
    robj *subject;
    int encoding;
    int ii; /* intset iterator */
    hashtableIterator *hashtable_iterator;
    unsigned char *lpi; /* listpack iterator */
} setTypeIterator;

/* Structure to hold hash iteration abstraction. Note that iteration over
 * hashes involves both fields and values. Because it is possible that
 * not both are required, store pointers in the iterator to avoid
 * unnecessary memory allocation for fields/values. */
typedef struct {
    robj *subject;
    int encoding;

    unsigned char *fptr, *vptr;

    dictIterator di;
    dictEntry *de;
} hashTypeIterator;

#include "stream.h" /* Stream data type header file. */

#define OBJ_HASH_KEY 1
#define OBJ_HASH_VALUE 2

/*-----------------------------------------------------------------------------
 * Extern declarations
 *----------------------------------------------------------------------------*/

extern struct valkeyServer server;
extern struct sharedObjectsStruct shared;
extern dictType objectKeyPointerValueDictType;
extern dictType objectKeyHeapPointerValueDictType;
extern hashtableType setHashtableType;
extern dictType BenchmarkDictType;
extern hashtableType zsetHashtableType;
extern hashtableType kvstoreKeysHashtableType;
extern hashtableType kvstoreExpiresHashtableType;
extern double R_Zero, R_PosInf, R_NegInf, R_Nan;
extern dictType hashDictType;
extern dictType stringSetDictType;
extern dictType externalStringType;
extern dictType sdsHashDictType;
extern dictType clientDictType;
extern dictType objToDictDictType;
extern hashtableType kvstoreChannelHashtableType;
extern dictType modulesDictType;
extern dictType sdsReplyDictType;
extern hashtableType sdsReplyHashtableType;
extern dictType keylistDictType;
extern dict *modules;

/*-----------------------------------------------------------------------------
 * Functions prototypes
 *----------------------------------------------------------------------------*/

/* Command metadata */
void populateCommandLegacyRangeSpec(struct serverCommand *c);

/* Utils */
long long ustime(void);
mstime_t mstime(void);
mstime_t commandTimeSnapshot(void);
void getRandomHexChars(char *p, size_t len);
void getRandomBytes(unsigned char *p, size_t len);
uint64_t crc64(uint64_t crc, const unsigned char *s, uint64_t l);
void exitFromChild(int retcode);
long long serverPopcount(void *s, long count);
int serverSetProcTitle(char *title);
int validateProcTitleTemplate(const char *template);
int serverCommunicateSystemd(const char *sd_notify_msg);
void serverSetCpuAffinity(const char *cpulist);
void dictVanillaFree(void *val);

/* ERROR STATS constants */

/* Once the errors RAX reaches this limit, instead of tracking custom
 * errors (e.g. LUA), we track the error under the prefix below. */
#define ERRORSTATS_LIMIT 128
#define ERRORSTATS_OVERFLOW_ERR "ERRORSTATS_OVERFLOW"

/* afterErrorReply flags */

/* Indicating that we should not update error stats after sending error reply. */
#define ERR_REPLY_FLAG_NO_STATS_UPDATE (1ULL << 0)
/* Indicates the error message is custom (e.g. from LUA). */
#define ERR_REPLY_FLAG_CUSTOM (1ULL << 1)

/* networking.c -- Networking and Client related operations */

/* Read flags for various read errors and states */
#define READ_FLAGS_QB_LIMIT_REACHED (1 << 0)
#define READ_FLAGS_ERROR_BIG_INLINE_REQUEST (1 << 1)
#define READ_FLAGS_ERROR_BIG_MULTIBULK (1 << 2)
#define READ_FLAGS_ERROR_INVALID_MULTIBULK_LEN (1 << 3)
#define READ_FLAGS_ERROR_UNAUTHENTICATED_MULTIBULK_LEN (1 << 4)
#define READ_FLAGS_ERROR_UNAUTHENTICATED_BULK_LEN (1 << 5)
#define READ_FLAGS_ERROR_BIG_BULK_COUNT (1 << 6)
#define READ_FLAGS_ERROR_MBULK_UNEXPECTED_CHARACTER (1 << 7)
#define READ_FLAGS_ERROR_MBULK_INVALID_BULK_LEN (1 << 8)
#define READ_FLAGS_ERROR_UNEXPECTED_INLINE_FROM_PRIMARY (1 << 9)
#define READ_FLAGS_ERROR_UNBALANCED_QUOTES (1 << 10)
#define READ_FLAGS_INLINE_ZERO_QUERY_LEN (1 << 11)
#define READ_FLAGS_PARSING_NEGATIVE_MBULK_LEN (1 << 12)
#define READ_FLAGS_PARSING_COMPLETED (1 << 13)
#define READ_FLAGS_PRIMARY (1 << 14)
#define READ_FLAGS_DONT_PARSE (1 << 15)
#define READ_FLAGS_AUTH_REQUIRED (1 << 16)

/* Write flags for various write errors and states */
#define WRITE_FLAGS_WRITE_ERROR (1 << 0)


client *createClient(connection *conn);
void freeClient(client *c);
void freeClientAsync(client *c);
void logInvalidUseAndFreeClientAsync(client *c, const char *fmt, ...);
void beforeNextClient(client *c);
void clearClientConnectionState(client *c);
void resetClient(client *c);
void resetClientIOState(client *c);
void freeClientOriginalArgv(client *c);
void freeClientArgv(client *c);
void sendReplyToClient(connection *conn);
void *addReplyDeferredLen(client *c);
void setDeferredArrayLen(client *c, void *node, long length);
void setDeferredMapLen(client *c, void *node, long length);
void setDeferredSetLen(client *c, void *node, long length);
void setDeferredAttributeLen(client *c, void *node, long length);
void setDeferredPushLen(client *c, void *node, long length);
int processInputBuffer(client *c);
void acceptCommonHandler(connection *conn, struct ClientFlags flags, char *ip);
void readQueryFromClient(connection *conn);
int prepareClientToWrite(client *c);
writePreparedClient *prepareClientForFutureWrites(client *c);
void addReplyNull(client *c);
void addReplyNullArray(client *c);
void addReplyBool(client *c, int b);
void addReplyVerbatim(client *c, const char *s, size_t len, const char *ext);
void addReplyProto(client *c, const char *s, size_t len);
void AddReplyFromClient(client *c, client *src);
void addReplyBulk(client *c, robj *obj);
void addReplyBulkCString(client *c, const char *s);
void addReplyBulkCBuffer(client *c, const void *p, size_t len);
void addWritePreparedReplyBulkCBuffer(writePreparedClient *c, const void *p, size_t len);
void addReplyBulkLongLong(client *c, long long ll);
void addWritePreparedReplyBulkLongLong(writePreparedClient *c, long long ll);
void addReply(client *c, robj *obj);
void addReplyStatusLength(client *c, const char *s, size_t len);
void addReplySds(client *c, sds s);
void addReplyBulkSds(client *c, sds s);
void addWritePreparedReplyBulkSds(writePreparedClient *c, sds s);
void setDeferredReplyBulkSds(client *c, void *node, sds s);
void addReplyErrorObject(client *c, robj *err);
void addReplyOrErrorObject(client *c, robj *reply);
void afterErrorReply(client *c, const char *s, size_t len, int flags);
void addReplyErrorFormatInternal(client *c, int flags, const char *fmt, va_list ap);
void addReplyErrorSdsEx(client *c, sds err, int flags);
void addReplyErrorSds(client *c, sds err);
void addReplyErrorSdsSafe(client *c, sds err);
void addReplyError(client *c, const char *err);
void addReplyErrorArity(client *c);
void addReplyErrorExpireTime(client *c);
void addReplyStatus(client *c, const char *status);
void addReplyDouble(client *c, double d);
void addReplyBigNum(client *c, const char *num, size_t len);
void addReplyHumanLongDouble(client *c, long double d);
void addReplyLongLong(client *c, long long ll);
void addReplyArrayLen(client *c, long length);
void addWritePreparedReplyArrayLen(writePreparedClient *c, long length);
void addReplyMapLen(client *c, long length);
void addWritePreparedReplyMapLen(writePreparedClient *c, long length);
void addReplySetLen(client *c, long length);
void addReplyAttributeLen(client *c, long length);
void addReplyPushLen(client *c, long length);
void addReplyHelp(client *c, const char **help);
void addExtendedReplyHelp(client *c, const char **help, const char **extended_help);
void addReplySubcommandSyntaxError(client *c);
void addReplyLoadedModules(client *c);
void copyReplicaOutputBuffer(client *dst, client *src);
void addListRangeReply(client *c, robj *o, long start, long end, int reverse);
void deferredAfterErrorReply(client *c, list *errors);
size_t getStringObjectSdsUsedMemory(robj *o);
void freeClientReplyValue(void *o);
void *dupClientReplyValue(void *o);
char *getClientPeerId(client *client);
char *getClientSockName(client *client);
int isClientConnIpV6(client *c);
sds catClientInfoString(sds s, client *client, int hide_user_data);
sds catClientInfoShortString(sds s, client *client, int hide_user_data);
sds getAllClientsInfoString(int type, int hide_user_data);
int clientSetName(client *c, robj *name, const char **err);
void rewriteClientCommandVector(client *c, int argc, ...);
void rewriteClientCommandArgument(client *c, int i, robj *newval);
void replaceClientCommandVector(client *c, int argc, robj **argv);
void redactClientCommandArgument(client *c, int argc);
size_t getClientOutputBufferMemoryUsage(client *c);
size_t getClientMemoryUsage(client *c, size_t *output_buffer_mem_usage);
int freeClientsInAsyncFreeQueue(void);
int closeClientOnOutputBufferLimitReached(client *c, int async);
int getClientType(client *c);
int getClientTypeByName(char *name);
char *getClientTypeName(int class);
void flushReplicasOutputBuffers(void);
void disconnectReplicas(void);
void evictClients(void);
int listenToPort(connListener *fds);
void pauseActions(pause_purpose purpose, mstime_t end, uint32_t actions);
void unpauseActions(pause_purpose purpose);
uint32_t isPausedActions(uint32_t action_bitmask);
uint32_t isPausedActionsWithUpdate(uint32_t action_bitmask);
void updatePausedActions(void);
void unblockPostponedClients(void);
void processEventsWhileBlocked(void);
void whileBlockedCron(void);
void blockingOperationStarts(void);
void blockingOperationEnds(void);
int handleClientsWithPendingWrites(void);
void adjustThreadedIOIfNeeded(void);
int clientHasPendingReplies(client *c);
int updateClientMemUsageAndBucket(client *c);
void removeClientFromMemUsageBucket(client *c, int allow_eviction);
void unlinkClient(client *c);
void removeFromServerClientList(client *c);
int writeToClient(client *c);
void linkClient(client *c);
void protectClient(client *c);
void unprotectClient(client *c);
void initSharedQueryBuf(void);
void freeSharedQueryBuf(void);
client *lookupClientByID(uint64_t id);
int authRequired(client *c);
void putClientInPendingWriteQueue(client *c);
client *createCachedResponseClient(int resp);
void deleteCachedResponseClient(client *recording_client);
void waitForClientIO(client *c);
void ioThreadReadQueryFromClient(void *data);
void ioThreadWriteToClient(void *data);
int canParseCommand(client *c);
int processIOThreadsReadDone(void);
int processIOThreadsWriteDone(void);

/* logreqres.c - logging of requests and responses */
void reqresReset(client *c, int free_buf);
void reqresSaveClientReplyOffset(client *c);
size_t reqresAppendRequest(client *c);
size_t reqresAppendResponse(client *c);

#ifdef __GNUC__
void addReplyErrorFormatEx(client *c, int flags, const char *fmt, ...) __attribute__((format(printf, 3, 4)));
void addReplyErrorFormat(client *c, const char *fmt, ...) __attribute__((format(printf, 2, 3)));
void addReplyStatusFormat(client *c, const char *fmt, ...) __attribute__((format(printf, 2, 3)));
#else
void addReplyErrorFormatEx(client *c, int flags, const char *fmt, ...);
void addReplyErrorFormat(client *c, const char *fmt, ...);
void addReplyStatusFormat(client *c, const char *fmt, ...);
#endif

/* Client side caching (tracking mode) */
void enableTracking(client *c, uint64_t redirect_to, struct ClientFlags options, robj **prefix, size_t numprefix);
void disableTracking(client *c);
void trackingRememberKeys(client *tracking, client *executing);
void trackingInvalidateKey(client *c, robj *keyobj, int bcast);
void trackingScheduleKeyInvalidation(uint64_t client_id, robj *keyobj);
void trackingHandlePendingKeyInvalidations(void);
void trackingInvalidateKeysOnFlush(int async);
void freeTrackingRadixTree(rax *rt);
void freeTrackingRadixTreeAsync(rax *rt);
void freeErrorsRadixTreeAsync(rax *errors);
void trackingLimitUsedSlots(void);
uint64_t trackingGetTotalItems(void);
uint64_t trackingGetTotalKeys(void);
uint64_t trackingGetTotalPrefixes(void);
void trackingBroadcastInvalidationMessages(void);
int checkPrefixCollisionsOrReply(client *c, robj **prefix, size_t numprefix);

/* List data type */
void listTypePush(robj *subject, robj *value, int where);
robj *listTypePop(robj *subject, int where);
unsigned long listTypeLength(const robj *subject);
listTypeIterator *listTypeInitIterator(robj *subject, long index, unsigned char direction);
void listTypeReleaseIterator(listTypeIterator *li);
void listTypeSetIteratorDirection(listTypeIterator *li, listTypeEntry *entry, unsigned char direction);
int listTypeNext(listTypeIterator *li, listTypeEntry *entry);
robj *listTypeGet(listTypeEntry *entry);
unsigned char *listTypeGetValue(listTypeEntry *entry, size_t *vlen, long long *lval);
void listTypeInsert(listTypeEntry *entry, robj *value, int where);
void listTypeReplace(listTypeEntry *entry, robj *value);
int listTypeEqual(listTypeEntry *entry, robj *o);
void listTypeDelete(listTypeIterator *iter, listTypeEntry *entry);
robj *listTypeDup(robj *o);
void listTypeDelRange(robj *o, long start, long stop);
void popGenericCommand(client *c, int where);
void listElementsRemoved(client *c, robj *key, int where, robj *o, long count, int signal, int *deleted);
typedef enum {
    LIST_CONV_AUTO,
    LIST_CONV_GROWING,
    LIST_CONV_SHRINKING,
} list_conv_type;
typedef void (*beforeConvertCB)(void *data);
void listTypeTryConversion(robj *o, list_conv_type lct, beforeConvertCB fn, void *data);
void listTypeTryConversionAppend(robj *o, robj **argv, int start, int end, beforeConvertCB fn, void *data);

/* MULTI/EXEC/WATCH... */
void unwatchAllKeys(client *c);
void initClientMultiState(client *c);
void freeClientMultiState(client *c);
void queueMultiCommand(client *c, uint64_t cmd_flags);
size_t multiStateMemOverhead(client *c);
void touchWatchedKey(serverDb *db, robj *key);
int isWatchedKeyExpired(client *c);
void touchAllWatchedKeysInDb(serverDb *emptied, serverDb *replaced_with);
void discardTransaction(client *c);
void flagTransaction(client *c);
void execCommandAbort(client *c, sds error);

/* Object implementation */
void decrRefCount(robj *o);
void incrRefCount(robj *o);
robj *makeObjectShared(robj *o);
void freeStringObject(robj *o);
void freeListObject(robj *o);
void freeSetObject(robj *o);
void freeZsetObject(robj *o);
void freeHashObject(robj *o);
void dismissObject(robj *o, size_t dump_size);
robj *createObject(int type, void *ptr);
void initObjectLRUOrLFU(robj *o);
robj *createStringObject(const char *ptr, size_t len);
robj *createRawStringObject(const char *ptr, size_t len);
robj *tryCreateRawStringObject(const char *ptr, size_t len);
robj *tryCreateStringObject(const char *ptr, size_t len);
robj *dupStringObject(const robj *o);
int isSdsRepresentableAsLongLong(sds s, long long *llval);
int isObjectRepresentableAsLongLong(robj *o, long long *llongval);
robj *tryObjectEncoding(robj *o);
robj *tryObjectEncodingEx(robj *o, int try_trim);
robj *getDecodedObject(robj *o);
size_t stringObjectLen(robj *o);
robj *createStringObjectFromLongLong(long long value);
robj *createStringObjectFromLongLongForValue(long long value);
robj *createStringObjectFromLongLongWithSds(long long value);
robj *createStringObjectFromLongDouble(long double value, int humanfriendly);
robj *createQuicklistObject(int fill, int compress);
robj *createListListpackObject(void);
robj *createSetObject(void);
robj *createIntsetObject(void);
robj *createSetListpackObject(void);
robj *createHashObject(void);
robj *createZsetObject(void);
robj *createZsetListpackObject(void);
robj *createStreamObject(void);
robj *createModuleObject(moduleType *mt, void *value);
int getLongFromObjectOrReply(client *c, robj *o, long *target, const char *msg);
int getPositiveLongFromObjectOrReply(client *c, robj *o, long *target, const char *msg);
int getRangeLongFromObjectOrReply(client *c, robj *o, long min, long max, long *target, const char *msg);
int checkType(client *c, robj *o, int type);
int getLongLongFromObjectOrReply(client *c, robj *o, long long *target, const char *msg);
int getDoubleFromObjectOrReply(client *c, robj *o, double *target, const char *msg);
int getDoubleFromObject(const robj *o, double *target);
int getLongLongFromObject(robj *o, long long *target);
int getLongDoubleFromObject(robj *o, long double *target);
int getLongDoubleFromObjectOrReply(client *c, robj *o, long double *target, const char *msg);
int getIntFromObjectOrReply(client *c, robj *o, int *target, const char *msg);
char *strEncoding(int encoding);
int compareStringObjects(const robj *a, const robj *b);
int collateStringObjects(const robj *a, const robj *b);
int equalStringObjects(robj *a, robj *b);
unsigned long long estimateObjectIdleTime(robj *o);
void trimStringObjectIfNeeded(robj *o, int trim_small_values);
#define sdsEncodedObject(objptr) (objptr->encoding == OBJ_ENCODING_RAW || objptr->encoding == OBJ_ENCODING_EMBSTR)

/* Objects with key attached, AKA valkey (val+key) objects */
robj *createObjectWithKeyAndExpire(int type, void *ptr, const sds key, long long expire);
robj *objectSetKeyAndExpire(robj *val, sds key, long long expire);
robj *objectSetExpire(robj *val, long long expire);
sds objectGetKey(const robj *val);
long long objectGetExpire(const robj *val);

/* Synchronous I/O with timeout */
ssize_t syncWrite(int fd, char *ptr, ssize_t size, long long timeout);
ssize_t syncRead(int fd, char *ptr, ssize_t size, long long timeout);
ssize_t syncReadLine(int fd, char *ptr, ssize_t size, long long timeout);

/* Replication */
void replicationFeedReplicas(int dictid, robj **argv, int argc);
void replicationFeedStreamFromPrimaryStream(char *buf, size_t buflen);
void resetReplicationBuffer(void);
void feedReplicationBuffer(char *buf, size_t len);
void freeReplicaReferencedReplBuffer(client *replica);
void replicationFeedMonitors(client *c, list *monitors, int dictid, robj **argv, int argc);
void updateReplicasWaitingBgsave(int bgsaveerr, int type);
void replicationCron(void);
void replicationStartPendingFork(void);
void replicationHandlePrimaryDisconnection(void);
void replicationCachePrimary(client *c);
void resizeReplicationBacklog(void);
void replicationSetPrimary(char *ip, int port, int full_sync_required);
void replicationUnsetPrimary(void);
void refreshGoodReplicasCount(void);
int checkGoodReplicasStatus(void);
void processClientsWaitingReplicas(void);
void unblockClientWaitingReplicas(client *c);
int replicationCountAcksByOffset(long long offset);
int replicationCountAOFAcksByOffset(long long offset);
void replicationSendNewlineToPrimary(void);
long long replicationGetReplicaOffset(void);
char *replicationGetReplicaName(client *c);
long long getPsyncInitialOffset(void);
int replicationSetupReplicaForFullResync(client *replica, long long offset);
void changeReplicationId(void);
void clearReplicationId2(void);
void createReplicationBacklog(void);
void freeReplicationBacklog(void);
void replicationCachePrimaryUsingMyself(void);
void feedReplicationBacklog(void *ptr, size_t len);
void incrementalTrimReplicationBacklog(size_t blocks);
int canFeedReplicaReplBuffer(client *replica);
void rebaseReplicationBuffer(long long base_repl_offset);
void showLatestBacklog(void);
void rdbPipeReadHandler(struct aeEventLoop *eventLoop, int fd, void *clientData, int mask);
void rdbPipeWriteHandlerConnRemoved(struct connection *conn);
int rdbRegisterAuxField(char *auxfield, rdbAuxFieldEncoder encoder, rdbAuxFieldDecoder decoder);
void clearFailoverState(void);
void updateFailoverStatus(void);
void abortFailover(const char *err);
const char *getFailoverStateString(void);
int sendCurrentOffsetToReplica(client *replica);
void addRdbReplicaToPsyncWait(client *replica);
void initClientReplicationData(client *c);
void freeClientReplicationData(client *c);

/* Generic persistence functions */
void startLoadingFile(size_t size, char *filename, int rdbflags);
void startLoading(size_t size, int rdbflags, int async);
void loadingAbsProgress(off_t pos);
void loadingIncrProgress(off_t size);
void stopLoading(int success);
void updateLoadingFileName(char *filename);
void startSaving(int rdbflags);
void stopSaving(int success);
int allPersistenceDisabled(void);

#define DISK_ERROR_TYPE_AOF 1  /* Don't accept writes: AOF errors. */
#define DISK_ERROR_TYPE_RDB 2  /* Don't accept writes: RDB errors. */
#define DISK_ERROR_TYPE_NONE 0 /* No problems, we can accept writes. */
int writeCommandsDeniedByDiskError(void);
sds writeCommandsGetDiskErrorMessage(int);

/* RDB persistence */
#include "rdb.h"
void killRDBChild(void);
int bg_unlink(const char *filename);

/* AOF persistence */
void flushAppendOnlyFile(int force);
void feedAppendOnlyFile(int dictid, robj **argv, int argc);
void aofRemoveTempFile(pid_t childpid);
int rewriteAppendOnlyFileBackground(void);
int loadAppendOnlyFiles(aofManifest *am);
void stopAppendOnly(void);
int startAppendOnly(void);
void backgroundRewriteDoneHandler(int exitcode, int bysignal);
void killAppendOnlyChild(void);
void restartAOFAfterSYNC(void);
void aofLoadManifestFromDisk(void);
void aofOpenIfNeededOnServerStart(void);
void aofManifestFree(aofManifest *am);
int aofDelHistoryFiles(void);
int aofRewriteLimited(void);

/* Child info */
void openChildInfoPipe(void);
void closeChildInfoPipe(void);
void sendChildInfoGeneric(childInfoType info_type, size_t keys, double progress, char *pname);
void sendChildCowInfo(childInfoType info_type, char *pname);
void sendChildInfo(childInfoType info_type, size_t keys, char *pname);
void receiveChildInfo(void);

/* Fork helpers */
int serverFork(int purpose);
int hasActiveChildProcess(void);
void resetChildState(void);
int isMutuallyExclusiveChildType(int type);

/* acl.c -- Authentication related prototypes. */
extern rax *Users;
extern user *DefaultUser;
void ACLInit(void);
/* Return values for ACLCheckAllPerm(). */
#define ACL_OK 0
#define ACL_DENIED_CMD 1
#define ACL_DENIED_KEY 2
#define ACL_DENIED_AUTH 3    /* Only used for ACL LOG entries. */
#define ACL_DENIED_CHANNEL 4 /* Only used for pub/sub commands */

/* Context values for addACLLogEntry(). */
#define ACL_LOG_CTX_TOPLEVEL 0
#define ACL_LOG_CTX_LUA 1
#define ACL_LOG_CTX_MULTI 2
#define ACL_LOG_CTX_MODULE 3

/* ACL key permission types */
#define ACL_READ_PERMISSION (1 << 0)
#define ACL_WRITE_PERMISSION (1 << 1)
#define ACL_ALL_PERMISSION (ACL_READ_PERMISSION | ACL_WRITE_PERMISSION)

/* Return codes for Authentication functions to indicate the result. */
typedef enum {
    AUTH_OK = 0,
    AUTH_ERR,
    AUTH_NOT_HANDLED,
    AUTH_BLOCKED
} AuthResult;

int ACLCheckUserCredentials(robj *username, robj *password);
int ACLAuthenticateUser(client *c, robj *username, robj *password, robj **err);
int checkModuleAuthentication(client *c, robj *username, robj *password, robj **err);
void addAuthErrReply(client *c, robj *err);
unsigned long ACLGetCommandID(sds cmdname);
void ACLClearCommandID(void);
user *ACLGetUserByName(const char *name, size_t namelen);
int ACLUserCheckKeyPerm(user *u, const char *key, int keylen, int flags);
int ACLUserCheckChannelPerm(user *u, sds channel, int literal);
int ACLCheckAllUserCommandPerm(user *u, struct serverCommand *cmd, robj **argv, int argc, int *idxptr);
int ACLUserCheckCmdWithUnrestrictedKeyAccess(user *u, struct serverCommand *cmd, robj **argv, int argc, int flags);
int ACLCheckAllPerm(client *c, int *idxptr);
int ACLSetUser(user *u, const char *op, ssize_t oplen);
sds ACLStringSetUser(user *u, sds username, sds *argv, int argc);
uint64_t ACLGetCommandCategoryFlagByName(const char *name);
int ACLAddCommandCategory(const char *name, uint64_t flag);
void ACLCleanupCategoriesOnFailure(size_t num_acl_categories_added);
int ACLAppendUserForLoading(sds *argv, int argc, int *argc_err);
const char *ACLSetUserStringError(void);
int ACLLoadConfiguredUsers(void);
robj *ACLDescribeUser(user *u);
void ACLLoadUsersAtStartup(void);
void addReplyCommandCategories(client *c, struct serverCommand *cmd);
user *ACLCreateUnlinkedUser(void);
void ACLFreeUserAndKillClients(user *u);
void addACLLogEntry(client *c, int reason, int context, int argpos, sds username, sds object);
sds getAclErrorMessage(int acl_res, user *user, struct serverCommand *cmd, sds errored_val, int verbose);
void ACLUpdateDefaultUserPassword(sds password);
sds genValkeyInfoStringACLStats(sds info);
void ACLRecomputeCommandBitsFromCommandRulesAllUsers(void);

/* Sorted sets data type */

/* Input flags. */
#define ZADD_IN_NONE 0
#define ZADD_IN_INCR (1 << 0) /* Increment the score instead of setting it. */
#define ZADD_IN_NX (1 << 1)   /* Don't touch elements not already existing. */
#define ZADD_IN_XX (1 << 2)   /* Only touch elements already existing. */
#define ZADD_IN_GT (1 << 3)   /* Only update existing when new scores are higher. */
#define ZADD_IN_LT (1 << 4)   /* Only update existing when new scores are lower. */

/* Output flags. */
#define ZADD_OUT_NOP (1 << 0)     /* Operation not performed because of conditionals.*/
#define ZADD_OUT_NAN (1 << 1)     /* Only touch elements already existing. */
#define ZADD_OUT_ADDED (1 << 2)   /* The element was new and was added. */
#define ZADD_OUT_UPDATED (1 << 3) /* The element already existed, score updated. */

/* Struct to hold an inclusive/exclusive range spec by score comparison. */
typedef struct {
    double min, max;
    int minex, maxex; /* are min or max exclusive? */
} zrangespec;

/* Struct to hold an inclusive/exclusive range spec by lexicographic comparison. */
typedef struct {
    sds min, max;     /* May be set to shared.(minstring|maxstring) */
    int minex, maxex; /* are min or max exclusive? */
} zlexrangespec;

/* flags for incrCommandFailedCalls */
#define ERROR_COMMAND_REJECTED (1 << 0) /* Indicate to update the command rejected stats */
#define ERROR_COMMAND_FAILED (1 << 1)   /* Indicate to update the command failed stats */

zskiplist *zslCreate(void);
void zslFree(zskiplist *zsl);
zskiplistNode *zslInsert(zskiplist *zsl, double score, sds ele);
zskiplistNode *zslNthInRange(zskiplist *zsl, zrangespec *range, long n);
double zzlGetScore(unsigned char *sptr);
void zzlNext(unsigned char *zl, unsigned char **eptr, unsigned char **sptr);
void zzlPrev(unsigned char *zl, unsigned char **eptr, unsigned char **sptr);
unsigned char *zzlFirstInRange(unsigned char *zl, zrangespec *range);
unsigned char *zzlLastInRange(unsigned char *zl, zrangespec *range);
unsigned long zsetLength(const robj *zobj);
void zsetConvert(robj *zobj, int encoding);
void zsetConvertToListpackIfNeeded(robj *zobj, size_t maxelelen, size_t totelelen);
int zsetScore(robj *zobj, sds member, double *score);
int zsetAdd(robj *zobj, double score, sds ele, int in_flags, int *out_flags, double *newscore);
int zsetDel(robj *zobj, sds ele);
robj *zsetDup(robj *o);
void genericZpopCommand(client *c,
                        robj **keyv,
                        int keyc,
                        int where,
                        int emitkey,
                        long count,
                        int use_nested_array,
                        int reply_nil_when_empty,
                        int *deleted);
sds lpGetObject(unsigned char *sptr);
int zslValueGteMin(double value, zrangespec *spec);
int zslValueLteMax(double value, zrangespec *spec);
void zslFreeLexRange(zlexrangespec *spec);
int zslParseLexRange(robj *min, robj *max, zlexrangespec *spec);
unsigned char *zzlFirstInLexRange(unsigned char *zl, zlexrangespec *range);
unsigned char *zzlLastInLexRange(unsigned char *zl, zlexrangespec *range);
zskiplistNode *zslNthInLexRange(zskiplist *zsl, zlexrangespec *range, long n);
int zzlLexValueGteMin(unsigned char *p, zlexrangespec *spec);
int zzlLexValueLteMax(unsigned char *p, zlexrangespec *spec);
int zslLexValueGteMin(sds value, zlexrangespec *spec);
int zslLexValueLteMax(sds value, zlexrangespec *spec);

/* Core functions */
int getMaxmemoryState(size_t *total, size_t *logical, size_t *tofree, float *level);
size_t freeMemoryGetNotCountedMemory(void);
int overMaxmemoryAfterAlloc(size_t moremem);
uint64_t getCommandFlags(client *c);
int processCommand(client *c);
int processPendingCommandAndInputBuffer(client *c);
int processCommandAndResetClient(client *c);
void setupSignalHandlers(void);
int createSocketAcceptHandler(connListener *sfd, aeFileProc *accept_handler);
connListener *listenerByType(const char *typename);
int changeListener(connListener *listener);
struct serverCommand *lookupSubcommand(struct serverCommand *container, sds sub_name);
struct serverCommand *lookupCommand(robj **argv, int argc);
struct serverCommand *lookupCommandBySdsLogic(hashtable *commands, sds s);
struct serverCommand *lookupCommandBySds(sds s);
struct serverCommand *lookupCommandByCStringLogic(hashtable *commands, const char *s);
struct serverCommand *lookupCommandByCString(const char *s);
struct serverCommand *lookupCommandOrOriginal(robj **argv, int argc);
int commandCheckExistence(client *c, sds *err);
int commandCheckArity(struct serverCommand *cmd, int argc, sds *err);
void startCommandExecution(void);
int incrCommandStatsOnError(struct serverCommand *cmd, int flags);
void call(client *c, int flags);
void alsoPropagate(int dbid, robj **argv, int argc, int target);
void postExecutionUnitOperations(void);
void serverOpArrayFree(serverOpArray *oa);
void forceCommandPropagation(client *c, int flags);
void preventCommandPropagation(client *c);
void preventCommandAOF(client *c);
void preventCommandReplication(client *c);
void slowlogPushCurrentCommand(client *c, struct serverCommand *cmd, ustime_t duration);
void updateCommandLatencyHistogram(struct hdr_histogram **latency_histogram, int64_t duration_hist);
int prepareForShutdown(client *c, int flags);
void replyToClientsBlockedOnShutdown(void);
int abortShutdown(void);
void afterCommand(client *c);
int mustObeyClient(client *c);
#ifdef __GNUC__
void _serverLog(int level, const char *fmt, ...) __attribute__((format(printf, 2, 3)));
void serverLogFromHandler(int level, const char *fmt, ...) __attribute__((format(printf, 2, 3)));
#else
void serverLogFromHandler(int level, const char *fmt, ...);
void _serverLog(int level, const char *fmt, ...);
#endif
void serverLogRaw(int level, const char *msg);
void serverLogRawFromHandler(int level, const char *msg);
void usage(void);
void updateDictResizePolicy(void);
void populateCommandTable(void);
void resetCommandTableStats(hashtable *commands);
void resetErrorTableStats(void);
void adjustOpenFilesLimit(void);
void incrementErrorCount(const char *fullerr, size_t namelen);
void closeListeningSockets(int unlink_unix_socket);
void updateCachedTime(int update_daylight_info);
void bytesToHuman(char *s, size_t size, unsigned long long n);
void enterExecutionUnit(int update_cached_time, long long us);
void exitExecutionUnit(void);
void resetServerStats(void);
void monitorActiveDefrag(void);
void defragWhileBlocked(void);
unsigned int getLRUClock(void);
unsigned int LRU_CLOCK(void);
const char *evictPolicyToString(void);
struct serverMemOverhead *getMemoryOverheadData(void);
void freeMemoryOverheadData(struct serverMemOverhead *mh);
void checkChildrenDone(void);
int setOOMScoreAdj(int process_class);
void rejectCommandFormat(client *c, const char *fmt, ...);
void *activeDefragAlloc(void *ptr);
robj *activeDefragStringOb(robj *ob);
void dismissSds(sds s);
void dismissMemoryInChild(void);

#define RESTART_SERVER_NONE 0
#define RESTART_SERVER_GRACEFULLY (1 << 0)     /* Do proper shutdown. */
#define RESTART_SERVER_CONFIG_REWRITE (1 << 1) /* CONFIG REWRITE before restart.*/
int restartServer(client *c, int flags, mstime_t delay);
int getKeySlot(sds key);
int calculateKeySlot(sds key);

/* kvstore wrappers */
int dbExpand(serverDb *db, uint64_t db_size, int try_expand);
int dbExpandExpires(serverDb *db, uint64_t db_size, int try_expand);
robj *dbFind(serverDb *db, sds key);
robj *dbFindExpires(serverDb *db, sds key);
unsigned long long dbSize(serverDb *db);
unsigned long long dbScan(serverDb *db, unsigned long long cursor, hashtableScanFunction scan_cb, void *privdata);

/* Set data type */
robj *setTypeCreate(sds value, size_t size_hint);
int setTypeAdd(robj *subject, sds value);
int setTypeAddAux(robj *set, char *str, size_t len, int64_t llval, int str_is_sds);
int setTypeRemove(robj *subject, sds value);
int setTypeRemoveAux(robj *set, char *str, size_t len, int64_t llval, int str_is_sds);
int setTypeIsMember(robj *subject, sds value);
int setTypeIsMemberAux(robj *set, char *str, size_t len, int64_t llval, int str_is_sds);
setTypeIterator *setTypeInitIterator(robj *subject);
void setTypeReleaseIterator(setTypeIterator *si);
int setTypeNext(setTypeIterator *si, char **str, size_t *len, int64_t *llele);
sds setTypeNextObject(setTypeIterator *si);
int setTypeRandomElement(robj *setobj, char **str, size_t *len, int64_t *llele);
unsigned long setTypeSize(const robj *subject);
void setTypeConvert(robj *subject, int enc);
int setTypeConvertAndExpand(robj *setobj, int enc, unsigned long cap, int panic);
robj *setTypeDup(robj *o);

/* Hash data type */
#define HASH_SET_TAKE_FIELD (1 << 0)
#define HASH_SET_TAKE_VALUE (1 << 1)
#define HASH_SET_COPY 0

void hashTypeConvert(robj *o, int enc);
void hashTypeTryConversion(robj *subject, robj **argv, int start, int end);
int hashTypeExists(robj *o, sds key);
int hashTypeDelete(robj *o, sds key);
unsigned long hashTypeLength(const robj *o);
void hashTypeInitIterator(robj *subject, hashTypeIterator *hi);
void hashTypeResetIterator(hashTypeIterator *hi);
int hashTypeNext(hashTypeIterator *hi);
void hashTypeCurrentFromListpack(hashTypeIterator *hi,
                                 int what,
                                 unsigned char **vstr,
                                 unsigned int *vlen,
                                 long long *vll);
sds hashTypeCurrentFromHashTable(hashTypeIterator *hi, int what);
void hashTypeCurrentObject(hashTypeIterator *hi, int what, unsigned char **vstr, unsigned int *vlen, long long *vll);
sds hashTypeCurrentObjectNewSds(hashTypeIterator *hi, int what);
robj *hashTypeLookupWriteOrCreate(client *c, robj *key);
robj *hashTypeGetValueObject(robj *o, sds field);
int hashTypeSet(robj *o, sds field, sds value, int flags);
robj *hashTypeDup(robj *o);

/* Pub / Sub */
int pubsubUnsubscribeAllChannels(client *c, int notify);
int pubsubUnsubscribeShardAllChannels(client *c, int notify);
void pubsubShardUnsubscribeAllChannelsInSlot(unsigned int slot);
int pubsubUnsubscribeAllPatterns(client *c, int notify);
int pubsubPublishMessage(robj *channel, robj *message, int sharded);
int pubsubPublishMessageAndPropagateToCluster(robj *channel, robj *message, int sharded);
void addReplyPubsubMessage(client *c, robj *channel, robj *msg, robj *message_bulk);
int serverPubsubSubscriptionCount(void);
int serverPubsubShardSubscriptionCount(void);
size_t pubsubMemOverhead(client *c);
void unmarkClientAsPubSub(client *c);
int pubsubTotalSubscriptions(void);
dict *getClientPubSubChannels(client *c);
dict *getClientPubSubShardChannels(client *c);
void initClientPubSubData(client *c);
void freeClientPubSubData(client *c);

/* Keyspace events notification */
void notifyKeyspaceEvent(int type, char *event, robj *key, int dbid);
int keyspaceEventsStringToFlags(char *classes);
sds keyspaceEventsFlagsToString(int flags);

/* Configuration */
/* Configuration Flags */
#define MODIFIABLE_CONFIG 0             /* This is the implied default for a standard \
                                         * config, which is mutable. */
#define IMMUTABLE_CONFIG (1ULL << 0)    /* Can this value only be set at startup? */
#define SENSITIVE_CONFIG (1ULL << 1)    /* Does this value contain sensitive information */
#define DEBUG_CONFIG (1ULL << 2)        /* Values that are useful for debugging. */
#define MULTI_ARG_CONFIG (1ULL << 3)    /* This config receives multiple arguments. */
#define HIDDEN_CONFIG (1ULL << 4)       /* This config is hidden in `config get <pattern>` (used for tests/debugging) */
#define PROTECTED_CONFIG (1ULL << 5)    /* Becomes immutable if enable-protected-configs is enabled. */
#define DENY_LOADING_CONFIG (1ULL << 6) /* This config is forbidden during loading. */
#define ALIAS_CONFIG (1ULL << 7)        /* For configs with multiple names, this flag is set on the alias. */
#define MODULE_CONFIG (1ULL << 8)       /* This config is a module config */
#define VOLATILE_CONFIG (1ULL << 9)     /* The config is a reference to the config data and not the config data itself (ex. \
                                         * a file name containing more configuration like a tls key). In this case we want  \
                                         * to apply the configuration change even if the new config value is the same as    \
                                         * the old. */

#define INTEGER_CONFIG 0        /* No flags means a simple integer configuration */
#define MEMORY_CONFIG (1 << 0)  /* Indicates if this value can be loaded as a memory value */
#define PERCENT_CONFIG (1 << 1) /* Indicates if this value can be loaded as a percent (and stored as a negative int) */
#define OCTAL_CONFIG (1 << 2)   /* This value uses octal representation */

/* Enum Configs contain an array of configEnum objects that match a string with an integer. */
typedef struct configEnum {
    char *name;
    int val;
} configEnum;

/* Type of configuration. */
typedef enum {
    BOOL_CONFIG,
    NUMERIC_CONFIG,
    STRING_CONFIG,
    SDS_CONFIG,
    ENUM_CONFIG,
    SPECIAL_CONFIG,
} configType;

void loadServerConfig(char *filename, char config_from_stdin, char *options);
void appendServerSaveParams(time_t seconds, int changes);
void resetServerSaveParams(void);
struct rewriteConfigState; /* Forward declaration to export API. */
int rewriteConfigRewriteLine(struct rewriteConfigState *state, const char *option, sds line, int force);
void rewriteConfigMarkAsProcessed(struct rewriteConfigState *state, const char *option);
int rewriteConfig(char *path, int force_write);
void initConfigValues(void);
void removeConfig(sds name);
sds getConfigDebugInfo(void);
int allowProtectedAction(int config, client *c);
void createSharedObjectsWithCompat(void);
void initServerClientMemUsageBuckets(void);
void freeServerClientMemUsageBuckets(void);

/* Module Configuration */
typedef struct ModuleConfig ModuleConfig;
int performModuleConfigSetFromName(sds name, sds value, const char **err);
int performModuleConfigSetDefaultFromName(sds name, const char **err);
void addModuleBoolConfig(const char *module_name, const char *name, int flags, void *privdata, int default_val);
void addModuleStringConfig(const char *module_name, const char *name, int flags, void *privdata, sds default_val);
void addModuleEnumConfig(const char *module_name,
                         const char *name,
                         int flags,
                         void *privdata,
                         int default_val,
                         configEnum *enum_vals);
void addModuleNumericConfig(const char *module_name,
                            const char *name,
                            int flags,
                            void *privdata,
                            long long default_val,
                            int conf_flags,
                            long long lower,
                            long long upper);
void addModuleConfigApply(list *module_configs, ModuleConfig *module_config);
int moduleConfigApplyConfig(list *module_configs, const char **err, const char **err_arg_name);
int getModuleBoolConfig(ModuleConfig *module_config);
int setModuleBoolConfig(ModuleConfig *config, int val, const char **err);
sds getModuleStringConfig(ModuleConfig *module_config);
int setModuleStringConfig(ModuleConfig *config, sds strval, const char **err);
int getModuleEnumConfig(ModuleConfig *module_config);
int setModuleEnumConfig(ModuleConfig *config, int val, const char **err);
long long getModuleNumericConfig(ModuleConfig *module_config);
int setModuleNumericConfig(ModuleConfig *config, long long val, const char **err);

/* db.c -- Keyspace access API */
int removeExpire(serverDb *db, robj *key);
void deleteExpiredKeyAndPropagate(serverDb *db, robj *keyobj);
void deleteExpiredKeyFromOverwriteAndPropagate(client *c, robj *keyobj);
void propagateDeletion(serverDb *db, robj *key, int lazy);
int keyIsExpired(serverDb *db, robj *key);
long long getExpire(serverDb *db, robj *key);
robj *setExpire(client *c, serverDb *db, robj *key, long long when);
int checkAlreadyExpired(long long when);
robj *lookupKeyRead(serverDb *db, robj *key);
robj *lookupKeyWrite(serverDb *db, robj *key);
robj *lookupKeyReadOrReply(client *c, robj *key, robj *reply);
robj *lookupKeyWriteOrReply(client *c, robj *key, robj *reply);
robj *lookupKeyReadWithFlags(serverDb *db, robj *key, int flags);
robj *lookupKeyWriteWithFlags(serverDb *db, robj *key, int flags);
robj *objectCommandLookup(client *c, robj *key);
robj *objectCommandLookupOrReply(client *c, robj *key, robj *reply);
int objectSetLRUOrLFU(robj *val, long long lfu_freq, long long lru_idle, long long lru_clock, int lru_multiplier);
#define LOOKUP_NONE 0
#define LOOKUP_NOTOUCH (1 << 0)  /* Don't update LRU. */
#define LOOKUP_NONOTIFY (1 << 1) /* Don't trigger keyspace event on key misses. */
#define LOOKUP_NOSTATS (1 << 2)  /* Don't update keyspace hits/misses counters. */
#define LOOKUP_WRITE (1 << 3)    /* Delete expired keys even in replicas. */
#define LOOKUP_NOEXPIRE (1 << 4) /* Avoid deleting lazy expired keys. */
#define LOOKUP_NOEFFECTS \
    (LOOKUP_NONOTIFY | LOOKUP_NOSTATS | LOOKUP_NOTOUCH | LOOKUP_NOEXPIRE) /* Avoid any effects from fetching the key */

void dbAdd(serverDb *db, robj *key, robj **valref);
int dbAddRDBLoad(serverDb *db, sds key, robj **valref);
void dbReplaceValue(serverDb *db, robj *key, robj **valref);

#define SETKEY_KEEPTTL 1
#define SETKEY_NO_SIGNAL 2
#define SETKEY_ALREADY_EXIST 4
#define SETKEY_DOESNT_EXIST 8
#define SETKEY_ADD_OR_UPDATE 16 /* Key most likely doesn't exists */
void setKey(client *c, serverDb *db, robj *key, robj **valref, int flags);
robj *dbRandomKey(serverDb *db);
int dbGenericDelete(serverDb *db, robj *key, int async, int flags);
int dbSyncDelete(serverDb *db, robj *key);
int dbDelete(serverDb *db, robj *key);
robj *dbUnshareStringValue(serverDb *db, robj *key, robj *o);

#define EMPTYDB_NO_FLAGS 0           /* No flags. */
#define EMPTYDB_ASYNC (1 << 0)       /* Reclaim memory in another thread. */
#define EMPTYDB_NOFUNCTIONS (1 << 1) /* Indicate not to flush the functions. */
long long emptyData(int dbnum, int flags, void(callback)(hashtable *));
long long emptyDbStructure(serverDb *dbarray, int dbnum, int async, void(callback)(hashtable *));
void flushAllDataAndResetRDB(int flags);
long long dbTotalServerKeyCount(void);
serverDb *initTempDb(void);
void discardTempDb(serverDb *tempDb);
int selectDb(client *c, int id);
void signalModifiedKey(client *c, serverDb *db, robj *key);
void signalFlushedDb(int dbid, int async);
void scanGenericCommand(client *c, robj *o, unsigned long long cursor);
int parseScanCursorOrReply(client *c, robj *o, unsigned long long *cursor);
int dbAsyncDelete(serverDb *db, robj *key);
void emptyDbAsync(serverDb *db);
size_t lazyfreeGetPendingObjectsCount(void);
size_t lazyfreeGetFreedObjectsCount(void);
void lazyfreeResetStats(void);
void freeObjAsync(robj *key, robj *obj, int dbid);
void freeReplicationBacklogRefMemAsync(list *blocks, rax *index);

/* API to get key arguments from commands */
#define GET_KEYSPEC_DEFAULT 0
#define GET_KEYSPEC_INCLUDE_NOT_KEYS (1 << 0) /* Consider 'fake' keys as keys */
#define GET_KEYSPEC_RETURN_PARTIAL (1 << 1)   /* Return all keys that can be found */

int getKeysFromCommandWithSpecs(struct serverCommand *cmd,
                                robj **argv,
                                int argc,
                                int search_flags,
                                getKeysResult *result);
keyReference *getKeysPrepareResult(getKeysResult *result, int numkeys);
int getKeysFromCommand(struct serverCommand *cmd, robj **argv, int argc, getKeysResult *result);
int doesCommandHaveKeys(struct serverCommand *cmd);
int getChannelsFromCommand(struct serverCommand *cmd, robj **argv, int argc, getKeysResult *result);
int doesCommandHaveChannelsWithFlags(struct serverCommand *cmd, int flags);
void getKeysFreeResult(getKeysResult *result);
int sintercardGetKeys(struct serverCommand *cmd, robj **argv, int argc, getKeysResult *result);
int zunionInterDiffGetKeys(struct serverCommand *cmd, robj **argv, int argc, getKeysResult *result);
int zunionInterDiffStoreGetKeys(struct serverCommand *cmd, robj **argv, int argc, getKeysResult *result);
int evalGetKeys(struct serverCommand *cmd, robj **argv, int argc, getKeysResult *result);
int functionGetKeys(struct serverCommand *cmd, robj **argv, int argc, getKeysResult *result);
int sortGetKeys(struct serverCommand *cmd, robj **argv, int argc, getKeysResult *result);
int sortROGetKeys(struct serverCommand *cmd, robj **argv, int argc, getKeysResult *result);
int migrateGetKeys(struct serverCommand *cmd, robj **argv, int argc, getKeysResult *result);
int georadiusGetKeys(struct serverCommand *cmd, robj **argv, int argc, getKeysResult *result);
int xreadGetKeys(struct serverCommand *cmd, robj **argv, int argc, getKeysResult *result);
int lmpopGetKeys(struct serverCommand *cmd, robj **argv, int argc, getKeysResult *result);
int blmpopGetKeys(struct serverCommand *cmd, robj **argv, int argc, getKeysResult *result);
int zmpopGetKeys(struct serverCommand *cmd, robj **argv, int argc, getKeysResult *result);
int bzmpopGetKeys(struct serverCommand *cmd, robj **argv, int argc, getKeysResult *result);
int setGetKeys(struct serverCommand *cmd, robj **argv, int argc, getKeysResult *result);
int bitfieldGetKeys(struct serverCommand *cmd, robj **argv, int argc, getKeysResult *result);

unsigned short crc16(const char *buf, int len);

/* Sentinel */
void initSentinelConfig(void);
void initSentinel(void);
void sentinelTimer(void);
const char *sentinelHandleConfiguration(char **argv, int argc);
void queueSentinelConfig(sds *argv, int argc, int linenum, sds line);
void loadSentinelConfigFromQueue(void);
void sentinelIsRunning(void);
void sentinelCheckConfigFile(void);
void sentinelCommand(client *c);
void sentinelInfoCommand(client *c);
void sentinelPublishCommand(client *c);
void sentinelRoleCommand(client *c);

/* valkey-check-rdb & aof */
int redis_check_rdb(char *rdbfilename, FILE *fp);
int redis_check_rdb_main(int argc, char **argv, FILE *fp);
int redis_check_aof_main(int argc, char **argv);

/* Scripting */
void scriptingInit(int setup);
int ldbRemoveChild(pid_t pid);
void ldbKillForkedSessions(void);
int ldbPendingChildren(void);
void luaLdbLineHook(lua_State *lua, lua_Debug *ar);
void freeLuaScriptsSync(dict *lua_scripts, list *lua_scripts_lru_list, lua_State *lua);
void freeLuaScriptsAsync(dict *lua_scripts, list *lua_scripts_lru_list, lua_State *lua);
void freeFunctionsAsync(functionsLibCtx *lib_ctx);
int ldbIsEnabled(void);
void ldbLog(sds entry);
void ldbLogRespReply(char *reply);
void sha1hex(char *digest, char *script, size_t len);
unsigned long evalMemory(void);
dict *evalScriptsDict(void);
unsigned long evalScriptsMemory(void);
uint64_t evalGetCommandFlags(client *c, uint64_t orig_flags);
uint64_t fcallGetCommandFlags(client *c, uint64_t orig_flags);
int isInsideYieldingLongCommand(void);

typedef struct luaScript {
    uint64_t flags;
    robj *body;
    listNode *node; /* list node in lua_scripts_lru_list list. */
} luaScript;
/* Cache of recently used small arguments to avoid malloc calls. */
#define LUA_CMD_OBJCACHE_SIZE 32
#define LUA_CMD_OBJCACHE_MAX_LEN 64

/* Blocked clients API */
void processUnblockedClients(void);
void initClientBlockingState(client *c);
void freeClientBlockingState(client *c);
void blockClient(client *c, int btype);
void unblockClient(client *c, int queue_for_reprocessing);
void unblockClientOnTimeout(client *c);
void unblockClientOnError(client *c, const char *err_str);
void queueClientForReprocessing(client *c);
void replyToBlockedClientTimedOut(client *c);
int getTimeoutFromObjectOrReply(client *c, robj *object, mstime_t *timeout, int unit);
void disconnectAllBlockedClients(void);
void handleClientsBlockedOnKeys(void);
void signalKeyAsReady(serverDb *db, robj *key, int type);
void blockForKeys(client *c, int btype, robj **keys, int numkeys, mstime_t timeout, int unblock_on_nokey);
void blockClientShutdown(client *c);
void blockPostponeClient(client *c);
void blockClientForReplicaAck(client *c, mstime_t timeout, long long offset, long numreplicas, int numlocal);
void replicationRequestAckFromReplicas(void);
void signalDeletedKeyAsReady(serverDb *db, robj *key, int type);
void updateStatsOnUnblock(client *c, long blocked_us, long reply_us, int failed_or_rejected);
void scanDatabaseForDeletedKeys(serverDb *emptied, serverDb *replaced_with);
void totalNumberOfStatefulKeys(unsigned long *blocking_keys,
                               unsigned long *blocking_keys_on_nokey,
                               unsigned long *watched_keys);
void blockedBeforeSleep(void);

/* timeout.c -- Blocked clients timeout and connections timeout. */
void addClientToTimeoutTable(client *c);
void removeClientFromTimeoutTable(client *c);
void handleBlockedClientsTimeout(void);
int clientsCronHandleTimeout(client *c, mstime_t now_ms);

/* expire.c -- Handling of expired keys */
void activeExpireCycle(int type);
void expireReplicaKeys(void);
void rememberReplicaKeyWithExpire(serverDb *db, robj *key);
void flushReplicaKeysWithExpireList(void);
size_t getReplicaKeyWithExpireCount(void);

/* evict.c -- maxmemory handling and LRU eviction. */
void evictionPoolAlloc(void);
#define LFU_INIT_VAL 5
unsigned long LFUGetTimeInMinutes(void);
uint8_t LFULogIncr(uint8_t value);
unsigned long LFUDecrAndReturn(robj *o);
#define EVICT_OK 0
#define EVICT_RUNNING 1
#define EVICT_FAIL 2
int performEvictions(void);
void startEvictionTimeProc(void);

/* Keys hashing/comparison functions for dict.c and hashtable.c hash tables. */
uint64_t dictSdsHash(const void *key);
uint64_t dictSdsCaseHash(const void *key);
int dictSdsKeyCompare(const void *key1, const void *key2);
int hashtableSdsKeyCompare(const void *key1, const void *key2);
int dictSdsKeyCaseCompare(const void *key1, const void *key2);
void dictSdsDestructor(void *val);
void dictListDestructor(void *val);
void *dictSdsDup(const void *key);

/* Git SHA1 */
char *serverGitSHA1(void);
char *serverGitDirty(void);
uint64_t serverBuildId(void);
const char *serverBuildIdRaw(void);
char *serverBuildIdString(void);

/* Commands prototypes */
void authCommand(client *c);
void pingCommand(client *c);
void echoCommand(client *c);
void commandCommand(client *c);
void commandCountCommand(client *c);
void commandListCommand(client *c);
void commandInfoCommand(client *c);
void commandGetKeysCommand(client *c);
void commandGetKeysAndFlagsCommand(client *c);
void commandHelpCommand(client *c);
void commandDocsCommand(client *c);
void setCommand(client *c);
void setnxCommand(client *c);
void setexCommand(client *c);
void psetexCommand(client *c);
void getCommand(client *c);
void getexCommand(client *c);
void getdelCommand(client *c);
void delCommand(client *c);
void unlinkCommand(client *c);
void existsCommand(client *c);
void setbitCommand(client *c);
void getbitCommand(client *c);
void bitfieldCommand(client *c);
void bitfieldroCommand(client *c);
void setrangeCommand(client *c);
void getrangeCommand(client *c);
void incrCommand(client *c);
void decrCommand(client *c);
void incrbyCommand(client *c);
void decrbyCommand(client *c);
void incrbyfloatCommand(client *c);
void selectCommand(client *c);
void swapdbCommand(client *c);
void randomkeyCommand(client *c);
void keysCommand(client *c);
void scanCommand(client *c);
void dbsizeCommand(client *c);
void lastsaveCommand(client *c);
void saveCommand(client *c);
void bgsaveCommand(client *c);
void bgrewriteaofCommand(client *c);
void shutdownCommand(client *c);
void slowlogCommand(client *c);
void moveCommand(client *c);
void copyCommand(client *c);
void renameCommand(client *c);
void renamenxCommand(client *c);
void lpushCommand(client *c);
void rpushCommand(client *c);
void lpushxCommand(client *c);
void rpushxCommand(client *c);
void linsertCommand(client *c);
void lpopCommand(client *c);
void rpopCommand(client *c);
void lmpopCommand(client *c);
void llenCommand(client *c);
void lindexCommand(client *c);
void lrangeCommand(client *c);
void ltrimCommand(client *c);
void typeCommand(client *c);
void lsetCommand(client *c);
void saddCommand(client *c);
void sremCommand(client *c);
void smoveCommand(client *c);
void sismemberCommand(client *c);
void smismemberCommand(client *c);
void scardCommand(client *c);
void spopCommand(client *c);
void srandmemberCommand(client *c);
void sinterCommand(client *c);
void sinterCardCommand(client *c);
void sinterstoreCommand(client *c);
void sunionCommand(client *c);
void sunionstoreCommand(client *c);
void sdiffCommand(client *c);
void sdiffstoreCommand(client *c);
void sscanCommand(client *c);
void syncCommand(client *c);
void flushdbCommand(client *c);
void flushallCommand(client *c);
void sortCommand(client *c);
void sortroCommand(client *c);
void lremCommand(client *c);
void lposCommand(client *c);
void rpoplpushCommand(client *c);
void lmoveCommand(client *c);
void infoCommand(client *c);
void mgetCommand(client *c);
void monitorCommand(client *c);
void expireCommand(client *c);
void expireatCommand(client *c);
void pexpireCommand(client *c);
void pexpireatCommand(client *c);
void getsetCommand(client *c);
void ttlCommand(client *c);
void touchCommand(client *c);
void pttlCommand(client *c);
void expiretimeCommand(client *c);
void pexpiretimeCommand(client *c);
void persistCommand(client *c);
void replicaofCommand(client *c);
void roleCommand(client *c);
void debugCommand(client *c);
void msetCommand(client *c);
void msetnxCommand(client *c);
void zaddCommand(client *c);
void zincrbyCommand(client *c);
void zrangeCommand(client *c);
void zrangebyscoreCommand(client *c);
void zrevrangebyscoreCommand(client *c);
void zrangebylexCommand(client *c);
void zrevrangebylexCommand(client *c);
void zcountCommand(client *c);
void zlexcountCommand(client *c);
void zrevrangeCommand(client *c);
void zcardCommand(client *c);
void zremCommand(client *c);
void zscoreCommand(client *c);
void zmscoreCommand(client *c);
void zremrangebyscoreCommand(client *c);
void zremrangebylexCommand(client *c);
void zpopminCommand(client *c);
void zpopmaxCommand(client *c);
void zmpopCommand(client *c);
void bzpopminCommand(client *c);
void bzpopmaxCommand(client *c);
void bzmpopCommand(client *c);
void zrandmemberCommand(client *c);
void multiCommand(client *c);
void execCommand(client *c);
void discardCommand(client *c);
void blpopCommand(client *c);
void brpopCommand(client *c);
void blmpopCommand(client *c);
void brpoplpushCommand(client *c);
void blmoveCommand(client *c);
void appendCommand(client *c);
void strlenCommand(client *c);
void zrankCommand(client *c);
void zrevrankCommand(client *c);
void hsetCommand(client *c);
void hsetnxCommand(client *c);
void hgetCommand(client *c);
void hmgetCommand(client *c);
void hdelCommand(client *c);
void hlenCommand(client *c);
void hstrlenCommand(client *c);
void zremrangebyrankCommand(client *c);
void zunionstoreCommand(client *c);
void zinterstoreCommand(client *c);
void zdiffstoreCommand(client *c);
void zunionCommand(client *c);
void zinterCommand(client *c);
void zinterCardCommand(client *c);
void zrangestoreCommand(client *c);
void zdiffCommand(client *c);
void zscanCommand(client *c);
void hkeysCommand(client *c);
void hvalsCommand(client *c);
void hgetallCommand(client *c);
void hexistsCommand(client *c);
void hscanCommand(client *c);
void hrandfieldCommand(client *c);
void configSetCommand(client *c);
void configGetCommand(client *c);
void configResetStatCommand(client *c);
void configRewriteCommand(client *c);
void configHelpCommand(client *c);
void hincrbyCommand(client *c);
void hincrbyfloatCommand(client *c);
void subscribeCommand(client *c);
void unsubscribeCommand(client *c);
void psubscribeCommand(client *c);
void punsubscribeCommand(client *c);
void publishCommand(client *c);
void pubsubCommand(client *c);
void spublishCommand(client *c);
void ssubscribeCommand(client *c);
void sunsubscribeCommand(client *c);
void watchCommand(client *c);
void unwatchCommand(client *c);
void clusterCommand(client *c);
void clusterSlotStatsCommand(client *c);
void restoreCommand(client *c);
void migrateCommand(client *c);
void askingCommand(client *c);
void readonlyCommand(client *c);
void readwriteCommand(client *c);
int verifyDumpPayload(unsigned char *p, size_t len, uint16_t *rdbver_ptr);
void dumpCommand(client *c);
void objectCommand(client *c);
void memoryCommand(client *c);
void clientCommand(client *c);
void helloCommand(client *c);
void clientSetinfoCommand(client *c);
void evalCommand(client *c);
void evalRoCommand(client *c);
void evalShaCommand(client *c);
void evalShaRoCommand(client *c);
void scriptCommand(client *c);
void fcallCommand(client *c);
void fcallroCommand(client *c);
void functionLoadCommand(client *c);
void functionDeleteCommand(client *c);
void functionKillCommand(client *c);
void functionStatsCommand(client *c);
void functionListCommand(client *c);
void functionHelpCommand(client *c);
void functionFlushCommand(client *c);
void functionRestoreCommand(client *c);
void functionDumpCommand(client *c);
void timeCommand(client *c);
void bitopCommand(client *c);
void bitcountCommand(client *c);
void bitposCommand(client *c);
void replconfCommand(client *c);
void waitCommand(client *c);
void waitaofCommand(client *c);
void georadiusbymemberCommand(client *c);
void georadiusbymemberroCommand(client *c);
void georadiusCommand(client *c);
void georadiusroCommand(client *c);
void geoaddCommand(client *c);
void geohashCommand(client *c);
void geoposCommand(client *c);
void geodistCommand(client *c);
void geosearchCommand(client *c);
void geosearchstoreCommand(client *c);
void pfselftestCommand(client *c);
void pfaddCommand(client *c);
void pfcountCommand(client *c);
void pfmergeCommand(client *c);
void pfdebugCommand(client *c);
void latencyCommand(client *c);
void moduleCommand(client *c);
void securityWarningCommand(client *c);
void xaddCommand(client *c);
void xrangeCommand(client *c);
void xrevrangeCommand(client *c);
void xlenCommand(client *c);
void xreadCommand(client *c);
void xgroupCommand(client *c);
void xsetidCommand(client *c);
void xackCommand(client *c);
void xpendingCommand(client *c);
void xclaimCommand(client *c);
void xautoclaimCommand(client *c);
void xinfoCommand(client *c);
void xdelCommand(client *c);
void xtrimCommand(client *c);
void lolwutCommand(client *c);
void aclCommand(client *c);
void lcsCommand(client *c);
void quitCommand(client *c);
void resetCommand(client *c);
void failoverCommand(client *c);

#if defined(__GNUC__)
void *calloc(size_t count, size_t size) __attribute__((deprecated));
void free(void *ptr) __attribute__((deprecated));
void *malloc(size_t size) __attribute__((deprecated));
void *realloc(void *ptr, size_t size) __attribute__((deprecated));
#endif

/* Debugging stuff */
void _serverAssertWithInfo(const client *c, const robj *o, const char *estr, const char *file, int line);
void _serverAssert(const char *estr, const char *file, int line);
#ifdef __GNUC__
void _serverPanic(const char *file, int line, const char *msg, ...) __attribute__((format(printf, 3, 4)));
#else
void _serverPanic(const char *file, int line, const char *msg, ...);
#endif
void serverLogObjectDebugInfo(const robj *o);
void setupDebugSigHandlers(void);
void setupSigSegvHandler(void);
void removeSigSegvHandlers(void);
const char *getSafeInfoString(const char *s, size_t len, char **tmp);
dict *genInfoSectionDict(robj **argv, int argc, char **defaults, int *out_all, int *out_everything);
void releaseInfoSectionDict(dict *sec);
sds genValkeyInfoString(dict *section_dict, int all_sections, int everything);
sds genModulesInfoString(sds info);
void applyWatchdogPeriod(void);
void watchdogScheduleSignal(int period);
void serverLogHexDump(int level, char *descr, void *value, size_t len);
int memtest_preserving_test(unsigned long *m, size_t bytes, int passes);
void mixDigest(unsigned char *digest, const void *ptr, size_t len);
void xorDigest(unsigned char *digest, const void *ptr, size_t len);
sds catSubCommandFullname(const char *parent_name, const char *sub_name);
void commandAddSubcommand(struct serverCommand *parent, struct serverCommand *subcommand);
void debugDelay(int usec);
void killThreads(void);
void makeThreadKillable(void);
void swapMainDbWithTempDb(serverDb *tempDb);
sds getVersion(void);
void debugPauseProcess(void);

/* Use macro for checking log level to avoid evaluating arguments in cases log
 * should be ignored due to low level. */
#define serverLog(level, ...)                           \
    do {                                                \
        if (((level) & 0xff) < server.verbosity) break; \
        _serverLog(level, __VA_ARGS__);                 \
    } while (0)

/* dualChannelServerLog - Log messages related to dual-channel operations
 * This macro wraps the serverLog function, prepending "<Dual Channel>"
 * to the log message. */
#define dualChannelServerLog(level, ...) serverLog(level, "<Dual Channel> " __VA_ARGS__)

#define serverDebug(fmt, ...) printf("DEBUG %s:%d > " fmt "\n", __FILE__, __LINE__, __VA_ARGS__)
#define serverDebugMark() printf("-- MARK %s:%d --\n", __FILE__, __LINE__)

int iAmPrimary(void);

#define STRINGIFY_(x) #x
#define STRINGIFY(x) STRINGIFY_(x)

#endif<|MERGE_RESOLUTION|>--- conflicted
+++ resolved
@@ -148,19 +148,16 @@
 #define DEFAULT_WAIT_BEFORE_RDB_CLIENT_FREE 60      /* Grace period in seconds for replica main \
                                                      * channel to establish psync. */
 #define LOADING_PROCESS_EVENTS_INTERVAL_DEFAULT 100 /* Default: 0.1 seconds */
-<<<<<<< HEAD
+#if !defined(DEBUG_FORCE_DEFRAG)
+#define CONFIG_ACTIVE_DEFRAG_DEFAULT 0
+#else
+#define CONFIG_ACTIVE_DEFRAG_DEFAULT 1
+#endif
 #define CONFIG_DEFAULT_ZERO_COPY_MIN_WRITE_SIZE 10*1024 /* https://docs.kernel.org/networking/msg_zerocopy.html */
 #define ZERO_COPY_MAX_DRAIN_TIME_SECONDS 3 /* Maximum time a connection using zero copy
                                             * is kept alive for the purpose of flushing
                                             * pending writes. If not flushed in this time,
                                             * force close the connection with a RST packet. */
-=======
-#if !defined(DEBUG_FORCE_DEFRAG)
-#define CONFIG_ACTIVE_DEFRAG_DEFAULT 0
-#else
-#define CONFIG_ACTIVE_DEFRAG_DEFAULT 1
-#endif
->>>>>>> e60990e5
 
 /* Bucket sizes for client eviction pools. Each bucket stores clients with
  * memory usage of up to twice the size of the bucket below it. */
@@ -1099,7 +1096,6 @@
     uint64_t reserved : 4;                 /* Reserved for future use */
 } ClientFlags;
 
-<<<<<<< HEAD
 /* Tracking struct used to decremenet reference count of repl backlog block
  * once written to replica by the kernel. */
 typedef struct zeroCopyRecord {
@@ -1116,94 +1112,22 @@
     int draining;
 } zeroCopyTracker;
 
-typedef struct client {
-    uint64_t id; /* Client incremental unique ID. */
-    union {
-        uint64_t raw_flag;
-        struct ClientFlags flag;
-    };
-    connection *conn;
-    int resp;                            /* RESP protocol version. Can be 2 or 3. */
-    uint32_t capa;                       /* Client capabilities: CLIENT_CAPA* macros. */
-    serverDb *db;                        /* Pointer to currently SELECTed DB. */
-    robj *name;                          /* As set by CLIENT SETNAME. */
-    robj *lib_name;                      /* The client library name as set by CLIENT SETINFO. */
-    robj *lib_ver;                       /* The client library version as set by CLIENT SETINFO. */
-    sds querybuf;                        /* Buffer we use to accumulate client queries. */
-    size_t qb_pos;                       /* The position we have read in querybuf. */
-    size_t querybuf_peak;                /* Recent (100ms or more) peak of querybuf size. */
-    int argc;                            /* Num of arguments of current command. */
-    robj **argv;                         /* Arguments of current command. */
-    int argv_len;                        /* Size of argv array (may be more than argc) */
-    int original_argc;                   /* Num of arguments of original command if arguments were rewritten. */
-    robj **original_argv;                /* Arguments of original command if arguments were rewritten. */
-    size_t argv_len_sum;                 /* Sum of lengths of objects in argv list. */
-    volatile uint8_t io_read_state;      /* Indicate the IO read state of the client */
-    volatile uint8_t io_write_state;     /* Indicate the IO write state of the client */
-    uint8_t cur_tid;                     /* ID of IO thread currently performing IO for this client */
-    int nread;                           /* Number of bytes of the last read. */
-    int nwritten;                        /* Number of bytes of the last write. */
-    int read_flags;                      /* Client Read flags - used to communicate the client read state. */
-    uint16_t write_flags;                /* Client Write flags - used to communicate the client write state. */
-    struct serverCommand *cmd, *lastcmd; /* Last command executed. */
-    struct serverCommand *realcmd;       /* The original command that was executed by the client,
-                                           Used to update error stats in case the c->cmd was modified
-                                           during the command invocation (like on GEOADD for example). */
-    struct serverCommand *io_parsed_cmd; /* The command that was parsed by the IO thread. */
-    user *user;                          /* User associated with this connection. If the
-                                            user is set to NULL the connection can do
-                                            anything (admin). */
-    int reqtype;                         /* Request protocol type: PROTO_REQ_* */
-    int multibulklen;                    /* Number of multi bulk arguments left to read. */
-    long bulklen;                        /* Length of bulk argument in multi bulk request. */
-    list *reply;                         /* List of reply objects to send to the client. */
-    listNode *io_last_reply_block;       /* Last client reply block when sent to IO thread */
-    unsigned long long reply_bytes;      /* Tot bytes of objects in reply list. */
-    list *deferred_reply_errors;         /* Used for module thread safe contexts. */
-    size_t sentlen;                      /* Amount of bytes already sent in the current
-                                            buffer or object being sent. */
-    time_t ctime;                        /* Client creation time. */
-    long duration;                       /* Current command duration. Used for measuring latency of blocking/non-blocking cmds */
-    int slot;                            /* The slot the client is executing against. Set to -1 if no slot is being used */
-    dictEntry *cur_script;               /* Cached pointer to the dictEntry of the script being executed. */
-    time_t last_interaction;             /* Time of the last interaction, used for timeout */
-    time_t obuf_soft_limit_reached_time;
-    int repl_state;                            /* Replication state if this is a replica. */
-    int repl_start_cmd_stream_on_ack;          /* Install replica write handler on first ACK. */
-    int repldbfd;                              /* Replication DB file descriptor. */
-    off_t repldboff;                           /* Replication DB file offset. */
-    off_t repldbsize;                          /* Replication DB file size. */
-    sds replpreamble;                          /* Replication DB preamble. */
-    long long read_reploff;                    /* Read replication offset if this is a primary. */
-    long long reploff;                         /* Applied replication offset if this is a primary. */
-    long long repl_applied;                    /* Applied replication data count in querybuf, if this is a replica. */
-    long long repl_ack_off;                    /* Replication ack offset, if this is a replica. */
-    long long repl_aof_off;                    /* Replication AOF fsync ack offset, if this is a replica. */
-    long long repl_ack_time;                   /* Replication ack time, if this is a replica. */
-    long long repl_last_partial_write;         /* The last time the server did a partial write from the RDB child pipe to this
-                                                  replica  */
-    long long psync_initial_offset;            /* FULLRESYNC reply offset other replicas
-                                                  copying this replica output buffer
-                                                  should use. */
-    char replid[CONFIG_RUN_ID_SIZE + 1];       /* primary replication ID (if primary). */
-    int replica_listening_port;                /* As configured with: REPLCONF listening-port */
-    char *replica_addr;                        /* Optionally given by REPLCONF ip-address */
-    int replica_version;                       /* Version on the form 0xMMmmpp. */
-    short replica_capa;                        /* Replica capabilities: REPLICA_CAPA_* bitwise OR. */
-    short replica_req;                         /* Replica requirements: REPLICA_REQ_* */
-    uint64_t associated_rdb_client_id;         /* The client id of this replica's rdb connection */
-    time_t rdb_client_disconnect_time;         /* Time of the first freeClient call on this client. Used for delaying free. */
-    multiState mstate;                         /* MULTI/EXEC state */
-    blockingState bstate;                      /* blocking state */
-    long long woff;                            /* Last write global replication offset. */
-    list *watched_keys;                        /* Keys WATCHED for MULTI/EXEC CAS */
-    dict *pubsub_channels;                     /* channels a client is interested in (SUBSCRIBE) */
-    dict *pubsub_patterns;                     /* patterns a client is interested in (PSUBSCRIBE) */
-    dict *pubsubshard_channels;                /* shard level channels a client is interested in (SSUBSCRIBE) */
-    sds peerid;                                /* Cached peer ID. */
-    sds sockname;                              /* Cached connection target address. */
-    listNode *client_list_node;                /* list node in client list */
-=======
+/* Tracking struct used to decremenet reference count of repl backlog block
+ * once written to replica by the kernel. */
+typedef struct zeroCopyRecord {
+    replBufBlock *block;
+    int active;
+    int last_write_for_block;
+} zeroCopyRecord;
+
+typedef struct zeroCopyTracker {
+    zeroCopyRecord *records;
+    uint32_t start;
+    uint32_t len;
+    uint32_t capacity;
+    int draining;
+} zeroCopyTracker;
+
 typedef struct ClientPubSubData {
     dict *pubsub_channels;      /* channels a client is interested in (SUBSCRIBE) */
     dict *pubsub_patterns;      /* patterns a client is interested in (PSUBSCRIBE) */
@@ -1250,7 +1174,6 @@
 } ClientReplicationData;
 
 typedef struct ClientModuleData {
->>>>>>> e60990e5
     void *module_blocked_client;               /* Pointer to the ValkeyModuleBlockedClient associated with this
                                                 * client. This is set in case of module authentication before the
                                                 * unblocked client is reprocessed to handle reply callbacks. */
@@ -1340,21 +1263,6 @@
     int slot;                                     /* The slot the client is executing against. Set to -1 if no slot is being used */
     listNode *mem_usage_bucket_node;
     clientMemUsageBucket *mem_usage_bucket;
-<<<<<<< HEAD
-
-    listNode *ref_repl_buf_node; /* Referenced node of replication buffer blocks,
-                                  * see the definition of replBufBlock. */
-    size_t ref_block_pos;        /* Access position of referenced buffer block,
-                                  * i.e. the next offset to send. */
-    zeroCopyTracker *zero_copy_tracker; /* Circular buffer of active writes, indexed
-                                        * by sequence number. */
-
-    /* list node in clients_pending_write or in clients_pending_io_write list */
-    listNode clients_pending_write_node;
-    listNode pending_read_list_node; /* list node in clients_pending_io_read list */
-    /* Response buffer */
-    size_t buf_peak;                   /* Peak used size of buffer in last 5 sec interval. */
-=======
     /* In updateClientMemoryUsage() we track the memory usage of
      * each client and add it to the sum of all the clients of a given type,
      * however we need to remember what was the old contribution of each
@@ -1363,7 +1271,8 @@
     size_t last_memory_usage;
     /* Fields after this point are less frequently used */
     listNode *client_list_node;        /* list node in client list */
->>>>>>> e60990e5
+    zeroCopyTracker *zero_copy_tracker; /* Circular buffer of active writes, indexed
+                                        * by sequence number. */
     mstime_t buf_peak_last_reset_time; /* keeps the last time the buffer peak value was reset */
     size_t querybuf_peak;              /* Recent (100ms or more) peak of querybuf size. */
     dictEntry *cur_script;             /* Cached pointer to the dictEntry of the script being executed. */
