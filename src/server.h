/*
 * Copyright (c) 2009-2012, Redis Ltd.
 * All rights reserved.
 *
 * Redistribution and use in source and binary forms, with or without
 * modification, are permitted provided that the following conditions are met:
 *
 *   * Redistributions of source code must retain the above copyright notice,
 *     this list of conditions and the following disclaimer.
 *   * Redistributions in binary form must reproduce the above copyright
 *     notice, this list of conditions and the following disclaimer in the
 *     documentation and/or other materials provided with the distribution.
 *   * Neither the name of Redis nor the names of its contributors may be used
 *     to endorse or promote products derived from this software without
 *     specific prior written permission.
 *
 * THIS SOFTWARE IS PROVIDED BY THE COPYRIGHT HOLDERS AND CONTRIBUTORS "AS IS"
 * AND ANY EXPRESS OR IMPLIED WARRANTIES, INCLUDING, BUT NOT LIMITED TO, THE
 * IMPLIED WARRANTIES OF MERCHANTABILITY AND FITNESS FOR A PARTICULAR PURPOSE
 * ARE DISCLAIMED. IN NO EVENT SHALL THE COPYRIGHT OWNER OR CONTRIBUTORS BE
 * LIABLE FOR ANY DIRECT, INDIRECT, INCIDENTAL, SPECIAL, EXEMPLARY, OR
 * CONSEQUENTIAL DAMAGES (INCLUDING, BUT NOT LIMITED TO, PROCUREMENT OF
 * SUBSTITUTE GOODS OR SERVICES; LOSS OF USE, DATA, OR PROFITS; OR BUSINESS
 * INTERRUPTION) HOWEVER CAUSED AND ON ANY THEORY OF LIABILITY, WHETHER IN
 * CONTRACT, STRICT LIABILITY, OR TORT (INCLUDING NEGLIGENCE OR OTHERWISE)
 * ARISING IN ANY WAY OUT OF THE USE OF THIS SOFTWARE, EVEN IF ADVISED OF THE
 * POSSIBILITY OF SUCH DAMAGE.
 */

#ifndef VALKEY_H
#define VALKEY_H

#include "fmacros.h"
#include "config.h"
#include "solarisfixes.h"
#include "rio.h"
#include "commands.h"
#include "allocator_defrag.h"

#include <stdio.h>
#include <stdlib.h>
#include <stddef.h>
#include <stdatomic.h>
#include <string.h>
#include <time.h>
#include <limits.h>
#include <unistd.h>
#include <errno.h>
#include <inttypes.h>
#include <pthread.h>
#include <syslog.h>
#include <netinet/in.h>
#include <sys/socket.h>
#include <lua.h>
#include <signal.h>

#ifdef HAVE_LIBSYSTEMD
#include <systemd/sd-daemon.h>
#endif

#ifndef static_assert
#define static_assert(expr, lit) extern char __static_assert_failure[(expr) ? 1 : -1]
#endif

typedef long long mstime_t; /* millisecond time type. */
typedef long long ustime_t; /* microsecond time type. */

#include "ae.h"         /* Event driven programming library */
#include "sds.h"        /* Dynamic safe strings */
#include "dict.h"       /* Hash tables (old implementation) */
#include "hashtable.h"  /* Hash tables (new implementation) */
#include "kvstore.h"    /* Slot-based hash table */
#include "adlist.h"     /* Linked lists */
#include "zmalloc.h"    /* total memory usage aware version of malloc/free */
#include "anet.h"       /* Networking the easy way */
#include "version.h"    /* Version macro */
#include "util.h"       /* Misc functions useful in many places */
#include "latency.h"    /* Latency monitor API */
#include "sparkline.h"  /* ASCII graphs API */
#include "quicklist.h"  /* Lists are encoded as linked lists of
                           N-elements flat arrays */
#include "rax.h"        /* Radix tree */
#include "connection.h" /* Connection abstraction */
#include "memory_prefetch.h"

#define dismissMemory zmadvise_dontneed

#define VALKEYMODULE_CORE 1
typedef struct serverObject robj;
#include "valkeymodule.h" /* Modules API defines. */

/* Following includes allow test functions to be called from main() */
#include "zipmap.h"
#include "ziplist.h" /* Compact list data structure */
#include "sha1.h"
#include "endianconv.h"
#include "crc64.h"

struct hdr_histogram;

/* helpers */
#define numElements(x) (sizeof(x) / sizeof((x)[0]))

/* min/max */
#undef min
#undef max
#define min(a, b) ((a) < (b) ? (a) : (b))
#define max(a, b) ((a) > (b) ? (a) : (b))

/* Get the pointer of the outer struct from a member address */
#define server_member2struct(struct_name, member_name, member_addr) \
    ((struct_name *)((char *)member_addr - offsetof(struct_name, member_name)))

/* Error codes */
#define C_OK 0
#define C_ERR -1
#define C_RETRY -2

/* Static server configuration */
#define CONFIG_DEFAULT_HZ 10 /* Time interrupt calls/sec. */
#define CONFIG_MIN_HZ 1
#define CONFIG_MAX_HZ 500
#define MAX_CLIENTS_PER_CLOCK_TICK 200 /* HZ is adapted based on that. */
#define CRON_DBS_PER_CALL 16
#define CRON_DICTS_PER_DB 16
#define NET_MAX_WRITES_PER_EVENT (1024 * 64)
#define PROTO_SHARED_SELECT_CMDS 10
#define OBJ_SHARED_INTEGERS 10000
#define OBJ_SHARED_BULKHDR_LEN 32
#define OBJ_SHARED_HDR_STRLEN(_len_) (((_len_) < 10) ? 4 : 5) /* see shared.mbulkhdr etc. */
#define LOG_MAX_LEN 1024                                      /* Default maximum length of syslog messages.*/
#define AOF_REWRITE_ITEMS_PER_CMD 64
#define AOF_ANNOTATION_LINE_MAX_LEN 1024
#define CONFIG_RUN_ID_SIZE 40
#define RDB_EOF_MARK_SIZE 40
#define CONFIG_REPL_BACKLOG_MIN_SIZE (1024 * 16) /* 16k */
#define CONFIG_BGSAVE_RETRY_DELAY 5              /* Wait a few secs before trying again. */
#define CONFIG_DEFAULT_PID_FILE "/var/run/valkey.pid"
#define CONFIG_DEFAULT_BINDADDR_COUNT 2
#define CONFIG_DEFAULT_BINDADDR {"*", "-::*"}
#define NET_HOST_STR_LEN 256                          /* Longest valid hostname */
#define NET_IP_STR_LEN 46                             /* INET6_ADDRSTRLEN is 46, but we need to be sure */
#define NET_ADDR_STR_LEN (NET_IP_STR_LEN + 32)        /* Must be enough for ip:port */
#define NET_HOST_PORT_STR_LEN (NET_HOST_STR_LEN + 32) /* Must be enough for hostname:port */
#define CONFIG_BINDADDR_MAX 16
#define CONFIG_MIN_RESERVED_FDS 32
#define CONFIG_DEFAULT_PROC_TITLE_TEMPLATE "{title} {listen-addr} {server-mode}"
#define DEFAULT_WAIT_BEFORE_RDB_CLIENT_FREE 60      /* Grace period in seconds for replica main \
                                                     * channel to establish psync. */
#define LOADING_PROCESS_EVENTS_INTERVAL_DEFAULT 100 /* Default: 0.1 seconds */
#if !defined(DEBUG_FORCE_DEFRAG)
#define CONFIG_ACTIVE_DEFRAG_DEFAULT 0
#else
#define CONFIG_ACTIVE_DEFRAG_DEFAULT 1
#endif

/* Bucket sizes for client eviction pools. Each bucket stores clients with
 * memory usage of up to twice the size of the bucket below it. */
#define CLIENT_MEM_USAGE_BUCKET_MIN_LOG 15 /* Bucket sizes start at up to 32KB (2^15) */
#define CLIENT_MEM_USAGE_BUCKET_MAX_LOG 33 /* Bucket for largest clients: sizes above 4GB (2^32) */
#define CLIENT_MEM_USAGE_BUCKETS (1 + CLIENT_MEM_USAGE_BUCKET_MAX_LOG - CLIENT_MEM_USAGE_BUCKET_MIN_LOG)

#define ACTIVE_EXPIRE_CYCLE_SLOW 0
#define ACTIVE_EXPIRE_CYCLE_FAST 1

/* Children process will exit with this status code to signal that the
 * process terminated without an error: this is useful in order to kill
 * a saving child (RDB or AOF one), without triggering in the parent the
 * write protection that is normally turned on on write errors.
 * Usually children that are terminated with SIGUSR1 will exit with this
 * special code. */
#define SERVER_CHILD_NOERROR_RETVAL 255

/* Reading copy-on-write info is sometimes expensive and may slow down child
 * processes that report it continuously. We measure the cost of obtaining it
 * and hold back additional reading based on this factor. */
#define CHILD_COW_DUTY_CYCLE 100

/* When child process is performing write to connset it iterates on the set
 * writing a chunk of the available data to send on each connection.
 * This constant defines the maximal size of the chunk to use. */
#define RIO_CONNSET_WRITE_MAX_CHUNK_SIZE 16384

/* Instantaneous metrics tracking. */
#define STATS_METRIC_SAMPLES 16               /* Number of samples per metric. */
#define STATS_METRIC_COMMAND 0                /* Number of commands executed. */
#define STATS_METRIC_NET_INPUT 1              /* Bytes read to network. */
#define STATS_METRIC_NET_OUTPUT 2             /* Bytes written to network. */
#define STATS_METRIC_NET_INPUT_REPLICATION 3  /* Bytes read to network during replication. */
#define STATS_METRIC_NET_OUTPUT_REPLICATION 4 /* Bytes written to network during replication. */
#define STATS_METRIC_EL_CYCLE 5               /* Number of eventloop cycled. */
#define STATS_METRIC_EL_DURATION 6            /* Eventloop duration. */
#define STATS_METRIC_COUNT 7

/* Protocol and I/O related defines */
#define PROTO_IOBUF_LEN (1024 * 16)         /* Generic I/O buffer size */
#define PROTO_REPLY_CHUNK_BYTES (16 * 1024) /* 16k output buffer */
#define PROTO_INLINE_MAX_SIZE (1024 * 64)   /* Max size of inline reads */
#define PROTO_MBULK_BIG_ARG (1024 * 32)
#define PROTO_RESIZE_THRESHOLD (1024 * 32)     /* Threshold for determining whether to resize query buffer */
#define PROTO_REPLY_MIN_BYTES (1024)           /* the lower limit on reply buffer size */
#define REDIS_AUTOSYNC_BYTES (1024 * 1024 * 4) /* Sync file every 4MB. */

#define REPLY_BUFFER_DEFAULT_PEAK_RESET_TIME 5000 /* 5 seconds */

/* When configuring the server eventloop, we setup it so that the total number
 * of file descriptors we can handle are server.maxclients + RESERVED_FDS +
 * a few more to stay safe. Since RESERVED_FDS defaults to 32, we add 96
 * in order to make sure of not over provisioning more than 128 fds. */
#define CONFIG_FDSET_INCR (CONFIG_MIN_RESERVED_FDS + 96)

/* OOM Score Adjustment classes. */
#define CONFIG_OOM_PRIMARY 0
#define CONFIG_OOM_REPLICA 1
#define CONFIG_OOM_BGCHILD 2
#define CONFIG_OOM_COUNT 3

extern int configOOMScoreAdjValuesDefaults[CONFIG_OOM_COUNT];

/* Command flags. Please check the definition of struct serverCommand in this file
 * for more information about the meaning of every flag. */
#define CMD_WRITE (1ULL << 0)
#define CMD_READONLY (1ULL << 1)
#define CMD_DENYOOM (1ULL << 2)
#define CMD_MODULE (1ULL << 3) /* Command exported by module. */
#define CMD_ADMIN (1ULL << 4)
#define CMD_PUBSUB (1ULL << 5)
#define CMD_NOSCRIPT (1ULL << 6)
#define CMD_BLOCKING (1ULL << 8) /* Has potential to block. */
#define CMD_LOADING (1ULL << 9)
#define CMD_STALE (1ULL << 10)
#define CMD_SKIP_MONITOR (1ULL << 11)
#define CMD_SKIP_SLOWLOG (1ULL << 12)
#define CMD_ASKING (1ULL << 13)
#define CMD_FAST (1ULL << 14)
#define CMD_NO_AUTH (1ULL << 15)
#define CMD_MAY_REPLICATE (1ULL << 16)
#define CMD_SENTINEL (1ULL << 17)
#define CMD_ONLY_SENTINEL (1ULL << 18)
#define CMD_NO_MANDATORY_KEYS (1ULL << 19)
#define CMD_PROTECTED (1ULL << 20)
#define CMD_MODULE_GETKEYS (1ULL << 21)    /* Use the modules getkeys interface. */
#define CMD_MODULE_NO_CLUSTER (1ULL << 22) /* Deny on Cluster. */
#define CMD_NO_ASYNC_LOADING (1ULL << 23)
#define CMD_NO_MULTI (1ULL << 24)
#define CMD_MOVABLE_KEYS (1ULL << 25) /* The legacy range spec doesn't cover all keys. \
                                       * Populated by populateCommandLegacyRangeSpec. */
#define CMD_ALLOW_BUSY ((1ULL << 26))
#define CMD_MODULE_GETCHANNELS (1ULL << 27) /* Use the modules getchannels interface. */
#define CMD_TOUCHES_ARBITRARY_KEYS (1ULL << 28)
/* Command flags. Please don't forget to add command flag documentation in struct
 * serverCommand in this file. */

/* Command flags that describe ACLs categories. */
#define ACL_CATEGORY_KEYSPACE (1ULL << 0)
#define ACL_CATEGORY_READ (1ULL << 1)
#define ACL_CATEGORY_WRITE (1ULL << 2)
#define ACL_CATEGORY_SET (1ULL << 3)
#define ACL_CATEGORY_SORTEDSET (1ULL << 4)
#define ACL_CATEGORY_LIST (1ULL << 5)
#define ACL_CATEGORY_HASH (1ULL << 6)
#define ACL_CATEGORY_STRING (1ULL << 7)
#define ACL_CATEGORY_BITMAP (1ULL << 8)
#define ACL_CATEGORY_HYPERLOGLOG (1ULL << 9)
#define ACL_CATEGORY_GEO (1ULL << 10)
#define ACL_CATEGORY_STREAM (1ULL << 11)
#define ACL_CATEGORY_PUBSUB (1ULL << 12)
#define ACL_CATEGORY_ADMIN (1ULL << 13)
#define ACL_CATEGORY_FAST (1ULL << 14)
#define ACL_CATEGORY_SLOW (1ULL << 15)
#define ACL_CATEGORY_BLOCKING (1ULL << 16)
#define ACL_CATEGORY_DANGEROUS (1ULL << 17)
#define ACL_CATEGORY_CONNECTION (1ULL << 18)
#define ACL_CATEGORY_TRANSACTION (1ULL << 19)
#define ACL_CATEGORY_SCRIPTING (1ULL << 20)

/* Key-spec flags *
 * -------------- */
/* The following refer what the command actually does with the value or metadata
 * of the key, and not necessarily the user data or how it affects it.
 * Each key-spec may must have exactly one of these. Any operation that's not
 * distinctly deletion, overwrite or read-only would be marked as RW. */
#define CMD_KEY_RO (1ULL << 0) /* Read-Only - Reads the value of the key, but \
                                * doesn't necessarily returns it. */
#define CMD_KEY_RW (1ULL << 1) /* Read-Write - Modifies the data stored in the \
                                * value of the key or its metadata. */
#define CMD_KEY_OW (1ULL << 2) /* Overwrite - Overwrites the data stored in \
                                * the value of the key. */
#define CMD_KEY_RM (1ULL << 3) /* Deletes the key. */
/* The following refer to user data inside the value of the key, not the metadata
 * like LRU, type, cardinality. It refers to the logical operation on the user's
 * data (actual input strings / TTL), being used / returned / copied / changed,
 * It doesn't refer to modification or returning of metadata (like type, count,
 * presence of data). Any write that's not INSERT or DELETE, would be an UPDATE.
 * Each key-spec may have one of the writes with or without access, or none: */
#define CMD_KEY_ACCESS (1ULL << 4) /* Returns, copies or uses the user data from \
                                    * the value of the key. */
#define CMD_KEY_UPDATE (1ULL << 5) /* Updates data to the value, new value may \
                                    * depend on the old value. */
#define CMD_KEY_INSERT (1ULL << 6) /* Adds data to the value with no chance of \
                                    * modification or deletion of existing data. */
#define CMD_KEY_DELETE (1ULL << 7) /* Explicitly deletes some content \
                                    * from the value of the key. */
/* Other flags: */
#define CMD_KEY_NOT_KEY (1ULL << 8)         /* A 'fake' key that should be routed \
                                             * like a key in cluster mode but is  \
                                             * excluded from other key checks. */
#define CMD_KEY_INCOMPLETE (1ULL << 9)      /* Means that the keyspec might not point \
                                             * out to all keys it should cover */
#define CMD_KEY_VARIABLE_FLAGS (1ULL << 10) /* Means that some keys might have \
                                             * different flags depending on arguments */

/* Key flags for when access type is unknown */
#define CMD_KEY_FULL_ACCESS (CMD_KEY_RW | CMD_KEY_ACCESS | CMD_KEY_UPDATE)

/* Key flags for how key is removed */
#define DB_FLAG_KEY_NONE 0
#define DB_FLAG_KEY_DELETED (1ULL << 0)
#define DB_FLAG_KEY_EXPIRED (1ULL << 1)
#define DB_FLAG_KEY_EVICTED (1ULL << 2)
#define DB_FLAG_KEY_OVERWRITE (1ULL << 3)

/* Channel flags share the same flag space as the key flags */
#define CMD_CHANNEL_PATTERN (1ULL << 11)     /* The argument is a channel pattern */
#define CMD_CHANNEL_SUBSCRIBE (1ULL << 12)   /* The command subscribes to channels */
#define CMD_CHANNEL_UNSUBSCRIBE (1ULL << 13) /* The command unsubscribes to channels */
#define CMD_CHANNEL_PUBLISH (1ULL << 14)     /* The command publishes to channels. */

/* AOF states */
#define AOF_OFF 0          /* AOF is off */
#define AOF_ON 1           /* AOF is on */
#define AOF_WAIT_REWRITE 2 /* AOF waits rewrite to start appending */

/* AOF return values for loadAppendOnlyFiles() and loadSingleAppendOnlyFile() */
#define AOF_OK 0
#define AOF_NOT_EXIST 1
#define AOF_EMPTY 2
#define AOF_OPEN_ERR 3
#define AOF_FAILED 4
#define AOF_TRUNCATED 5

/* RDB return values for rdbLoad. */
#define RDB_OK 0
#define RDB_NOT_EXIST 1 /* RDB file doesn't exist. */
#define RDB_FAILED 2    /* Failed to load the RDB file. */

/* Command doc flags */
#define CMD_DOC_NONE 0
#define CMD_DOC_DEPRECATED (1 << 0) /* Command is deprecated */
#define CMD_DOC_SYSCMD (1 << 1)     /* System (internal) command */

/* Client capabilities */
#define CLIENT_CAPA_REDIRECT (1 << 0) /* Indicate that the client can handle redirection */

/* Client block type (btype field in client structure)
 * if CLIENT_BLOCKED flag is set. */
typedef enum blocking_type {
    BLOCKED_NONE,     /* Not blocked, no CLIENT_BLOCKED flag set. */
    BLOCKED_LIST,     /* BLPOP & co. */
    BLOCKED_WAIT,     /* WAIT for synchronous replication. */
    BLOCKED_MODULE,   /* Blocked by a loadable module. */
    BLOCKED_STREAM,   /* XREAD. */
    BLOCKED_ZSET,     /* BZPOP et al. */
    BLOCKED_POSTPONE, /* Blocked by processCommand, re-try processing later. */
    BLOCKED_SHUTDOWN, /* SHUTDOWN. */
    BLOCKED_NUM,      /* Number of blocked states. */
    BLOCKED_END       /* End of enumeration */
} blocking_type;

/* Client request types */
#define PROTO_REQ_INLINE 1
#define PROTO_REQ_MULTIBULK 2

/* Client classes for client limits, currently used only for
 * the max-client-output-buffer limit implementation. */
#define CLIENT_TYPE_NORMAL 0     /* Normal req-reply clients + MONITORs */
#define CLIENT_TYPE_REPLICA 1    /* Replicas. */
#define CLIENT_TYPE_PUBSUB 2     /* Clients subscribed to PubSub channels. */
#define CLIENT_TYPE_PRIMARY 3    /* Primary. */
#define CLIENT_TYPE_COUNT 4      /* Total number of client types. */
#define CLIENT_TYPE_OBUF_COUNT 3 /* Number of clients to expose to output \
                                    buffer configuration. Just the first  \
                                    three: normal, replica, pubsub. */

/* Replica replication state. Used in server.repl_state for replicas to remember
 * what to do next. */
typedef enum {
    REPL_STATE_NONE = 0,   /* No active replication */
    REPL_STATE_CONNECT,    /* Must connect to primary */
    REPL_STATE_CONNECTING, /* Connecting to primary */
    /* --- Handshake states, must be ordered --- */
    REPL_STATE_RECEIVE_PING_REPLY,    /* Wait for PING reply */
    REPL_STATE_SEND_HANDSHAKE,        /* Send handshake sequence to primary */
    REPL_STATE_RECEIVE_AUTH_REPLY,    /* Wait for AUTH reply */
    REPL_STATE_RECEIVE_PORT_REPLY,    /* Wait for REPLCONF reply */
    REPL_STATE_RECEIVE_IP_REPLY,      /* Wait for REPLCONF reply */
    REPL_STATE_RECEIVE_CAPA_REPLY,    /* Wait for REPLCONF reply */
    REPL_STATE_RECEIVE_VERSION_REPLY, /* Wait for REPLCONF reply */
    REPL_STATE_SEND_PSYNC,            /* Send PSYNC */
    REPL_STATE_RECEIVE_PSYNC_REPLY,   /* Wait for PSYNC reply */
    /* --- End of handshake states --- */
    REPL_STATE_TRANSFER,  /* Receiving .rdb from primary */
    REPL_STATE_CONNECTED, /* Connected to primary */
} repl_state;

/* Replica rdb-channel replication state. Used in server.repl_rdb_channel_state for
 * replicas to remember what to do next. */
typedef enum {
    REPL_DUAL_CHANNEL_STATE_NONE = 0,         /* No active rdb channel sync */
    REPL_DUAL_CHANNEL_SEND_HANDSHAKE,         /* Send handshake sequence to primary */
    REPL_DUAL_CHANNEL_RECEIVE_AUTH_REPLY,     /* Wait for AUTH reply */
    REPL_DUAL_CHANNEL_RECEIVE_REPLCONF_REPLY, /* Wait for REPLCONF reply */
    REPL_DUAL_CHANNEL_RECEIVE_ENDOFF,         /* Wait for $ENDOFF reply */
    REPL_DUAL_CHANNEL_RDB_LOAD,               /* Loading rdb using rdb channel */
    REPL_DUAL_CHANNEL_RDB_LOADED,
} repl_rdb_channel_state;

/* The state of an in progress coordinated failover */
typedef enum {
    NO_FAILOVER = 0,        /* No failover in progress */
    FAILOVER_WAIT_FOR_SYNC, /* Waiting for target replica to catch up */
    FAILOVER_IN_PROGRESS    /* Waiting for target replica to accept
                             * PSYNC FAILOVER request. */
} failover_state;

/* State of replicas from the POV of the primary. Used in client->replstate.
 * In SEND_BULK and ONLINE state the replica receives new updates
 * in its output queue. In the WAIT_BGSAVE states instead the server is waiting
 * to start the next background saving in order to send updates to it. */
#define REPLICA_STATE_WAIT_BGSAVE_START 6 /* We need to produce a new RDB file. */
#define REPLICA_STATE_WAIT_BGSAVE_END 7   /* Waiting RDB file creation to finish. */
#define REPLICA_STATE_SEND_BULK 8         /* Sending RDB file to replica. */
#define REPLICA_STATE_ONLINE 9            /* RDB file transmitted, sending just updates. */
#define REPLICA_STATE_RDB_TRANSMITTED 10  /* RDB file transmitted - This state is used only for \
                                           * a replica that only wants RDB without replication buffer  */
#define REPLICA_STATE_BG_RDB_LOAD 11      /* Main channel of a replica which uses dual channel replication. */

/* Replica capabilities. */
#define REPLICA_CAPA_NONE 0
#define REPLICA_CAPA_EOF (1 << 0)          /* Can parse the RDB EOF streaming format. */
#define REPLICA_CAPA_PSYNC2 (1 << 1)       /* Supports PSYNC2 protocol. */
#define REPLICA_CAPA_DUAL_CHANNEL (1 << 2) /* Supports dual channel replication sync */

/* Replica requirements */
#define REPLICA_REQ_NONE 0
#define REPLICA_REQ_RDB_EXCLUDE_DATA (1 << 0)      /* Exclude data from RDB */
#define REPLICA_REQ_RDB_EXCLUDE_FUNCTIONS (1 << 1) /* Exclude functions from RDB */
#define REPLICA_REQ_RDB_CHANNEL (1 << 2)           /* Use dual-channel-replication */
/* Mask of all bits in the replica requirements bitfield that represent non-standard (filtered) RDB requirements */
#define REPLICA_REQ_RDB_MASK (REPLICA_REQ_RDB_EXCLUDE_DATA | REPLICA_REQ_RDB_EXCLUDE_FUNCTIONS)

/* Synchronous read timeout - replica side */
#define CONFIG_REPL_SYNCIO_TIMEOUT 5

/* The default number of replication backlog blocks to trim per call. */
#define REPL_BACKLOG_TRIM_BLOCKS_PER_CALL 64

/* In order to quickly find the requested offset for PSYNC requests,
 * we index some nodes in the replication buffer linked list into a rax. */
#define REPL_BACKLOG_INDEX_PER_BLOCKS 64

/* List related stuff */
#define LIST_HEAD 0
#define LIST_TAIL 1
#define ZSET_MIN 0
#define ZSET_MAX 1

/* Sort operations */
#define SORT_OP_GET 0

/* Log levels */
#define LL_DEBUG 0
#define LL_VERBOSE 1
#define LL_NOTICE 2
#define LL_WARNING 3
#define LL_NOTHING 4
#define LL_RAW (1 << 10) /* Modifier to log without timestamp */

/* Supervision options */
#define SUPERVISED_NONE 0
#define SUPERVISED_AUTODETECT 1
#define SUPERVISED_SYSTEMD 2
#define SUPERVISED_UPSTART 3

/* Anti-warning macro... */
#define UNUSED(V) ((void)V)

#define ZSKIPLIST_MAXLEVEL 32 /* Should be enough for 2^64 elements */
#define ZSKIPLIST_P 0.25      /* Skiplist P = 1/4 */
#define ZSKIPLIST_MAX_SEARCH 10

/* Append only defines */
#define AOF_FSYNC_NO 0
#define AOF_FSYNC_ALWAYS 1
#define AOF_FSYNC_EVERYSEC 2

/* Replication diskless load defines */
#define REPL_DISKLESS_LOAD_DISABLED 0
#define REPL_DISKLESS_LOAD_WHEN_DB_EMPTY 1
#define REPL_DISKLESS_LOAD_SWAPDB 2
#define REPL_DISKLESS_LOAD_FLUSH_BEFORE_LOAD 3

/* TLS Client Authentication */
#define TLS_CLIENT_AUTH_NO 0
#define TLS_CLIENT_AUTH_YES 1
#define TLS_CLIENT_AUTH_OPTIONAL 2

/* Sanitize dump payload */
#define SANITIZE_DUMP_NO 0
#define SANITIZE_DUMP_YES 1
#define SANITIZE_DUMP_CLIENTS 2

/* Enable protected config/command */
#define PROTECTED_ACTION_ALLOWED_NO 0
#define PROTECTED_ACTION_ALLOWED_YES 1
#define PROTECTED_ACTION_ALLOWED_LOCAL 2

/* Sets operations codes */
#define SET_OP_UNION 0
#define SET_OP_DIFF 1
#define SET_OP_INTER 2

/* oom-score-adj defines */
#define OOM_SCORE_ADJ_NO 0
#define OOM_SCORE_RELATIVE 1
#define OOM_SCORE_ADJ_ABSOLUTE 2

/* Server maxmemory strategies. Instead of using just incremental number
 * for this defines, we use a set of flags so that testing for certain
 * properties common to multiple policies is faster. */
#define MAXMEMORY_FLAG_LRU (1 << 0)
#define MAXMEMORY_FLAG_LFU (1 << 1)
#define MAXMEMORY_FLAG_ALLKEYS (1 << 2)
#define MAXMEMORY_FLAG_NO_SHARED_INTEGERS (MAXMEMORY_FLAG_LRU | MAXMEMORY_FLAG_LFU)

#define MAXMEMORY_VOLATILE_LRU ((0 << 8) | MAXMEMORY_FLAG_LRU)
#define MAXMEMORY_VOLATILE_LFU ((1 << 8) | MAXMEMORY_FLAG_LFU)
#define MAXMEMORY_VOLATILE_TTL (2 << 8)
#define MAXMEMORY_VOLATILE_RANDOM (3 << 8)
#define MAXMEMORY_ALLKEYS_LRU ((4 << 8) | MAXMEMORY_FLAG_LRU | MAXMEMORY_FLAG_ALLKEYS)
#define MAXMEMORY_ALLKEYS_LFU ((5 << 8) | MAXMEMORY_FLAG_LFU | MAXMEMORY_FLAG_ALLKEYS)
#define MAXMEMORY_ALLKEYS_RANDOM ((6 << 8) | MAXMEMORY_FLAG_ALLKEYS)
#define MAXMEMORY_NO_EVICTION (7 << 8)

/* Units */
#define UNIT_SECONDS 0
#define UNIT_MILLISECONDS 1

/* SHUTDOWN flags */
#define SHUTDOWN_NOFLAGS 0 /* No flags. */
#define SHUTDOWN_SAVE 1    /* Force SAVE on SHUTDOWN even if no save \
                              points are configured. */
#define SHUTDOWN_NOSAVE 2  /* Don't SAVE on SHUTDOWN. */
#define SHUTDOWN_NOW 4     /* Don't wait for replicas to catch up. */
#define SHUTDOWN_FORCE 8   /* Don't let errors prevent shutdown. */

/* Command call flags, see call() function */
#define CMD_CALL_NONE 0
#define CMD_CALL_PROPAGATE_AOF (1 << 0)
#define CMD_CALL_PROPAGATE_REPL (1 << 1)
#define CMD_CALL_REPROCESSING (1 << 2)
#define CMD_CALL_FROM_MODULE (1 << 3) /* From RM_Call */
#define CMD_CALL_PROPAGATE (CMD_CALL_PROPAGATE_AOF | CMD_CALL_PROPAGATE_REPL)
#define CMD_CALL_FULL (CMD_CALL_PROPAGATE)

/* Command propagation flags, see propagateNow() function */
#define PROPAGATE_NONE 0
#define PROPAGATE_AOF 1
#define PROPAGATE_REPL 2

/* Actions pause types */
#define PAUSE_ACTION_CLIENT_WRITE (1 << 0)
#define PAUSE_ACTION_CLIENT_ALL (1 << 1) /* must be bigger than PAUSE_ACTION_CLIENT_WRITE */
#define PAUSE_ACTION_EXPIRE (1 << 2)
#define PAUSE_ACTION_EVICT (1 << 3)
#define PAUSE_ACTION_REPLICA (1 << 4) /* pause replica traffic */

/* Sets log format */
typedef enum { LOG_FORMAT_LEGACY = 0,
               LOG_FORMAT_LOGFMT } log_format_type;

/* Sets log timestamp format */
typedef enum { LOG_TIMESTAMP_LEGACY = 0,
               LOG_TIMESTAMP_ISO8601,
               LOG_TIMESTAMP_MILLISECONDS } log_timestamp_type;

/* common sets of actions to pause/unpause */
#define PAUSE_ACTIONS_CLIENT_WRITE_SET \
    (PAUSE_ACTION_CLIENT_WRITE | PAUSE_ACTION_EXPIRE | PAUSE_ACTION_EVICT | PAUSE_ACTION_REPLICA)
#define PAUSE_ACTIONS_CLIENT_ALL_SET \
    (PAUSE_ACTION_CLIENT_ALL | PAUSE_ACTION_EXPIRE | PAUSE_ACTION_EVICT | PAUSE_ACTION_REPLICA)

/* Client pause purposes. Each purpose has its own end time and pause type. */
typedef enum {
    PAUSE_BY_CLIENT_COMMAND = 0,
    PAUSE_DURING_SHUTDOWN,
    PAUSE_DURING_FAILOVER,
    NUM_PAUSE_PURPOSES /* This value is the number of purposes above. */
} pause_purpose;

typedef struct {
    uint32_t paused_actions; /* Bitmask of actions */
    mstime_t end;
} pause_event;

/* Ways that a clusters endpoint can be described */
typedef enum {
    CLUSTER_ENDPOINT_TYPE_IP = 0,          /* Show IP address */
    CLUSTER_ENDPOINT_TYPE_HOSTNAME,        /* Show hostname */
    CLUSTER_ENDPOINT_TYPE_UNKNOWN_ENDPOINT /* Show NULL or empty */
} cluster_endpoint_type;

/* RDB active child save type. */
#define RDB_CHILD_TYPE_NONE 0
#define RDB_CHILD_TYPE_DISK 1   /* RDB is written to disk. */
#define RDB_CHILD_TYPE_SOCKET 2 /* RDB is written to replica socket. */

/* Keyspace changes notification classes. Every class is associated with a
 * character for configuration purposes. */
#define NOTIFY_KEYSPACE (1 << 0)  /* K */
#define NOTIFY_KEYEVENT (1 << 1)  /* E */
#define NOTIFY_GENERIC (1 << 2)   /* g */
#define NOTIFY_STRING (1 << 3)    /* $ */
#define NOTIFY_LIST (1 << 4)      /* l */
#define NOTIFY_SET (1 << 5)       /* s */
#define NOTIFY_HASH (1 << 6)      /* h */
#define NOTIFY_ZSET (1 << 7)      /* z */
#define NOTIFY_EXPIRED (1 << 8)   /* x */
#define NOTIFY_EVICTED (1 << 9)   /* e */
#define NOTIFY_STREAM (1 << 10)   /* t */
#define NOTIFY_KEY_MISS (1 << 11) /* m (Note: This one is excluded from NOTIFY_ALL on purpose) */
#define NOTIFY_LOADED (1 << 12)   /* module only key space notification, indicate a key loaded from rdb */
#define NOTIFY_MODULE (1 << 13)   /* d, module key space notification */
#define NOTIFY_NEW (1 << 14)      /* n, new key notification */
#define NOTIFY_ALL                                                                                            \
    (NOTIFY_GENERIC | NOTIFY_STRING | NOTIFY_LIST | NOTIFY_SET | NOTIFY_HASH | NOTIFY_ZSET | NOTIFY_EXPIRED | \
     NOTIFY_EVICTED | NOTIFY_STREAM | NOTIFY_MODULE) /* A flag */

/* Using the following macro you can run code inside serverCron() with the
 * specified period, specified in milliseconds.
 * The actual resolution depends on server.hz. */
#define run_with_period(_ms_) if (((_ms_) <= 1000 / server.hz) || !(server.cronloops % ((_ms_) / (1000 / server.hz))))

/* We can print the stacktrace, so our assert is defined this way: */
#define serverAssertWithInfo(_c, _o, _e) \
    (likely(_e) ? (void)0 : (_serverAssertWithInfo(_c, _o, #_e, __FILE__, __LINE__), valkey_unreachable()))
#define serverAssert(_e) (likely(_e) ? (void)0 : (_serverAssert(#_e, __FILE__, __LINE__), valkey_unreachable()))
#define serverPanic(...) _serverPanic(__FILE__, __LINE__, __VA_ARGS__), valkey_unreachable()

/* The following macros provide a conditional assertion that is only executed
 * when the server config 'enable-debug-assert' is true. This is useful for adding
 * assertions that are too computationally expensive or risky to run in normal
 * operation, but are valuable for debugging or testing. */
#define debugServerAssert(...) (server.enable_debug_assert ? serverAssert(__VA_ARGS__) : (void)0)
#define debugServerAssertWithInfo(...) (server.enable_debug_assert ? serverAssertWithInfo(__VA_ARGS__) : (void)0)

/* latency histogram per command init settings */
#define LATENCY_HISTOGRAM_MIN_VALUE 1L          /* >= 1 nanosec */
#define LATENCY_HISTOGRAM_MAX_VALUE 1000000000L /* <= 1 secs */
#define LATENCY_HISTOGRAM_PRECISION 2           /* Maintain a value precision of 2 significant digits across LATENCY_HISTOGRAM_MIN_VALUE and                  \
                                                 * LATENCY_HISTOGRAM_MAX_VALUE range. Value quantization within the range will thus be no larger than 1/100th \
                                                 * (or 1%) of any value. The total size per histogram should sit around 40 KiB Bytes. */

/* Busy module flags, see busy_module_yield_flags */
#define BUSY_MODULE_YIELD_NONE (0)
#define BUSY_MODULE_YIELD_EVENTS (1 << 0)
#define BUSY_MODULE_YIELD_CLIENTS (1 << 1)

/* IO poll */
typedef enum {
    AE_IO_STATE_NONE,
    AE_IO_STATE_POLL,
    AE_IO_STATE_DONE
} AeIoState;

/*-----------------------------------------------------------------------------
 * Data types
 *----------------------------------------------------------------------------*/

/* An Object, that is a type able to hold a string / list / set */

/* The actual Object */
#define OBJ_STRING 0 /* String object. */
#define OBJ_LIST 1   /* List object. */
#define OBJ_SET 2    /* Set object. */
#define OBJ_ZSET 3   /* Sorted set object. */
#define OBJ_HASH 4   /* Hash object. */

/* The "module" object type is a special one that signals that the object
 * is one directly managed by a module. In this case the value points
 * to a moduleValue struct, which contains the object value (which is only
 * handled by the module itself) and the ValkeyModuleType struct which lists
 * function pointers in order to serialize, deserialize, AOF-rewrite and
 * free the object.
 *
 * Inside the RDB file, module types are encoded as OBJ_MODULE followed
 * by a 64 bit module type ID, which has a 54 bits module-specific signature
 * in order to dispatch the loading to the right module, plus a 10 bits
 * encoding version. */
#define OBJ_MODULE 5   /* Module object. */
#define OBJ_STREAM 6   /* Stream object. */
#define OBJ_TYPE_MAX 7 /* Maximum number of object types */

typedef struct ValkeyModuleType moduleType;

/* Macro to check if the client is in the middle of module based authentication. */
#define clientHasModuleAuthInProgress(c) (((c)->module_data && (c)->module_data->module_auth_ctx != NULL))

/* Objects encoding. Some kind of objects like Strings and Hashes can be
 * internally represented in multiple ways. The 'encoding' field of the object
 * is set to one of this fields for this object. */
#define OBJ_ENCODING_RAW 0        /* Raw representation */
#define OBJ_ENCODING_INT 1        /* Encoded as integer */
#define OBJ_ENCODING_HT 2         /* Encoded as hash table */
#define OBJ_ENCODING_ZIPMAP 3     /* No longer used: old hash encoding. */
#define OBJ_ENCODING_LINKEDLIST 4 /* No longer used: old list encoding. */
#define OBJ_ENCODING_ZIPLIST 5    /* No longer used: old list/hash/zset encoding. */
#define OBJ_ENCODING_INTSET 6     /* Encoded as intset */
#define OBJ_ENCODING_SKIPLIST 7   /* Encoded as skiplist */
#define OBJ_ENCODING_EMBSTR 8     /* Embedded sds string encoding */
#define OBJ_ENCODING_QUICKLIST 9  /* Encoded as linked list of listpacks */
#define OBJ_ENCODING_STREAM 10    /* Encoded as a radix tree of listpacks */
#define OBJ_ENCODING_LISTPACK 11  /* Encoded as a listpack */
#define OBJ_ENCODING_HASHTABLE 12 /* Encoded as a hashtable */

#define LRU_BITS 24
#define LRU_CLOCK_MAX ((1 << LRU_BITS) - 1) /* Max value of obj->lru */
#define LRU_CLOCK_RESOLUTION 1000           /* LRU clock resolution in ms */

#define OBJ_REFCOUNT_BITS 30
#define OBJ_SHARED_REFCOUNT ((1 << OBJ_REFCOUNT_BITS) - 1) /* Global object never destroyed. */
#define OBJ_STATIC_REFCOUNT ((1 << OBJ_REFCOUNT_BITS) - 2) /* Object allocated in the stack. */
#define OBJ_FIRST_SPECIAL_REFCOUNT OBJ_STATIC_REFCOUNT
struct serverObject {
    unsigned type : 4;
    unsigned encoding : 4;
    unsigned lru : LRU_BITS; /* LRU time (relative to global lru_clock) or
                              * LFU data (least significant 8 bits frequency
                              * and most significant 16 bits access time). */
    unsigned hasexpire : 1;
    unsigned hasembkey : 1;
    unsigned refcount : OBJ_REFCOUNT_BITS;
    void *ptr;
};

/* The string name for an object's type as listed above
 * Native types are checked against the OBJ_STRING, OBJ_LIST, OBJ_* defines,
 * and Module types have their registered name returned. */
char *getObjectTypeName(robj *);

/* Macro used to initialize an Object allocated on the stack.
 * Note that this macro is taken near the structure definition to make sure
 * we'll update it when the structure is changed, to avoid bugs like
 * bug #85 introduced exactly in this way. */
#define initStaticStringObject(_var, _ptr)   \
    do {                                     \
        _var.refcount = OBJ_STATIC_REFCOUNT; \
        _var.type = OBJ_STRING;              \
        _var.encoding = OBJ_ENCODING_RAW;    \
        _var.hasexpire = 0;                  \
        _var.hasembkey = 0;                  \
        _var.ptr = _ptr;                     \
    } while (0)

struct evictionPoolEntry; /* Defined in evict.c */

/* This structure is used in order to represent the output buffer of a client,
 * which is actually a linked list of blocks like that, that is: client->reply. */
typedef struct clientReplyBlock {
    size_t size, used;
    char buf[];
} clientReplyBlock;

/* Replication buffer blocks is the list of replBufBlock.
 *
 * +--------------+       +--------------+       +--------------+
 * | refcount = 1 |  ...  | refcount = 0 |  ...  | refcount = 2 |
 * +--------------+       +--------------+       +--------------+
 *      |                                            /       \
 *      |                                           /         \
 *      |                                          /           \
 *  Repl Backlog                               Replica_A    Replica_B
 *
 * Each replica or replication backlog increments only the refcount of the
 * 'ref_repl_buf_node' which it points to. So when replica walks to the next
 * node, it should first increase the next node's refcount, and when we trim
 * the replication buffer nodes, we remove node always from the head node which
 * refcount is 0. If the refcount of the head node is not 0, we must stop
 * trimming and never iterate the next node. */

/* Similar with 'clientReplyBlock', it is used for shared buffers between
 * all replica clients and replication backlog. */
typedef struct replBufBlock {
    int refcount;          /* Number of replicas or repl backlog using. */
    long long id;          /* The unique incremental number. */
    long long repl_offset; /* Start replication offset of the block. */
    size_t size, used;
    char buf[];
} replBufBlock;

/* Database representation. There are multiple databases identified
 * by integers from 0 (the default database) up to the max configured
 * database. The database number is the 'id' field in the structure. */
typedef struct serverDb {
    kvstore *keys;                        /* The keyspace for this DB */
    kvstore *expires;                     /* Timeout of keys with a timeout set */
    dict *blocking_keys;                  /* Keys with clients waiting for data (BLPOP)*/
    dict *blocking_keys_unblock_on_nokey; /* Keys with clients waiting for
                                           * data, and should be unblocked if key is deleted (XREADEDGROUP).
                                           * This is a subset of blocking_keys*/
    dict *ready_keys;                     /* Blocked keys that received a PUSH */
    dict *watched_keys;                   /* WATCHED keys for MULTI/EXEC CAS */
    int id;                               /* Database ID */
    long long avg_ttl;                    /* Average TTL, just for stats */
    unsigned long expires_cursor;         /* Cursor of the active expire cycle. */
} serverDb;

/* forward declaration for functions ctx */
typedef struct functionsLibCtx functionsLibCtx;

/* Holding object that need to be populated during
 * rdb loading. On loading end it is possible to decide
 * whether not to set those objects on their rightful place.
 * For example: dbarray need to be set as main database on
 *              successful loading and dropped on failure. */
typedef struct rdbLoadingCtx {
    serverDb *dbarray;
    functionsLibCtx *functions_lib_ctx;
} rdbLoadingCtx;

typedef sds (*rdbAuxFieldEncoder)(int flags);
typedef int (*rdbAuxFieldDecoder)(int flags, sds s);

/* Client MULTI/EXEC state */
typedef struct multiCmd {
    robj **argv;
    int argv_len;
    int argc;
    struct serverCommand *cmd;
} multiCmd;

typedef struct multiState {
    multiCmd *commands;   /* Array of MULTI commands */
    int count;            /* Total number of MULTI commands */
    int cmd_flags;        /* The accumulated command flags OR-ed together.
                             So if at least a command has a given flag, it
                             will be set in this field. */
    int cmd_inv_flags;    /* Same as cmd_flags, OR-ing the ~flags. so that it
                             is possible to know if all the commands have a
                             certain flag. */
    size_t argv_len_sums; /* mem used by all commands arguments */
    int alloc_count;      /* total number of multiCmd struct memory reserved. */
    list watched_keys;
} multiState;

/* This structure holds the blocking operation state for a client.
 * The fields used depend on client->bstate.btype. */
typedef struct blockingState {
    /* Generic fields. */
    blocking_type btype;  /* Type of blocking op if CLIENT_BLOCKED. */
    mstime_t timeout;     /* Blocking operation timeout. If UNIX current time
                           * is > timeout then the operation timed out. */
    int unblock_on_nokey; /* Whether to unblock the client when at least one of the keys
                             is deleted or does not exist anymore */
    union {
        listNode *client_waiting_acks_list_node; /* list node in server.clients_waiting_acks list. */
        listNode *postponed_list_node;           /* list node in server.postponed_clients */
        listNode *generic_blocked_list_node;     /* generic placeholder for blocked clients utility lists.
                                                    Since a client cannot be blocked multiple times, we can assume
                                                    it will be held in only one extra utility list, so it is ok to maintain
                                                    a union of these listNode references. */
    };

    /* BLOCKED_LIST, BLOCKED_ZSET and BLOCKED_STREAM or any other Keys related blocking */
    dict *keys; /* The keys we are blocked on */

    /* BLOCKED_WAIT and BLOCKED_WAITAOF */
    int numreplicas;      /* Number of replicas we are waiting for ACK. */
    int numlocal;         /* Indication if WAITAOF is waiting for local fsync. */
    long long reploffset; /* Replication offset to reach. */

    /* BLOCKED_MODULE */
    void *module_blocked_handle; /* ValkeyModuleBlockedClient structure.
                                    which is opaque for the Redis core, only
                                    handled in module.c. */

    void *async_rm_call_handle; /* ValkeyModuleAsyncRMCallPromise structure.
                                   which is opaque for the Redis core, only
                                   handled in module.c. */
} blockingState;

/* The following structure represents a node in the server.ready_keys list,
 * where we accumulate all the keys that had clients blocked with a blocking
 * operation such as B[LR]POP, but received new data in the context of the
 * last executed command.
 *
 * After the execution of every command or script, we iterate over this list to check
 * if as a result we should serve data to clients blocked, unblocking them.
 * Note that server.ready_keys will not have duplicates as there dictionary
 * also called ready_keys in every structure representing a database,
 * where we make sure to remember if a given key was already added in the
 * server.ready_keys list. */
typedef struct readyList {
    serverDb *db;
    robj *key;
} readyList;

/* This structure represents a user. This is useful for ACLs, the
 * user is associated to the connection after the connection is authenticated.
 * If there is no associated user, the connection uses the default user. */
#define USER_COMMAND_BITS_COUNT 1024             /* The total number of command bits     \
                                                   in the user structure. The last valid \
                                                   command ID we can set in the user     \
                                                   is USER_COMMAND_BITS_COUNT-1. */
#define USER_FLAG_ENABLED (1 << 0)               /* The user is active. */
#define USER_FLAG_DISABLED (1 << 1)              /* The user is disabled. */
#define USER_FLAG_NOPASS (1 << 2)                /* The user requires no password, any   \
                                                    provided password will work. For the \
                                                    default user, this also means that   \
                                                    no AUTH is needed, and every         \
                                                    connection is immediately            \
                                                    authenticated. */
#define USER_FLAG_SANITIZE_PAYLOAD (1 << 3)      /* The user require a deep RESTORE \
                                                  * payload sanitization. */
#define USER_FLAG_SANITIZE_PAYLOAD_SKIP (1 << 4) /* The user should skip the     \
                                                  * deep sanitization of RESTORE \
                                                  * payload. */

#define SELECTOR_FLAG_ROOT (1 << 0)        /* This is the root user permission \
                                            * selector. */
#define SELECTOR_FLAG_ALLKEYS (1 << 1)     /* The user can mention any key. */
#define SELECTOR_FLAG_ALLCOMMANDS (1 << 2) /* The user can run all commands. */
#define SELECTOR_FLAG_ALLCHANNELS (1 << 3) /* The user can mention any Pub/Sub \
                                              channel. */

typedef struct {
    sds name;         /* The username as an SDS string. */
    uint32_t flags;   /* See USER_FLAG_* */
    list *passwords;  /* A list of SDS valid passwords for this user. */
    list *selectors;  /* A list of selectors this user validates commands
                         against. This list will always contain at least
                         one selector for backwards compatibility. */
    robj *acl_string; /* cached string represent of ACLs */
} user;

/* With multiplexing we need to take per-client state.
 * Clients are taken in a linked list. */

#define CLIENT_ID_AOF (UINT64_MAX)                 /* Reserved ID for the AOF client. If you   \
                                                      need more reserved IDs use UINT64_MAX-1, \
                                                      -2, ... and so forth. */
#define CLIENT_ID_CACHED_RESPONSE (UINT64_MAX - 1) /* Client for cached response, see createCachedResponseClient. */

/* Replication backlog is not a separate memory, it just is one consumer of
 * the global replication buffer. This structure records the reference of
 * replication buffers. Since the replication buffer block list may be very long,
 * it would cost much time to search replication offset on partial resync, so
 * we use one rax tree to index some blocks every REPL_BACKLOG_INDEX_PER_BLOCKS
 * to make searching offset from replication buffer blocks list faster. */
typedef struct replBacklog {
    listNode *ref_repl_buf_node; /* Referenced node of replication buffer blocks,
                                  * see the definition of replBufBlock. */
    size_t unindexed_count;      /* The count from last creating index block. */
    rax *blocks_index;           /* The index of recorded blocks of replication
                                  * buffer for quickly searching replication
                                  * offset on partial resynchronization. */
    long long histlen;           /* Backlog actual data length */
    long long offset;            /* Replication "primary offset" of first
                                  * byte in the replication backlog buffer.*/
} replBacklog;

typedef struct replDataBuf {
    list *blocks; /* List of replDataBufBlock */
    size_t len;   /* Number of bytes stored in all blocks */
    size_t peak;
} replDataBuf;

typedef struct {
    list *clients;
    size_t mem_usage_sum;
} clientMemUsageBucket;

#ifdef LOG_REQ_RES
/* Structure used to log client's requests and their
 * responses (see logreqres.c) */
typedef struct {
    /* General */
    int argv_logged; /* 1 if the command was logged */
    /* Vars for log buffer */
    unsigned char *buf; /* Buffer holding the data (request and response) */
    size_t used;
    size_t capacity;
    /* Vars for offsets within the client's reply */
    struct {
        /* General */
        int saved; /* 1 if we already saved the offset (first time we call addReply*) */
        /* Offset within the static reply buffer */
        int bufpos;
        /* Offset within the reply block list */
        struct {
            int index;
            size_t used;
        } last_node;
    } offset;
} clientReqResInfo;
#endif

typedef enum {
    CLIENT_IDLE = 0,        /* Initial state: client is idle. */
    CLIENT_PENDING_IO = 1,  /* Main-thread sets this state when client is sent to IO-thread for read/write. */
    CLIENT_COMPLETED_IO = 2 /* IO-thread sets this state after completing IO operation. */
} clientIOState;

typedef struct ClientFlags {
    uint64_t primary : 1;                  /* This client is a primary */
    uint64_t replica : 1;                  /* This client is a replica */
    uint64_t monitor : 1;                  /* This client is a replica monitor, see MONITOR */
    uint64_t multi : 1;                    /* This client is in a MULTI context */
    uint64_t blocked : 1;                  /* The client is waiting in a blocking operation */
    uint64_t dirty_cas : 1;                /* Watched keys modified. EXEC will fail. */
    uint64_t close_after_reply : 1;        /* Close after writing entire reply. */
    uint64_t unblocked : 1;                /* This client was unblocked and is stored in server.unblocked_clients */
    uint64_t script : 1;                   /* This is a non connected client used by Lua */
    uint64_t asking : 1;                   /* Client issued the ASKING command */
    uint64_t close_asap : 1;               /* Close this client ASAP */
    uint64_t unix_socket : 1;              /* Client connected via Unix domain socket */
    uint64_t dirty_exec : 1;               /* EXEC will fail for errors while queueing */
    uint64_t primary_force_reply : 1;      /* Queue replies even if is primary */
    uint64_t force_aof : 1;                /* Force AOF propagation of current cmd. */
    uint64_t force_repl : 1;               /* Force replication of current cmd. */
    uint64_t pre_psync : 1;                /* Instance don't understand PSYNC. */
    uint64_t readonly : 1;                 /* Cluster client is in read-only state. */
    uint64_t pubsub : 1;                   /* Client is in Pub/Sub mode. */
    uint64_t prevent_aof_prop : 1;         /* Don't propagate to AOF. */
    uint64_t prevent_repl_prop : 1;        /* Don't propagate to replicas. */
    uint64_t prevent_prop : 1;             /* Don't propagate to AOF or replicas. */
    uint64_t pending_write : 1;            /* Client has output to send but a write handler is yet not installed. */
    uint64_t pending_read : 1;             /* Client has output to send but a write handler is yet not installed. */
    uint64_t reply_off : 1;                /* Don't send replies to client. */
    uint64_t reply_skip_next : 1;          /* Set CLIENT_REPLY_SKIP for next cmd */
    uint64_t reply_skip : 1;               /* Don't send just this reply. */
    uint64_t lua_debug : 1;                /* Run EVAL in debug mode. */
    uint64_t lua_debug_sync : 1;           /* EVAL debugging without fork() */
    uint64_t module : 1;                   /* Non connected client used by some module. */
    uint64_t protected : 1;                /* Client should not be freed for now. */
    uint64_t executing_command : 1;        /* Indicates that the client is currently in the process of handling a command. */
    uint64_t pending_command : 1;          /* Indicates the client has a fully parsed command ready for execution. */
    uint64_t tracking : 1;                 /* Client enabled keys tracking in order to perform client side caching. */
    uint64_t tracking_broken_redir : 1;    /* Target client is invalid. */
    uint64_t tracking_bcast : 1;           /* Tracking in BCAST mode. */
    uint64_t tracking_optin : 1;           /* Tracking in opt-in mode. */
    uint64_t tracking_optout : 1;          /* Tracking in opt-out mode. */
    uint64_t tracking_caching : 1;         /* CACHING yes/no was given, depending on optin/optout mode. */
    uint64_t tracking_noloop : 1;          /* Don't send invalidation messages about writes performed by myself. */
    uint64_t in_to_table : 1;              /* This client is in the timeout table. */
    uint64_t protocol_error : 1;           /* Protocol error chatting with it. */
    uint64_t close_after_command : 1;      /* Close after executing commands and writing entire reply. */
    uint64_t deny_blocking : 1;            /* Indicate that the client should not be blocked. */
    uint64_t repl_rdbonly : 1;             /* This client is a replica that only wants RDB without replication buffer. */
    uint64_t no_evict : 1;                 /* This client is protected against client memory eviction. */
    uint64_t allow_oom : 1;                /* Client used by RM_Call is allowed to fully execute scripts even when in OOM */
    uint64_t no_touch : 1;                 /* This client will not touch LFU/LRU stats. */
    uint64_t pushing : 1;                  /* This client is pushing notifications. */
    uint64_t module_auth_has_result : 1;   /* Indicates a client in the middle of module based auth had been authenticated
                                              from the Module. */
    uint64_t module_prevent_aof_prop : 1;  /* Module client do not want to propagate to AOF */
    uint64_t module_prevent_repl_prop : 1; /* Module client do not want to propagate to replica */
    uint64_t reprocessing_command : 1;     /* The client is re-processing the command. */
    uint64_t replication_done : 1;         /* Indicate that replication has been done on the client */
    uint64_t authenticated : 1;            /* Indicate a client has successfully authenticated */
    uint64_t protected_rdb_channel : 1;    /* Dual channel replication sync: Protects the RDB client from premature \
                                            * release during full sync. This flag is used to ensure that the RDB client, which \
                                            * references the first replication data block required by the replica, is not \
                                            * released prematurely. Protecting the client is crucial for prevention of \
                                            * synchronization failures: \
                                            * If the RDB client is released before the replica initiates PSYNC, the primary \
                                            * will reduce the reference count (o->refcount) of the block needed by the replica.
                                            * \
                                            * This could potentially lead to the removal of the required data block, resulting \
                                            * in synchronization failures. Such failures could occur even in scenarios where \
                                            * the replica only needs an additional 4KB beyond the minimum size of the
                                            * repl_backlog.
                                            * By using this flag, we ensure that the RDB client remains intact until the replica
                                            * \ has successfully initiated PSYNC. */
    uint64_t repl_rdb_channel : 1;         /* Dual channel replication sync: track a connection which is used for rdb snapshot */
    uint64_t dont_cache_primary : 1;       /* In some cases we don't want to cache the primary. For example, the replica
                                            * knows that it does not need the cache and required a full sync. With this
                                            * flag, we won't cache the primary in freeClient. */
    uint64_t fake : 1;                     /* This is a fake client without a real connection. */
    uint64_t import_source : 1;            /* This client is importing data to server and can visit expired key. */
    uint64_t reserved : 4;                 /* Reserved for future use */
} ClientFlags;

typedef struct ClientPubSubData {
    dict *pubsub_channels;      /* channels a client is interested in (SUBSCRIBE) */
    dict *pubsub_patterns;      /* patterns a client is interested in (PSUBSCRIBE) */
    dict *pubsubshard_channels; /* shard level channels a client is interested in (SSUBSCRIBE) */
    /* If this client is in tracking mode and this field is non zero,
     * invalidation messages for keys fetched by this client will be sent to
     * the specified client ID. */
    uint64_t client_tracking_redirection;
    rax *client_tracking_prefixes; /* A dictionary of prefixes we are already
                                      subscribed to in BCAST mode, in the
                                      context of client side caching. */
} ClientPubSubData;

typedef struct ClientReplicationData {
    int repl_state;                      /* Replication state if this is a replica. */
    int repl_start_cmd_stream_on_ack;    /* Install replica write handler on first ACK. */
    int repldbfd;                        /* Replication DB file descriptor. */
    off_t repldboff;                     /* Replication DB file offset. */
    off_t repldbsize;                    /* Replication DB file size. */
    sds replpreamble;                    /* Replication DB preamble. */
    long long read_reploff;              /* Read replication offset if this is a primary. */
    long long reploff;                   /* Applied replication offset if this is a primary. */
    long long repl_applied;              /* Applied replication data count in querybuf, if this is a replica. */
    long long repl_ack_off;              /* Replication ack offset, if this is a replica. */
    long long repl_aof_off;              /* Replication AOF fsync ack offset, if this is a replica. */
    long long repl_ack_time;             /* Replication ack time, if this is a replica. */
    long long repl_last_partial_write;   /* The last time the server did a partial write from the RDB child pipe to this
                                            replica  */
    long long psync_initial_offset;      /* FULLRESYNC reply offset other replicas
                                            copying this replica output buffer
                                            should use. */
    char replid[CONFIG_RUN_ID_SIZE + 1]; /* primary replication ID (if primary). */
    int replica_listening_port;          /* As configured with: REPLCONF listening-port */
    char *replica_addr;                  /* Optionally given by REPLCONF ip-address */
    int replica_version;                 /* Version on the form 0xMMmmpp. */
    short replica_capa;                  /* Replica capabilities: REPLICA_CAPA_* bitwise OR. */
    short replica_req;                   /* Replica requirements: REPLICA_REQ_* */
    uint64_t associated_rdb_client_id;   /* The client id of this replica's rdb connection */
    time_t rdb_client_disconnect_time;   /* Time of the first freeClient call on this client. Used for delaying free. */
    listNode *ref_repl_buf_node;         /* Referenced node of replication buffer blocks,
                                           see the definition of replBufBlock. */
    size_t ref_block_pos;                /* Access position of referenced buffer block,
                                           i.e. the next offset to send. */
} ClientReplicationData;

typedef struct ClientModuleData {
    void *module_blocked_client;               /* Pointer to the ValkeyModuleBlockedClient associated with this
                                                * client. This is set in case of module authentication before the
                                                * unblocked client is reprocessed to handle reply callbacks. */
    void *module_auth_ctx;                     /* Ongoing / attempted module based auth callback's ctx.
                                                * This is only tracked within the context of the command attempting
                                                * authentication. If not NULL, it means module auth is in progress. */
    ValkeyModuleUserChangedFunc auth_callback; /* Module callback to execute
                                                * when the authenticated user
                                                * changes. */
    void *auth_callback_privdata;              /* Private data that is passed when the auth
                                                * changed callback is executed. Opaque for
                                                * the Server Core. */
    void *auth_module;                         /* The module that owns the callback, which is used
                                                * to disconnect the client if the module is
                                                * unloaded for cleanup. Opaque for the Server Core.*/
} ClientModuleData;

typedef struct client {
    /* Basic client information and connection. */
    uint64_t id; /* Client incremental unique ID. */
    connection *conn;
    /* Input buffer and command parsing fields */
    sds querybuf;        /* Buffer we use to accumulate client queries. */
    size_t qb_pos;       /* The position we have read in querybuf. */
    robj **argv;         /* Arguments of current command. */
    int argc;            /* Num of arguments of current command. */
    int argv_len;        /* Size of argv array (may be more than argc) */
    size_t argv_len_sum; /* Sum of lengths of objects in argv list. */
    int reqtype;         /* Request protocol type: PROTO_REQ_* */
    int multibulklen;    /* Number of multi bulk arguments left to read. */
    long bulklen;        /* Length of bulk argument in multi bulk request. */
    long long woff;      /* Last write global replication offset. */
    /* Command execution state and command information */
    struct serverCommand *cmd;           /* Current command. */
    struct serverCommand *lastcmd;       /* Last command executed. */
    struct serverCommand *realcmd;       /* The original command that was executed by the client */
    struct serverCommand *io_parsed_cmd; /* The command that was parsed by the IO thread. */
    time_t last_interaction;             /* Time of the last interaction, used for timeout */
    serverDb *db;                        /* Pointer to currently SELECTed DB. */
    /* Client state structs. */
    ClientPubSubData *pubsub_data;    /* Required for: pubsub commands and tracking. lazily initialized when first needed */
    ClientReplicationData *repl_data; /* Required for Replication operations. lazily initialized when first needed */
    ClientModuleData *module_data;    /* Required for Module operations. lazily initialized when first needed */
    multiState *mstate;               /* MULTI/EXEC state, lazily initialized when first needed */
    blockingState *bstate;            /* Blocking state, lazily initialized when first needed */
    /* Output buffer and reply handling */
    long duration;                       /* Current command duration. Used for measuring latency of blocking/non-blocking cmds */
    char *buf;                           /* Output buffer */
    size_t buf_usable_size;              /* Usable size of buffer. */
    list *reply;                         /* List of reply objects to send to the client. */
    listNode *io_last_reply_block;       /* Last client reply block when sent to IO thread */
    size_t io_last_bufpos;               /* The client's bufpos at the time it was sent to the IO thread */
    unsigned long long reply_bytes;      /* Tot bytes of objects in reply list. */
    size_t sentlen;                      /* Amount of bytes already sent in the current buffer or object being sent. */
    listNode clients_pending_write_node; /* list node in clients_pending_write or in clients_pending_io_write list */
    int bufpos;
    int original_argc;    /* Num of arguments of original command if arguments were rewritten. */
    robj **original_argv; /* Arguments of original command if arguments were rewritten. */
    /* Client flags and state indicators */
    union {
        uint64_t raw_flag;
        struct ClientFlags flag;
    };
    uint16_t write_flags;            /* Client Write flags - used to communicate the client write state. */
    volatile uint8_t io_read_state;  /* Indicate the IO read state of the client */
    volatile uint8_t io_write_state; /* Indicate the IO write state of the client */
    uint8_t resp;                    /* RESP protocol version. Can be 2 or 3. */
    uint8_t cur_tid;                 /* ID of IO thread currently performing IO for this client */
    /* In updateClientMemoryUsage() we track the memory usage of
     * each client and add it to the sum of all the clients of a given type,
     * however we need to remember what was the old contribution of each
     * client, and in which category the client was, in order to remove it
     * before adding it the new value. */
    uint8_t last_memory_type;
    uint8_t capa;                    /* Client capabilities: CLIENT_CAPA* macros. */
    listNode pending_read_list_node; /* IO thread only ?*/
    /* Statistics and metrics */
    unsigned long long net_input_bytes;           /* Total network input bytes read from this client. */
    unsigned long long net_input_bytes_curr_cmd;  /* Total network input bytes read for the* execution of this client's current command. */
    unsigned long long net_output_bytes;          /* Total network output bytes sent to this client. */
    unsigned long long commands_processed;        /* Total count of commands this client executed. */
    unsigned long long net_output_bytes_curr_cmd; /* Total network output bytes sent to this client, by the current command. */
    size_t buf_peak;                              /* Peak used size of buffer in last 5 sec interval. */
    int nwritten;                                 /* Number of bytes of the last write. */
    int nread;                                    /* Number of bytes of the last read. */
    int read_flags;                               /* Client Read flags - used to communicate the client read state. */
    int slot;                                     /* The slot the client is executing against. Set to -1 if no slot is being used */
    listNode *mem_usage_bucket_node;
    clientMemUsageBucket *mem_usage_bucket;
    /* In updateClientMemoryUsage() we track the memory usage of
     * each client and add it to the sum of all the clients of a given type,
     * however we need to remember what was the old contribution of each
     * client, and in which category the client was, in order to remove it
     * before adding it the new value. */
    size_t last_memory_usage;
    /* Fields after this point are less frequently used */
    listNode *client_list_node;        /* list node in client list */
    mstime_t buf_peak_last_reset_time; /* keeps the last time the buffer peak value was reset */
    size_t querybuf_peak;              /* Recent (100ms or more) peak of querybuf size. */
    dictEntry *cur_script;             /* Cached pointer to the dictEntry of the script being executed. */
    user *user;                        /* User associated with this connection */
    time_t obuf_soft_limit_reached_time;
    list *deferred_reply_errors; /* Used for module thread safe contexts. */
    robj *name;                  /* As set by CLIENT SETNAME. */
    robj *lib_name;              /* The client library name as set by CLIENT SETINFO. */
    robj *lib_ver;               /* The client library version as set by CLIENT SETINFO. */
    sds peerid;                  /* Cached peer ID. */
    sds sockname;                /* Cached connection target address. */
    time_t ctime;                /* Client creation time. */
#ifdef LOG_REQ_RES
    clientReqResInfo reqres;
#endif
} client;

/* When a command generates a lot of discrete elements to the client output buffer, it is much faster to
 * skip certain types of initialization. This type is used to indicate a client that has been initialized
 * and can be used with addWritePreparedReply* functions. A client can be cast into this type with
 * prepareClientForFutureWrites(client *c). */
typedef struct writePreparedClient writePreparedClient;

/* ACL information */
typedef struct aclInfo {
    long long user_auth_failures;       /* Auth failure counts on user level */
    long long invalid_cmd_accesses;     /* Invalid command accesses that user doesn't have permission to */
    long long invalid_key_accesses;     /* Invalid key accesses that user doesn't have permission to */
    long long invalid_channel_accesses; /* Invalid channel accesses that user doesn't have permission to */
} aclInfo;

struct saveparam {
    time_t seconds;
    int changes;
};

struct sentinelLoadQueueEntry {
    int argc;
    sds *argv;
    int linenum;
    sds line;
};

struct sentinelConfig {
    list *pre_monitor_cfg;
    list *monitor_cfg;
    list *post_monitor_cfg;
};

struct sharedObjectsStruct {
    robj *ok, *err, *emptybulk, *czero, *cone, *pong, *space, *queued, *null[4], *nullarray[4], *emptymap[4],
        *emptyset[4], *emptyarray, *wrongtypeerr, *nokeyerr, *syntaxerr, *sameobjecterr, *outofrangeerr, *noscripterr,
        *loadingerr, *slowevalerr, *slowscripterr, *slowmoduleerr, *bgsaveerr, *primarydownerr, *roreplicaerr,
        *execaborterr, *noautherr, *noreplicaserr, *busykeyerr, *oomerr, *plus, *messagebulk, *pmessagebulk,
        *subscribebulk, *unsubscribebulk, *psubscribebulk, *punsubscribebulk, *del, *unlink, *rpop, *lpop, *lpush,
        *rpoplpush, *lmove, *blmove, *zpopmin, *zpopmax, *emptyscan, *multi, *exec, *left, *right, *hset, *srem,
        *xgroup, *xclaim, *script, *replconf, *eval, *persist, *set, *pexpireat, *pexpire, *time, *pxat, *absttl,
        *retrycount, *force, *justid, *entriesread, *lastid, *ping, *setid, *keepttl, *load, *createconsumer, *getack,
        *special_asterisk, *special_equals, *default_username, *redacted, *ssubscribebulk, *sunsubscribebulk,
        *smessagebulk, *select[PROTO_SHARED_SELECT_CMDS], *integers[OBJ_SHARED_INTEGERS],
        *mbulkhdr[OBJ_SHARED_BULKHDR_LEN], /* "*<value>\r\n" */
        *bulkhdr[OBJ_SHARED_BULKHDR_LEN],  /* "$<value>\r\n" */
        *maphdr[OBJ_SHARED_BULKHDR_LEN],   /* "%<value>\r\n" */
        *sethdr[OBJ_SHARED_BULKHDR_LEN];   /* "~<value>\r\n" */
    sds minstring, maxstring;
};

/* ZSETs use a specialized version of Skiplists */
typedef struct zskiplistNode {
    sds ele;
    double score;
    struct zskiplistNode *backward;
    struct zskiplistLevel {
        struct zskiplistNode *forward;
        /* At each level we keep the span, which is the number of elements which are on the "subtree"
         * from this node at this level to the next node at the same level.
         * One exception is the value at level 0. In level 0 the span can only be 1 or 0 (in case the last elements in the list)
         * So we use it in order to hold the height of the node, which is the number of levels. */
        unsigned long span;
    } level[];
} zskiplistNode;

typedef struct zskiplist {
    struct zskiplistNode *header, *tail;
    unsigned long length;
    int level;
} zskiplist;

typedef struct zset {
    hashtable *ht;
    zskiplist *zsl;
} zset;

typedef struct clientBufferLimitsConfig {
    unsigned long long hard_limit_bytes;
    unsigned long long soft_limit_bytes;
    time_t soft_limit_seconds;
} clientBufferLimitsConfig;

extern clientBufferLimitsConfig clientBufferLimitsDefaults[CLIENT_TYPE_OBUF_COUNT];

/* The serverOp structure defines an Operation, that is an instance of
 * a command with an argument vector, database ID, propagation target
 * (PROPAGATE_*), and command pointer.
 *
 * Currently only used to additionally propagate more commands to AOF/Replication
 * after the propagation of the executed command. */
typedef struct serverOp {
    robj **argv;
    int argc, dbid, target;
} serverOp;

/* Defines an array of Operations. There is an API to add to this
 * structure in an easy way.
 *
 * int serverOpArrayAppend(serverOpArray *oa, int dbid, robj **argv, int argc, int target);
 * void serverOpArrayFree(serverOpArray *oa);
 */
typedef struct serverOpArray {
    serverOp *ops;
    int numops;
    int capacity;
} serverOpArray;

/* This structure is returned by the getMemoryOverheadData() function in
 * order to return memory overhead information. */
struct serverMemOverhead {
    size_t peak_allocated;
    size_t total_allocated;
    size_t startup_allocated;
    size_t repl_backlog;
    size_t clients_replicas;
    size_t clients_normal;
    size_t cluster_links;
    size_t aof_buffer;
    size_t lua_caches;
    size_t functions_caches;
    size_t overhead_total;
    size_t dataset;
    size_t total_keys;
    size_t bytes_per_key;
    float dataset_perc;
    float peak_perc;
    float total_frag;
    ssize_t total_frag_bytes;
    float allocator_frag;
    ssize_t allocator_frag_bytes;
    float allocator_rss;
    ssize_t allocator_rss_bytes;
    float rss_extra;
    size_t rss_extra_bytes;
    size_t num_dbs;
    size_t overhead_db_hashtable_lut;
    size_t overhead_db_hashtable_rehashing;
    unsigned long db_dict_rehashing_count;
    struct {
        size_t dbid;
        size_t overhead_ht_main;
        size_t overhead_ht_expires;
    } *db;
};

/* Replication error behavior determines the replica behavior
 * when it receives an error over the replication stream. In
 * either case the error is logged. */
typedef enum {
    PROPAGATION_ERR_BEHAVIOR_IGNORE = 0,
    PROPAGATION_ERR_BEHAVIOR_PANIC,
    PROPAGATION_ERR_BEHAVIOR_PANIC_ON_REPLICAS
} replicationErrorBehavior;

/* This structure can be optionally passed to RDB save/load functions in
 * order to implement additional functionalities, by storing and loading
 * metadata to the RDB file.
 *
 * For example, to use select a DB at load time, useful in
 * replication in order to make sure that chained replicas (replicas of replicas)
 * select the correct DB and are able to accept the stream coming from the
 * top-level primary. */
typedef struct rdbSaveInfo {
    /* Used saving and loading. */
    int repl_stream_db; /* DB to select in server.primary client. */

    /* Used only loading. */
    int repl_id_is_set;                   /* True if repl_id field is set. */
    char repl_id[CONFIG_RUN_ID_SIZE + 1]; /* Replication ID. */
    long long repl_offset;                /* Replication offset. */
} rdbSaveInfo;

#define RDB_SAVE_INFO_INIT {-1, 0, "0000000000000000000000000000000000000000", -1}

struct malloc_stats {
    size_t zmalloc_used;
    size_t process_rss;
    size_t allocator_allocated;
    size_t allocator_active;
    size_t allocator_resident;
    size_t allocator_muzzy;
    size_t allocator_frag_smallbins_bytes;
};

/*-----------------------------------------------------------------------------
 * Cached state per client connection type flags (bitwise or)
 *-----------------------------------------------------------------------------*/

#define CACHE_CONN_TYPE_TLS (1 << 0)
#define CACHE_CONN_TYPE_IPv6 (1 << 1)
#define CACHE_CONN_TYPE_RESP3 (1 << 2)
#define CACHE_CONN_TYPE_MAX (1 << 3)

/*-----------------------------------------------------------------------------
 * TLS Context Configuration
 *----------------------------------------------------------------------------*/

typedef struct serverTLSContextConfig {
    char *cert_file;            /* Server side and optionally client side cert file name */
    char *key_file;             /* Private key filename for cert_file */
    char *key_file_pass;        /* Optional password for key_file */
    char *client_cert_file;     /* Certificate to use as a client; if none, use cert_file */
    char *client_key_file;      /* Private key filename for client_cert_file */
    char *client_key_file_pass; /* Optional password for client_key_file */
    char *dh_params_file;
    char *ca_cert_file;
    char *ca_cert_dir;
    char *protocols;
    char *ciphers;
    char *ciphersuites;
    int prefer_server_ciphers;
    int session_caching;
    int session_cache_size;
    int session_cache_timeout;
} serverTLSContextConfig;

/*-----------------------------------------------------------------------------
 * Unix Context Configuration
 *----------------------------------------------------------------------------*/

typedef struct serverUnixContextConfig {
    char *group;       /* UNIX socket group */
    unsigned int perm; /* UNIX socket permission (see mode_t) */
} serverUnixContextConfig;

/*-----------------------------------------------------------------------------
 * RDMA Context Configuration
 *----------------------------------------------------------------------------*/
typedef struct serverRdmaContextConfig {
    char *bindaddr[CONFIG_BINDADDR_MAX];
    int bindaddr_count;
    int port;
    int rx_size;
    int completion_vector;
} serverRdmaContextConfig;

/*-----------------------------------------------------------------------------
 * AOF manifest definition
 *----------------------------------------------------------------------------*/
typedef enum {
    AOF_FILE_TYPE_BASE = 'b', /* BASE file */
    AOF_FILE_TYPE_HIST = 'h', /* HISTORY file */
    AOF_FILE_TYPE_INCR = 'i', /* INCR file */
} aof_file_type;

typedef struct {
    sds file_name;           /* file name */
    long long file_seq;      /* file sequence */
    aof_file_type file_type; /* file type */
} aofInfo;

typedef struct {
    aofInfo *base_aof_info;       /* BASE file information. NULL if there is no BASE file. */
    list *incr_aof_list;          /* INCR AOFs list. We may have multiple INCR AOF when rewrite fails. */
    list *history_aof_list;       /* HISTORY AOF list. When the AOFRW success, The aofInfo contained in
                                     `base_aof_info` and `incr_aof_list` will be moved to this list. We
                                     will delete these AOF files when AOFRW finish. */
    long long curr_base_file_seq; /* The sequence number used by the current BASE file. */
    long long curr_incr_file_seq; /* The sequence number used by the current INCR file. */
    int dirty;                    /* 1 Indicates that the aofManifest in the memory is inconsistent with
                                     disk, we need to persist it immediately. */
} aofManifest;

/*-----------------------------------------------------------------------------
 * Global server state
 *----------------------------------------------------------------------------*/

/* AIX defines hz to __hz, we don't use this define and in order to allow
 * the server build on AIX we need to undef it. */
#ifdef _AIX
#undef hz
#endif

#define CHILD_TYPE_NONE 0
#define CHILD_TYPE_RDB 1
#define CHILD_TYPE_AOF 2
#define CHILD_TYPE_LDB 3
#define CHILD_TYPE_MODULE 4

typedef enum childInfoType {
    CHILD_INFO_TYPE_CURRENT_INFO,
    CHILD_INFO_TYPE_AOF_COW_SIZE,
    CHILD_INFO_TYPE_RDB_COW_SIZE,
    CHILD_INFO_TYPE_MODULE_COW_SIZE
} childInfoType;

struct valkeyServer {
    /* General */
    pid_t pid;                /* Main process pid. */
    pthread_t main_thread_id; /* Main thread id */
    char *configfile;         /* Absolute config file path, or NULL */
    char *executable;         /* Absolute executable file path. */
    char **exec_argv;         /* Executable argv vector (copy). */
    int dynamic_hz;           /* Change hz value depending on # of clients. */
    int config_hz;            /* Configured HZ value. May be different than
                                 the actual 'hz' field value if dynamic-hz
                                 is enabled. */
    mode_t umask;             /* The umask value of the process on startup */
    int hz;                   /* serverCron() calls frequency in hertz */
    int in_fork_child;        /* indication that this is a fork child */
    serverDb *db;
    hashtable *commands;      /* Command table */
    hashtable *orig_commands; /* Command table before command renaming. */
    aeEventLoop *el;
    _Atomic AeIoState io_poll_state;     /* Indicates the state of the IO polling. */
    int io_ae_fired_events;              /* Number of poll events received by the IO thread. */
    rax *errors;                         /* Errors table */
    unsigned int lruclock;               /* Clock for LRU eviction */
    volatile sig_atomic_t shutdown_asap; /* Shutdown ordered by signal handler. */
    mstime_t shutdown_mstime;            /* Timestamp to limit graceful shutdown. */
    int last_sig_received;               /* Indicates the last SIGNAL received, if any (e.g., SIGINT or SIGTERM). */
    int shutdown_flags;                  /* Flags passed to prepareForShutdown(). */
    int activerehashing;                 /* Incremental rehash in serverCron() */
    int active_defrag_cpu_percent;       /* Current desired CPU percentage for active defrag */
    char *pidfile;                       /* PID file path */
    int arch_bits;                       /* 32 or 64 depending on sizeof(long) */
    int cronloops;                       /* Number of times the cron function run */
    char runid[CONFIG_RUN_ID_SIZE + 1];  /* ID always different at every exec. */
    int sentinel_mode;                   /* True if this instance is a Sentinel. */
    size_t initial_memory_usage;         /* Bytes used after initialization. */
    int always_show_logo;                /* Show logo even for non-stdout logging. */
    int in_exec;                         /* Are we inside EXEC? */
    int busy_module_yield_flags;         /* Are we inside a busy module? (triggered by RM_Yield). see BUSY_MODULE_YIELD_ flags. */
    const char *busy_module_yield_reply; /* When non-null, we are inside RM_Yield. */
    char *ignore_warnings;               /* Config: warnings that should be ignored. */
    int client_pause_in_transaction;     /* Was a client pause executed during this Exec? */
    int server_del_keys_in_slot;         /* The server is deleting the keys in the dirty slot. */
    int thp_enabled;                     /* If true, THP is enabled. */
    size_t page_size;                    /* The page size of OS. */
    /* Modules */
    dict *moduleapi;                  /* Exported core APIs dictionary for modules. */
    dict *sharedapi;                  /* Like moduleapi but containing the APIs that
                                         modules share with each other. */
    dict *module_configs_queue;       /* Dict that stores module configurations from .conf file until after modules are loaded
                                         during startup or arguments to loadex. */
    list *loadmodule_queue;           /* List of modules to load at startup. */
    int module_pipe[2];               /* Pipe used to awake the event loop by module threads. */
    pid_t child_pid;                  /* PID of current child */
    int child_type;                   /* Type of current child */
    _Atomic int module_gil_acquiring; /* Indicates whether the GIL is being acquiring by the main thread. */
    /* Networking */
    int port;                              /* TCP listening port */
    int tls_port;                          /* TLS listening port */
    int tcp_backlog;                       /* TCP listen() backlog */
    char *bindaddr[CONFIG_BINDADDR_MAX];   /* Addresses we should bind to */
    int bindaddr_count;                    /* Number of addresses in server.bindaddr[] */
    char *bind_source_addr;                /* Source address to bind on for outgoing connections */
    char *unixsocket;                      /* UNIX socket path */
    connListener listeners[CONN_TYPE_MAX]; /* TCP/Unix/TLS even more types */
    uint32_t socket_mark_id;               /* ID for listen socket marking */
    connListener clistener;                /* Cluster bus listener */
    list *clients;                         /* List of active clients */
    list *clients_to_close;                /* Clients to close asynchronously */
    list *clients_pending_write;           /* There is to write or install handler. */
    list *clients_pending_io_read;         /* List of clients with pending read to be process by I/O threads. */
    list *clients_pending_io_write;        /* List of clients with pending write to be process by I/O threads. */
    list *replicas, *monitors;             /* List of replicas and MONITORs */
    rax *replicas_waiting_psync;           /* Radix tree for tracking replicas awaiting partial synchronization.
                                            * Key: RDB client ID
                                            * Value: RDB client object
                                            * This structure holds dual-channel sync replicas from the start of their
                                            * RDB transfer until their main channel establishes partial synchronization. */
    client *current_client;                /* The client that triggered the command execution (External or AOF). */
    client *executing_client;              /* The client executing the current command (possibly script or module). */

#ifdef LOG_REQ_RES
    char *req_res_logfile; /* Path of log file for logging all requests and their replies. If NULL, no logging will be
                              performed */
    unsigned int client_default_resp;
#endif

    /* Stuff for client mem eviction */
    clientMemUsageBucket *client_mem_usage_buckets;

    rax *clients_timeout_table; /* Radix tree for blocked clients timeouts. */
    int execution_nesting;      /* Execution nesting level.
                                 * e.g. call(), async module stuff (timers, events, etc.),
                                 * cron stuff (active expire, eviction) */
    rax *clients_index;         /* Active clients dictionary by client ID. */
    uint32_t paused_actions;    /* Bitmask of actions that are currently paused */
    list *postponed_clients;    /* List of postponed clients */
    pause_event client_pause_per_purpose[NUM_PAUSE_PURPOSES];
    char neterr[ANET_ERR_LEN];                /* Error buffer for anet.c */
    dict *migrate_cached_sockets;             /* MIGRATE cached sockets */
    _Atomic uint64_t next_client_id;          /* Next client unique ID. Incremental. */
    int protected_mode;                       /* Don't accept external connections. */
    int io_threads_num;                       /* Number of IO threads to use. */
    int active_io_threads_num;                /* Current number of active IO threads, includes main thread. */
    int events_per_io_thread;                 /* Number of events on the event loop to trigger IO threads activation. */
    int prefetch_batch_max_size;              /* Maximum number of keys to prefetch in a single batch */
    long long events_processed_while_blocked; /* processEventsWhileBlocked() */
    int enable_protected_configs;             /* Enable the modification of protected configs, see PROTECTED_ACTION_ALLOWED_* */
    int enable_debug_cmd;                     /* Enable DEBUG commands, see PROTECTED_ACTION_ALLOWED_* */
    int enable_module_cmd;                    /* Enable MODULE commands, see PROTECTED_ACTION_ALLOWED_* */
    int enable_debug_assert;                  /* Enable debug asserts */

    /* RDB / AOF loading information */
    volatile sig_atomic_t loading;       /* We are loading data from disk if true */
    volatile sig_atomic_t async_loading; /* We are loading data without blocking the db being served */
    off_t loading_total_bytes;
    off_t loading_rdb_used_mem;
    off_t loading_loaded_bytes;
    time_t loading_start_time;
    off_t loading_process_events_interval_bytes;
    time_t loading_process_events_interval_ms;
    /* Fields used only for stats */
    time_t stat_starttime;                         /* Server start time */
    long long stat_numcommands;                    /* Number of processed commands */
    long long stat_numconnections;                 /* Number of connections received */
    long long stat_expiredkeys;                    /* Number of expired keys */
    double stat_expired_stale_perc;                /* Percentage of keys probably expired */
    long long stat_expired_time_cap_reached_count; /* Early expire cycle stops.*/
    long long stat_expire_cycle_time_used;         /* Cumulative microseconds used. */
    long long stat_evictedkeys;                    /* Number of evicted keys (maxmemory) */
    long long stat_evictedclients;                 /* Number of evicted clients */
    long long stat_evictedscripts;                 /* Number of evicted lua scripts. */
    long long stat_total_eviction_exceeded_time;   /* Total time over the memory limit, unit us */
    monotime stat_last_eviction_exceeded_time;     /* Timestamp of current eviction start, unit us */
    long long stat_keyspace_hits;                  /* Number of successful lookups of keys */
    long long stat_keyspace_misses;                /* Number of failed lookups of keys */
    long long stat_active_defrag_hits;             /* number of allocations moved */
    long long stat_active_defrag_misses;           /* number of allocations scanned but not moved */
    long long stat_active_defrag_key_hits;         /* number of keys with moved allocations */
    long long stat_active_defrag_key_misses;       /* number of keys scanned and not moved */
    long long stat_active_defrag_scanned;          /* number of dictEntries scanned */
    long long stat_total_active_defrag_time;       /* Total time memory fragmentation over the limit, unit us */
    monotime stat_last_active_defrag_time;         /* Timestamp of current active defrag start */
    size_t stat_peak_memory;                       /* Max used memory record */
    long long stat_aof_rewrites;                   /* number of aof file rewrites performed */
    long long stat_aofrw_consecutive_failures;     /* The number of consecutive failures of aofrw */
    long long stat_rdb_saves;                      /* number of rdb saves performed */
    long long stat_fork_time;                      /* Time needed to perform latest fork() */
    double stat_fork_rate;                         /* Fork rate in GB/sec. */
    long long stat_total_forks;                    /* Total count of fork. */
    long long stat_rejected_conn;                  /* Clients rejected because of maxclients */
    long long stat_sync_full;                      /* Number of full resyncs with replicas. */
    long long stat_sync_partial_ok;                /* Number of accepted PSYNC requests. */
    long long stat_sync_partial_err;               /* Number of unaccepted PSYNC requests. */
    list *slowlog;                                 /* SLOWLOG list of commands */
    long long slowlog_entry_id;                    /* SLOWLOG current entry ID */
    long long slowlog_log_slower_than;             /* SLOWLOG time limit (to get logged) */
    unsigned long slowlog_max_len;                 /* SLOWLOG max number of items logged */
    struct malloc_stats cron_malloc_stats;         /* sampled in serverCron(). */
    long long stat_net_input_bytes;                /* Bytes read from network. */
    long long stat_net_output_bytes;               /* Bytes written to network. */
    long long stat_net_repl_input_bytes;           /* Bytes read during replication, added to stat_net_input_bytes in 'info'. */
    /* Bytes written during replication, added to stat_net_output_bytes in 'info'. */
    long long stat_net_repl_output_bytes;
    size_t stat_current_cow_peak;                       /* Peak size of copy on write bytes. */
    size_t stat_current_cow_bytes;                      /* Copy on write bytes while child is active. */
    monotime stat_current_cow_updated;                  /* Last update time of stat_current_cow_bytes */
    size_t stat_current_save_keys_processed;            /* Processed keys while child is active. */
    size_t stat_current_save_keys_total;                /* Number of keys when child started. */
    size_t stat_rdb_cow_bytes;                          /* Copy on write bytes during RDB saving. */
    size_t stat_aof_cow_bytes;                          /* Copy on write bytes during AOF rewrite. */
    size_t stat_module_cow_bytes;                       /* Copy on write bytes during module fork. */
    double stat_module_progress;                        /* Module save progress. */
    size_t stat_clients_type_memory[CLIENT_TYPE_COUNT]; /* Mem usage by type */
    size_t stat_cluster_links_memory;                   /* Mem usage by cluster links */
    long long
        stat_unexpected_error_replies;                 /* Number of unexpected (aof-loading, replica to primary, etc.) error replies */
    long long stat_total_error_replies;                /* Total number of issued error replies ( command + rejected errors ) */
    long long stat_dump_payload_sanitizations;         /* Number deep dump payloads integrity validations. */
    long long stat_io_reads_processed;                 /* Number of read events processed by IO threads */
    long long stat_io_writes_processed;                /* Number of write events processed by IO threads */
    long long stat_io_freed_objects;                   /* Number of objects freed by IO threads */
    long long stat_io_accept_offloaded;                /* Number of offloaded accepts */
    long long stat_poll_processed_by_io_threads;       /* Total number of poll jobs processed by IO */
    long long stat_total_reads_processed;              /* Total number of read events processed */
    long long stat_total_writes_processed;             /* Total number of write events processed */
    long long stat_client_qbuf_limit_disconnections;   /* Total number of clients reached query buf length limit */
    long long stat_client_outbuf_limit_disconnections; /* Total number of clients reached output buf length limit */
    long long stat_total_prefetch_entries;             /* Total number of prefetched dict entries */
    long long stat_total_prefetch_batches;             /* Total number of prefetched batches */
    /* The following two are used to track instantaneous metrics, like
     * number of operations per second, network traffic. */
    struct {
        long long last_sample_base;  /* The divisor of last sample window */
        long long last_sample_value; /* The dividend of last sample window */
        long long samples[STATS_METRIC_SAMPLES];
        int idx;
    } inst_metric[STATS_METRIC_COUNT];
    long long stat_reply_buffer_shrinks; /* Total number of output buffer shrinks */
    long long stat_reply_buffer_expands; /* Total number of output buffer expands */
    monotime el_start;
    /* The following two are used to record the max number of commands executed in one eventloop.
     * Note that commands in transactions are also counted. */
    long long el_cmd_cnt_start;
    long long el_cmd_cnt_max;
    /* The sum of active-expire, active-defrag and all other tasks done by cron and beforeSleep,
       but excluding read, write and AOF, which are counted by other sets of metrics. */
    monotime el_cron_duration;
    durationStats duration_stats[EL_DURATION_TYPE_NUM];

    /* Configuration */
    int verbosity;               /* Loglevel verbosity */
    int hide_user_data_from_log; /* Hide or redact user data, or data that may contain user data, from the log. */
    int maxidletime;             /* Client timeout in seconds */
    int tcpkeepalive;            /* Set SO_KEEPALIVE if non-zero. */
    int active_expire_enabled;   /* Can be disabled for testing purposes. */
    int active_expire_effort;    /* From 1 (default) to 10, active effort. */
    int lazy_expire_disabled;    /* If > 0, don't trigger lazy expire */
    int active_defrag_enabled;
    int sanitize_dump_payload;                   /* Enables deep sanitization for ziplist and listpack in RDB and RESTORE. */
    int skip_checksum_validation;                /* Disable checksum validation for RDB and RESTORE payload. */
    int jemalloc_bg_thread;                      /* Enable jemalloc background thread */
    int active_defrag_configuration_changed;     /* Config changed; need to recompute active_defrag_cpu_percent. */
    size_t active_defrag_ignore_bytes;           /* minimum amount of fragmentation waste to start active defrag */
    int active_defrag_threshold_lower;           /* minimum percentage of fragmentation to start active defrag */
    int active_defrag_threshold_upper;           /* maximum percentage of fragmentation at which we use maximum effort */
    int active_defrag_cpu_min;                   /* minimal effort for defrag in CPU percentage */
    int active_defrag_cpu_max;                   /* maximal effort for defrag in CPU percentage */
    int active_defrag_cycle_us;                  /* standard duration of defrag cycle */
    unsigned long active_defrag_max_scan_fields; /* maximum number of fields of set/hash/zset/list to process from
                                                    within the main dict scan */
    size_t client_max_querybuf_len;              /* Limit for client query buffer length */
    int dbnum;                                   /* Total number of configured DBs */
    int supervised;                              /* 1 if supervised, 0 otherwise. */
    int supervised_mode;                         /* See SUPERVISED_* */
    int daemonize;                               /* True if running as a daemon */
    int set_proc_title;                          /* True if change proc title */
    char *proc_title_template;                   /* Process title template format */
    clientBufferLimitsConfig client_obuf_limits[CLIENT_TYPE_OBUF_COUNT];
    int extended_redis_compat;                 /* True if extended Redis OSS compatibility is enabled */
    int pause_cron;                            /* Don't run cron tasks (debug) */
    int dict_resizing;                         /* Whether to allow main dict and expired dict to be resized (debug) */
    int latency_tracking_enabled;              /* 1 if extended latency tracking is enabled, 0 otherwise. */
    double *latency_tracking_info_percentiles; /* Extended latency tracking info output percentile list configuration. */
    int latency_tracking_info_percentiles_len;
    unsigned int max_new_tls_conns_per_cycle; /* The maximum number of tls connections that will be accepted during each
                                                 invocation of the event loop. */
    unsigned int max_new_conns_per_cycle;     /* The maximum number of tcp connections that will be accepted during each
                                                 invocation of the event loop. */
    /* AOF persistence */
    int aof_enabled;                    /* AOF configuration */
    int aof_state;                      /* AOF_(ON|OFF|WAIT_REWRITE) */
    int aof_fsync;                      /* Kind of fsync() policy */
    char *aof_filename;                 /* Basename of the AOF file and manifest file */
    char *aof_dirname;                  /* Name of the AOF directory */
    int aof_no_fsync_on_rewrite;        /* Don't fsync if a rewrite is in prog. */
    int aof_rewrite_perc;               /* Rewrite AOF if % growth is > M and... */
    off_t aof_rewrite_min_size;         /* the AOF file is at least N bytes. */
    off_t aof_rewrite_base_size;        /* AOF size on latest startup or rewrite. */
    off_t aof_current_size;             /* AOF current size (Including BASE + INCRs). */
    off_t aof_last_incr_size;           /* The size of the latest incr AOF. */
    off_t aof_last_incr_fsync_offset;   /* AOF offset which is already requested to be synced to disk.
                                         * Compare with the aof_last_incr_size. */
    int aof_flush_sleep;                /* Micros to sleep before flush. (used by tests) */
    int aof_rewrite_scheduled;          /* Rewrite once BGSAVE terminates. */
    sds aof_buf;                        /* AOF buffer, written before entering the event loop */
    int aof_fd;                         /* File descriptor of currently selected AOF file */
    int aof_selected_db;                /* Currently selected DB in AOF */
    mstime_t aof_flush_postponed_start; /* mstime of postponed AOF flush */
    mstime_t aof_last_fsync;            /* mstime of last fsync() */
    time_t aof_rewrite_time_last;       /* Time used by last AOF rewrite run. */
    time_t aof_rewrite_time_start;      /* Current AOF rewrite start time. */
    time_t aof_cur_timestamp;           /* Current record timestamp in AOF */
    int aof_timestamp_enabled;          /* Enable record timestamp in AOF */
    int aof_lastbgrewrite_status;       /* C_OK or C_ERR */
    unsigned long aof_delayed_fsync;    /* delayed AOF fsync() counter */
    int aof_rewrite_incremental_fsync;  /* fsync incrementally while aof rewriting? */
    int rdb_save_incremental_fsync;     /* fsync incrementally while rdb saving? */
    int aof_last_write_status;          /* C_OK or C_ERR */
    int aof_last_write_errno;           /* Valid if aof write/fsync status is ERR */
    int aof_load_truncated;             /* Don't stop on unexpected AOF EOF. */
    int aof_use_rdb_preamble;           /* Specify base AOF to use RDB encoding on AOF rewrites. */
    int aof_rewrite_use_rdb_preamble;   /* Base AOF to use RDB encoding on AOF rewrites start. */
    _Atomic int aof_bio_fsync_status;   /* Status of AOF fsync in bio job. */
    _Atomic int aof_bio_fsync_errno;    /* Errno of AOF fsync in bio job. */
    aofManifest *aof_manifest;          /* Used to track AOFs. */
    int aof_disable_auto_gc;            /* If disable automatically deleting HISTORY type AOFs?
                                           default no. (for testings). */

    /* RDB persistence */
    long long dirty;                      /* Changes to DB from the last save */
    long long dirty_before_bgsave;        /* Used to restore dirty on failed BGSAVE */
    long long rdb_last_load_keys_expired; /* number of expired keys when loading RDB */
    long long rdb_last_load_keys_loaded;  /* number of loaded keys when loading RDB */
    struct saveparam *saveparams;         /* Save points array for RDB */
    int saveparamslen;                    /* Number of saving points */
    char *rdb_filename;                   /* Name of RDB file */
    int rdb_compression;                  /* Use compression in RDB? */
    int rdb_checksum;                     /* Use RDB checksum? */
    int rdb_del_sync_files;               /* Remove RDB files used only for SYNC if
                                             the instance does not use persistence. */
    time_t lastsave;                      /* Unix time of last successful save */
    time_t lastbgsave_try;                /* Unix time of last attempted bgsave */
    time_t rdb_save_time_last;            /* Time used by last RDB save run. */
    time_t rdb_save_time_start;           /* Current RDB save start time. */
    int rdb_bgsave_scheduled;             /* BGSAVE when possible if true. */
    int rdb_child_type;                   /* Type of save by active child. */
    int lastbgsave_status;                /* C_OK or C_ERR */
    int stop_writes_on_bgsave_err;        /* Don't allow writes if can't BGSAVE */
    int rdb_pipe_read;                    /* RDB pipe used to transfer the rdb data */
                                          /* to the parent process in diskless repl. */
    int rdb_child_exit_pipe;              /* Used by the diskless parent allow child exit. */
    connection **rdb_pipe_conns;          /* Connections which are currently the */
    int rdb_pipe_numconns;                /* target of diskless rdb fork child. */
    int rdb_pipe_numconns_writing;        /* Number of rdb conns with pending writes. */
    char *rdb_pipe_buff;                  /* In diskless replication, this buffer holds data */
    int rdb_pipe_bufflen;                 /* that was read from the rdb pipe. */
    int rdb_key_save_delay;               /* Delay in microseconds between keys while
                                           * writing aof or rdb. (for testings). negative
                                           * value means fractions of microseconds (on average). */
    int key_load_delay;                   /* Delay in microseconds between keys while
                                           * loading aof or rdb. (for testings). negative
                                           * value means fractions of microseconds (on average). */
    /* Pipe and data structures for child -> parent info sharing. */
    int child_info_pipe[2]; /* Pipe used to write the child_info_data. */
    int child_info_nread;   /* Num of bytes of the last read from pipe */
    /* Propagation of commands in AOF / replication */
    serverOpArray also_propagate; /* Additional command to propagate. */
    int replication_allowed;      /* Are we allowed to replicate? */
    /* Logging */
    char *logfile;            /* Path of log file */
    int syslog_enabled;       /* Is syslog enabled? */
    char *syslog_ident;       /* Syslog ident */
    int syslog_facility;      /* Syslog facility */
    int crashlog_enabled;     /* Enable signal handler for crashlog.
                               * disable for clean core dumps. */
    int crashed;              /* True if the server has crashed, used in catClientInfoString
                               * to indicate that no wait for IO threads is needed. */
    int memcheck_enabled;     /* Enable memory check on crash. */
    int use_exit_on_panic;    /* Use exit() on panic and assert rather than
                               * abort(). useful for Valgrind. */
    int log_format;           /* Print log in specific format */
    int log_timestamp_format; /* Timestamp format in log */
    /* Shutdown */
    int shutdown_timeout;    /* Graceful shutdown time limit in seconds. */
    int shutdown_on_sigint;  /* Shutdown flags configured for SIGINT. */
    int shutdown_on_sigterm; /* Shutdown flags configured for SIGTERM. */

    /* Replication (primary) */
    char replid[CONFIG_RUN_ID_SIZE + 1];       /* My current replication ID. */
    char replid2[CONFIG_RUN_ID_SIZE + 1];      /* replid inherited from primary*/
    long long primary_repl_offset;             /* My current replication offset */
    long long second_replid_offset;            /* Accept offsets up to this for replid2. */
    _Atomic long long fsynced_reploff_pending; /* Largest replication offset to
                                      * potentially have been fsynced, applied to
                                        fsynced_reploff only when AOF state is AOF_ON
                                        (not during the initial rewrite) */
    long long fsynced_reploff;                 /* Largest replication offset that has been confirmed to be fsynced */
    int replicas_eldb;                         /* Last SELECTed DB in replication output */
    int repl_ping_replica_period;              /* Primary pings the replica every N seconds */
    replBacklog *repl_backlog;                 /* Replication backlog for partial syncs */
    long long repl_backlog_size;               /* Backlog circular buffer size */
    replDataBuf pending_repl_data;             /* Replication data buffer for dual-channel-replication */
    time_t repl_backlog_time_limit;            /* Time without replicas after the backlog
                                                  gets released. */
    time_t repl_no_replicas_since;             /* We have no replicas since that time.
                                                Only valid if server.replicas len is 0. */
    int repl_min_replicas_to_write;            /* Min number of replicas to write. */
    int repl_min_replicas_max_lag;             /* Max lag of <count> replicas to write. */
    int repl_good_replicas_count;              /* Number of replicas with lag <= max_lag. */
    int repl_diskless_sync;                    /* Primary send RDB to replicas sockets directly. */
    int repl_diskless_load;                    /* Replica parse RDB directly from the socket.
                                                * see REPL_DISKLESS_LOAD_* enum */
    int repl_diskless_sync_delay;              /* Delay to start a diskless repl BGSAVE. */
    int repl_diskless_sync_max_replicas;       /* Max replicas for diskless repl BGSAVE
                                                * delay (start sooner if they all connect). */
    int dual_channel_replication;              /* Config used to determine if the replica should
                                                * use dual channel replication for full syncs. */
    int wait_before_rdb_client_free;           /* Grace period in seconds for replica main channel
                                                * to establish psync. */
    int debug_pause_after_fork;                /* Debug param that pauses the main process
                                                * after a replication fork() (for bgsave). */
    size_t repl_buffer_mem;                    /* The memory of replication buffer. */
    list *repl_buffer_blocks;                  /* Replication buffers blocks list
                                                * (serving replica clients and repl backlog) */
    /* Replication (replica) */
    char *primary_user;     /* AUTH with this user and primary_auth with primary */
    sds primary_auth;       /* AUTH with this password with primary */
    char *primary_host;     /* Hostname of primary */
    int primary_port;       /* Port of primary */
    int repl_timeout;       /* Timeout after N seconds of primary idle */
    client *primary;        /* Client that is primary for this replica */
    uint64_t rdb_client_id; /* Rdb client id as it defined at primary side */
    struct {
        connection *conn;
        char replid[CONFIG_RUN_ID_SIZE + 1];
        long long reploff;
        long long read_reploff;
        int dbid;
    } repl_provisional_primary;
    client *cached_primary;             /* Cached primary to be reused for PSYNC. */
    rio *loading_rio;                   /* Pointer to the rio object currently used for loading data. */
    int repl_syncio_timeout;            /* Timeout for synchronous I/O calls */
    int repl_state;                     /* Replication status if the instance is a replica */
    int repl_rdb_channel_state;         /* State of the replica's rdb channel during dual-channel-replication */
    off_t repl_transfer_size;           /* Size of RDB to read from primary during sync. */
    off_t repl_transfer_read;           /* Amount of RDB read from primary during sync. */
    off_t repl_transfer_last_fsync_off; /* Offset when we fsync-ed last time. */
    connection *repl_transfer_s;        /* Replica -> Primary SYNC connection */
    connection *repl_rdb_transfer_s;    /* Primary FULL SYNC connection (RDB download) */
    int repl_transfer_fd;               /* Replica -> Primary SYNC temp file descriptor */
    char *repl_transfer_tmpfile;        /* Replica-> Primary SYNC temp file name */
    time_t repl_transfer_lastio;        /* Unix time of the latest read, for timeout */
    int repl_serve_stale_data;          /* Serve stale data when link is down? */
    int repl_replica_ro;                /* Replica is read only? */
    int repl_replica_ignore_maxmemory;  /* If true replicas do not evict. */
    time_t repl_down_since;             /* Unix time at which link with primary went down */
    int repl_disable_tcp_nodelay;       /* Disable TCP_NODELAY after SYNC? */
    int replica_priority;               /* Reported in INFO and used by Sentinel. */
    int replica_announced;              /* If true, replica is announced by Sentinel */
    int replica_announce_port;          /* Give the primary this listening port. */
    char *replica_announce_ip;          /* Give the primary this ip address. */
    int propagation_error_behavior;     /* Configures the behavior of the replica
                                         * when it receives an error on the replication stream */
    int repl_ignore_disk_write_error;   /* Configures whether replicas panic when unable to
                                         * persist writes to AOF. */
    /* The following two fields is where we store primary PSYNC replid/offset
     * while the PSYNC is in progress. At the end we'll copy the fields into
     * the server->primary client structure. */
    char primary_replid[CONFIG_RUN_ID_SIZE + 1]; /* Primary PSYNC runid. */
    long long primary_initial_offset;            /* Primary PSYNC offset. */
    int repl_replica_lazy_flush;                 /* Lazy FLUSHALL before loading DB? */
    /* Import Mode */
    int import_mode; /* If true, server is in import mode and forbid expiration and eviction. */
    /* Synchronous replication. */
    list *clients_waiting_acks; /* Clients waiting in WAIT or WAITAOF. */
    int get_ack_from_replicas;  /* If true we send REPLCONF GETACK. */
    /* Limits */
    unsigned int maxclients;                    /* Max number of simultaneous clients */
    unsigned long long maxmemory;               /* Max number of memory bytes to use */
    ssize_t maxmemory_clients;                  /* Memory limit for total client buffers */
    int maxmemory_policy;                       /* Policy for key eviction */
    int maxmemory_samples;                      /* Precision of random sampling */
    int maxmemory_eviction_tenacity;            /* Aggressiveness of eviction processing */
    int lfu_log_factor;                         /* LFU logarithmic counter factor. */
    int lfu_decay_time;                         /* LFU counter decay factor. */
    long long proto_max_bulk_len;               /* Protocol bulk length maximum size. */
    int oom_score_adj_values[CONFIG_OOM_COUNT]; /* Linux oom_score_adj configuration */
    int oom_score_adj;                          /* If true, oom_score_adj is managed */
    int disable_thp;                            /* If true, disable THP by syscall */
    /* Blocked clients */
    unsigned int blocked_clients; /* # of clients executing a blocking cmd.*/
    unsigned int blocked_clients_by_type[BLOCKED_NUM];
    list *unblocked_clients; /* list of clients to unblock before next loop */
    list *ready_keys;        /* List of readyList structures for BLPOP & co */
    /* Client side caching. */
    unsigned int tracking_clients;  /* # of clients with tracking enabled.*/
    size_t tracking_table_max_keys; /* Max number of keys in tracking table. */
    list *tracking_pending_keys;    /* tracking invalidation keys pending to flush */
    list *pending_push_messages;    /* pending publish or other push messages to flush */
    /* Sort parameters - qsort_r() is only available under BSD so we
     * have to take this state global, in order to pass it to sortCompare() */
    int sort_desc;
    int sort_alpha;
    int sort_bypattern;
    int sort_store;
    /* Zip structure config, see redis.conf for more information  */
    size_t hash_max_listpack_entries;
    size_t hash_max_listpack_value;
    size_t set_max_intset_entries;
    size_t set_max_listpack_entries;
    size_t set_max_listpack_value;
    size_t zset_max_listpack_entries;
    size_t zset_max_listpack_value;
    size_t hll_sparse_max_bytes;
    size_t stream_node_max_bytes;
    long long stream_node_max_entries;
    /* List parameters */
    int list_max_listpack_size;
    int list_compress_depth;
    /* time cache */
    time_t unixtime;             /* Unix time sampled every cron cycle. */
    time_t timezone;             /* Cached timezone. As set by tzset(). */
    _Atomic int daylight_active; /* Currently in daylight saving time. */
    mstime_t mstime;             /* 'unixtime' in milliseconds. */
    ustime_t ustime;             /* 'unixtime' in microseconds. */
    mstime_t cmd_time_snapshot;  /* Time snapshot of the root execution nesting. */
    size_t blocking_op_nesting;  /* Nesting level of blocking operation, used to reset blocked_last_cron. */
    long long blocked_last_cron; /* Indicate the mstime of the last time we did cron jobs from a blocking operation */
    /* Pubsub */
    kvstore *pubsub_channels;      /* Map channels to list of subscribed clients */
    dict *pubsub_patterns;         /* A dict of pubsub_patterns */
    int notify_keyspace_events;    /* Events to propagate via Pub/Sub. This is an
                                      xor of NOTIFY_... flags. */
    kvstore *pubsubshard_channels; /* Map shard channels in every slot to list of subscribed clients */
    unsigned int pubsub_clients;   /* # of clients in Pub/Sub mode */
    unsigned int watching_clients; /* # of clients are watching keys */
    /* Cluster */
<<<<<<< HEAD
    int cluster_enabled;            /* Is cluster enabled? */
    int cluster_port;               /* Set the cluster port for a node. */
    mstime_t cluster_node_timeout;  /* Cluster node timeout. */
    mstime_t cluster_ping_interval; /* A debug configuration for setting how often cluster nodes send ping messages. */
    char *cluster_configfile;       /* Cluster auto-generated config file name. */
    int cluster_configfile_exit;    /* Exit if there is an error saving the cluster config file. */
    struct clusterState *cluster;   /* State of the cluster */
    int cluster_migration_barrier;  /* Cluster replicas migration barrier. */
    int cluster_allow_replica_migration; /* Automatic replica migrations to orphaned primaries and from empty primaries */
=======
    int cluster_enabled;                                   /* Is cluster enabled? */
    int cluster_port;                                      /* Set the cluster port for a node. */
    mstime_t cluster_node_timeout;                         /* Cluster node timeout. */
    mstime_t cluster_ping_interval;                        /* A debug configuration for setting how often cluster nodes send ping messages. */
    char *cluster_configfile;                              /* Cluster auto-generated config file name. */
    struct clusterState *cluster;                          /* State of the cluster */
    int cluster_migration_barrier;                         /* Cluster replicas migration barrier. */
    int cluster_allow_replica_migration;                   /* Automatic replica migrations to orphaned primaries and from empty primaries */
>>>>>>> 11cb8ee2
    int cluster_replica_validity_factor;                   /* Replica max data age for failover. */
    int cluster_require_full_coverage;                     /* If true, put the cluster down if
                                                              there is at least an uncovered slot.*/
    int cluster_replica_no_failover;                       /* Prevent replica from starting a failover
                                                            if the primary is in failure state. */
    char *cluster_announce_ip;                             /* IP address to announce on cluster bus. */
    char *cluster_announce_client_ipv4;                    /* IPv4 for clients, to announce on cluster bus. */
    char *cluster_announce_client_ipv6;                    /* IPv6 for clients, to announce on cluster bus. */
    char *cluster_announce_hostname;                       /* hostname to announce on cluster bus. */
    char *cluster_announce_human_nodename;                 /* Human readable node name assigned to a node. */
    int cluster_preferred_endpoint_type;                   /* Use the announced hostname when available. */
    int cluster_announce_port;                             /* base port to announce on cluster bus. */
    int cluster_announce_tls_port;                         /* TLS port to announce on cluster bus. */
    int cluster_announce_bus_port;                         /* bus port to announce on cluster bus. */
    int cluster_module_flags;                              /* Set of flags that modules are able
                                                              to set in order to suppress certain
                                                              native Redis Cluster features. Check the
                                                              VALKEYMODULE_CLUSTER_FLAG_*. */
    int cluster_allow_reads_when_down;                     /* Are reads allowed when the cluster
                                                            is down? */
    int cluster_config_file_lock_fd;                       /* cluster config fd, will be flocked. */
    unsigned long long cluster_link_msg_queue_limit_bytes; /* Memory usage limit on individual link msg queue */
    int cluster_drop_packet_filter;                        /* Debug config that allows tactically
                                                            * dropping packets of a specific type */
    unsigned long cluster_blacklist_ttl;                   /* Duration in seconds that a node is denied re-entry into
                                                            * the cluster after it is forgotten with CLUSTER FORGET. */
    int cluster_slot_stats_enabled;                        /* Cluster slot usage statistics tracking enabled. */
    /* Debug config that goes along with cluster_drop_packet_filter. When set, the link is closed on packet drop. */
    uint32_t debug_cluster_close_link_on_packet_drop : 1;
    /* Debug config to control the random ping. When set, we will disable the random ping in clusterCron. */
    uint32_t debug_cluster_disable_random_ping : 1;
    sds cached_cluster_slot_info[CACHE_CONN_TYPE_MAX]; /* Index in array is a bitwise or of CACHE_CONN_TYPE_* */
    /* Scripting */
    mstime_t busy_reply_threshold;  /* Script / module timeout in milliseconds */
    int pre_command_oom_state;      /* OOM before command (script?) was started */
    int script_disable_deny_script; /* Allow running commands marked "noscript" inside a script. */
    /* Lazy free */
    int lazyfree_lazy_eviction;
    int lazyfree_lazy_expire;
    int lazyfree_lazy_server_del;
    int lazyfree_lazy_user_del;
    int lazyfree_lazy_user_flush;
    /* Latency monitor */
    long long latency_monitor_threshold;
    dict *latency_events;
    /* ACLs */
    char *acl_filename;           /* ACL Users file. NULL if not configured. */
    unsigned long acllog_max_len; /* Maximum length of the ACL LOG list. */
    sds requirepass;              /* Remember the cleartext password set with
                                     the old "requirepass" directive for
                                     backward compatibility with Redis <= 5. */
    int acl_pubsub_default;       /* Default ACL pub/sub channels flag */
    aclInfo acl_info;             /* ACL info */
    /* Assert & bug reporting */
    int watchdog_period; /* Software watchdog period in ms. 0 = off */
    /* System hardware info */
    size_t system_memory_size; /* Total memory in system as reported by OS */
    /* TLS Configuration */
    int tls_cluster;
    int tls_replication;
    int tls_auth_clients;
    serverTLSContextConfig tls_ctx_config;
    serverUnixContextConfig unix_ctx_config;
    serverRdmaContextConfig rdma_ctx_config;
    /* cpu affinity */
    char *server_cpulist;      /* cpu affinity list of server main/io thread. */
    char *bio_cpulist;         /* cpu affinity list of bio thread. */
    char *aof_rewrite_cpulist; /* cpu affinity list of aof rewrite process. */
    char *bgsave_cpulist;      /* cpu affinity list of bgsave process. */
    /* Sentinel config */
    struct sentinelConfig *sentinel_config; /* sentinel config to load at startup time. */
    /* Coordinate failover info */
    mstime_t failover_end_time;              /* Deadline for failover command. */
    int force_failover;                      /* If true then failover will be forced at the
                                              * deadline, otherwise failover is aborted. */
    char *target_replica_host;               /* Failover target host. If null during a
                                              * failover then any replica can be used. */
    int target_replica_port;                 /* Failover target port */
    int failover_state;                      /* Failover state */
    int cluster_allow_pubsubshard_when_down; /* Is pubsubshard allowed when the cluster
                                                is down, doesn't affect pubsub global. */
    long reply_buffer_peak_reset_time;       /* The amount of time (in milliseconds) to wait between reply buffer peak resets */
    int reply_buffer_resizing_enabled;       /* Is reply buffer resizing enabled (1 by default) */
    sds availability_zone;                   /* When run in a cloud environment we can configure the availability zone it is running in */
    /* Local environment */
    char *locale_collate;
    char *debug_context; /* A free-form string that has no impact on server except being included in a crash report. */
};

#define MAX_KEYS_BUFFER 256

typedef struct {
    int pos;   /* The position of the key within the client array */
    int flags; /* The flags associated with the key access, see
                  CMD_KEY_* for more information */
} keyReference;

/* A result structure for the various getkeys function calls. It lists the
 * keys as indices to the provided argv. This functionality is also re-used
 * for returning channel information.
 */
typedef struct {
    int numkeys;                           /* Number of key indices return */
    int size;                              /* Available array size */
    keyReference *keys;                    /* Key indices array, points to keysbuf or heap */
    keyReference keysbuf[MAX_KEYS_BUFFER]; /* Pre-allocated buffer, to save heap allocations */
} getKeysResult;

static inline void initGetKeysResult(getKeysResult *result) {
    result->numkeys = 0;
    result->size = MAX_KEYS_BUFFER;
    result->keys = NULL;
}

/* Key specs definitions.
 *
 * Brief: This is a scheme that tries to describe the location
 * of key arguments better than the old [first,last,step] scheme
 * which is limited and doesn't fit many commands.
 *
 * There are two steps:
 * 1. begin_search (BS): in which index should we start searching for keys?
 * 2. find_keys (FK): relative to the output of BS, how can we will which args are keys?
 *
 * There are two types of BS:
 * 1. index: key args start at a constant index
 * 2. keyword: key args start just after a specific keyword
 *
 * There are two kinds of FK:
 * 1. range: keys end at a specific index (or relative to the last argument)
 * 2. keynum: there's an arg that contains the number of key args somewhere before the keys themselves
 */

/* WARNING! Must be synced with generate-command-code.py and ValkeyModuleKeySpecBeginSearchType */
typedef enum {
    KSPEC_BS_INVALID = 0, /* Must be 0 */
    KSPEC_BS_UNKNOWN,
    KSPEC_BS_INDEX,
    KSPEC_BS_KEYWORD
} kspec_bs_type;

/* WARNING! Must be synced with generate-command-code.py and ValkeyModuleKeySpecFindKeysType */
typedef enum {
    KSPEC_FK_INVALID = 0, /* Must be 0 */
    KSPEC_FK_UNKNOWN,
    KSPEC_FK_RANGE,
    KSPEC_FK_KEYNUM
} kspec_fk_type;

/* WARNING! This struct must match ValkeyModuleCommandKeySpec */
typedef struct {
    /* Declarative data */
    const char *notes;
    uint64_t flags;
    kspec_bs_type begin_search_type;
    union {
        struct {
            /* The index from which we start the search for keys */
            int pos;
        } index;
        struct {
            /* The keyword that indicates the beginning of key args */
            const char *keyword;
            /* An index in argv from which to start searching.
             * Can be negative, which means start search from the end, in reverse
             * (Example: -2 means to start in reverse from the penultimate arg) */
            int startfrom;
        } keyword;
    } bs;
    kspec_fk_type find_keys_type;
    union {
        /* NOTE: Indices in this struct are relative to the result of the begin_search step!
         * These are: range.lastkey, keynum.keynumidx, keynum.firstkey */
        struct {
            /* Index of the last key.
             * Can be negative, in which case it's not relative. -1 indicating till the last argument,
             * -2 one before the last and so on. */
            int lastkey;
            /* How many args should we skip after finding a key, in order to find the next one. */
            int keystep;
            /* If lastkey is -1, we use limit to stop the search by a factor. 0 and 1 mean no limit.
             * 2 means 1/2 of the remaining args, 3 means 1/3, and so on. */
            int limit;
        } range;
        struct {
            /* Index of the argument containing the number of keys to come */
            int keynumidx;
            /* Index of the fist key (Usually it's just after keynumidx, in
             * which case it should be set to keynumidx+1). */
            int firstkey;
            /* How many args should we skip after finding a key, in order to find the next one. */
            int keystep;
        } keynum;
    } fk;
} keySpec;

#ifdef LOG_REQ_RES

/* Must be synced with generate-command-code.py */
typedef enum {
    JSON_TYPE_STRING,
    JSON_TYPE_INTEGER,
    JSON_TYPE_BOOLEAN,
    JSON_TYPE_OBJECT,
    JSON_TYPE_ARRAY,
} jsonType;

typedef struct jsonObjectElement {
    jsonType type;
    const char *key;
    union {
        const char *string;
        long long integer;
        int boolean;
        struct jsonObject *object;
        struct {
            struct jsonObject **objects;
            int length;
        } array;
    } value;
} jsonObjectElement;

typedef struct jsonObject {
    struct jsonObjectElement *elements;
    int length;
} jsonObject;

#endif

/* WARNING! This struct must match ValkeyModuleCommandHistoryEntry */
typedef struct {
    const char *since;
    const char *changes;
} commandHistory;

/* Must be synced with COMMAND_GROUP_STR and generate-command-code.py */
typedef enum {
    COMMAND_GROUP_GENERIC,
    COMMAND_GROUP_STRING,
    COMMAND_GROUP_LIST,
    COMMAND_GROUP_SET,
    COMMAND_GROUP_SORTED_SET,
    COMMAND_GROUP_HASH,
    COMMAND_GROUP_PUBSUB,
    COMMAND_GROUP_TRANSACTIONS,
    COMMAND_GROUP_CONNECTION,
    COMMAND_GROUP_SERVER,
    COMMAND_GROUP_SCRIPTING,
    COMMAND_GROUP_HYPERLOGLOG,
    COMMAND_GROUP_CLUSTER,
    COMMAND_GROUP_SENTINEL,
    COMMAND_GROUP_GEO,
    COMMAND_GROUP_STREAM,
    COMMAND_GROUP_BITMAP,
    COMMAND_GROUP_MODULE,
} serverCommandGroup;

typedef void serverCommandProc(client *c);
typedef int serverGetKeysProc(struct serverCommand *cmd, robj **argv, int argc, getKeysResult *result);

/* Command structure.
 *
 * Note that the command table is in commands.c and it is auto-generated.
 *
 * This is the meaning of the flags:
 *
 * CMD_WRITE:       Write command (may modify the key space).
 *
 * CMD_READONLY:    Commands just reading from keys without changing the content.
 *                  Note that commands that don't read from the keyspace such as
 *                  TIME, SELECT, INFO, administrative commands, and connection
 *                  or transaction related commands (multi, exec, discard, ...)
 *                  are not flagged as read-only commands, since they affect the
 *                  server or the connection in other ways.
 *
 * CMD_DENYOOM:     May increase memory usage once called. Don't allow if out
 *                  of memory.
 *
 * CMD_MODULE:      Command exported by module.
 *
 * CMD_ADMIN:       Administrative command, like SAVE or SHUTDOWN.
 *
 * CMD_PUBSUB:      Pub/Sub related command.
 *
 * CMD_NOSCRIPT:    Command not allowed in scripts.
 *
 * CMD_BLOCKING:    The command has the potential to block the client.
 *
 * CMD_LOADING:     Allow the command while loading the database.
 *
 * CMD_NO_ASYNC_LOADING: Deny during async loading (when a replica uses diskless
 *                       sync swapdb, and allows access to the old dataset)
 *
 * CMD_STALE:       Allow the command while a replica has stale data but is not
 *                  allowed to serve this data. Normally no command is accepted
 *                  in this condition but just a few.
 *
 * CMD_SKIP_MONITOR:  Do not automatically propagate the command on MONITOR.
 *
 * CMD_SKIP_SLOWLOG:  Do not automatically propagate the command to the slowlog.
 *
 * CMD_ASKING:      Perform an implicit ASKING for this command, so the
 *                  command will be accepted in cluster mode if the slot is marked
 *                  as 'importing'.
 *
 * CMD_FAST:        Fast command: O(1) or O(log(N)) command that should never
 *                  delay its execution as long as the kernel scheduler is giving
 *                  us time. Note that commands that may trigger a DEL as a side
 *                  effect (like SET) are not fast commands.
 *
 * CMD_NO_AUTH:     Command doesn't require authentication
 *
 * CMD_MAY_REPLICATE:   Command may produce replication traffic, but should be
 *                      allowed under circumstances where write commands are disallowed.
 *                      Examples include PUBLISH, which replicates pubsub messages,and
 *                      EVAL, which may execute write commands, which are replicated,
 *                      or may just execute read commands. A command can not be marked
 *                      both CMD_WRITE and CMD_MAY_REPLICATE
 *
 * CMD_SENTINEL:    This command is present in sentinel mode.
 *
 * CMD_ONLY_SENTINEL: This command is present only when in sentinel mode.
 *                    And should be removed from redis.
 *
 * CMD_NO_MANDATORY_KEYS: This key arguments for this command are optional.
 *
 * CMD_PROTECTED: The command is a protected command, see enable-debug-command for more details.
 *
 * CMD_MODULE_GETKEYS: Use the modules getkeys interface.
 *
 * CMD_MODULE_NO_CLUSTER: Deny on cluster.
 *
 * CMD_NO_MULTI: The command is not allowed inside a transaction
 *
 * CMD_MOVABLE_KEYS: The legacy range spec doesn't cover all keys. Populated by
 *                   populateCommandLegacyRangeSpec.
 *
 * CMD_ALLOW_BUSY: The command can run while another command is running for
 *                 a long time (timedout script, module command that yields)
 *
 * CMD_MODULE_GETCHANNELS: Use the modules getchannels interface.
 *
 * CMD_TOUCHES_ARBITRARY_KEYS: The command may touch (and cause lazy-expire)
 *                             arbitrary key (i.e not provided in argv)
 *
 * The following additional flags are only used in order to put commands
 * in a specific ACL category. Commands can have multiple ACL categories.
 * See valkey.conf for the exact meaning of each.
 *
 * @keyspace, @read, @write, @set, @sortedset, @list, @hash, @string, @bitmap,
 * @hyperloglog, @stream, @admin, @fast, @slow, @pubsub, @blocking, @dangerous,
 * @connection, @transaction, @scripting, @geo.
 *
 * Note that:
 *
 * 1) The read-only flag implies the @read ACL category.
 * 2) The write flag implies the @write ACL category.
 * 3) The fast flag implies the @fast ACL category.
 * 4) The admin flag implies the @admin and @dangerous ACL category.
 * 5) The pub-sub flag implies the @pubsub ACL category.
 * 6) The lack of fast flag implies the @slow ACL category.
 * 7) The non obvious "keyspace" category includes the commands
 *    that interact with keys without having anything to do with
 *    specific data structures, such as: DEL, RENAME, MOVE, SELECT,
 *    TYPE, EXPIRE*, PEXPIRE*, TTL, PTTL, ...
 */
struct serverCommand {
    /* Declarative data */
    const char *declared_name;    /* A string representing the command declared_name.
                                   * It is a const char * for native commands and SDS for module commands. */
    const char *summary;          /* Summary of the command (optional). */
    const char *complexity;       /* Complexity description (optional). */
    const char *since;            /* Debut version of the command (optional). */
    int doc_flags;                /* Flags for documentation (see CMD_DOC_*). */
    const char *replaced_by;      /* In case the command is deprecated, this is the successor command. */
    const char *deprecated_since; /* In case the command is deprecated, when did it happen? */
    serverCommandGroup group;     /* Command group */
    commandHistory *history;      /* History of the command */
    int num_history;
    const char **tips; /* An array of strings that are meant to be tips for clients/proxies regarding this command */
    int num_tips;
    serverCommandProc *proc; /* Command implementation */
    int arity;               /* Number of arguments, it is possible to use -N to say >= N */
    uint64_t flags;          /* Command flags, see CMD_*. */
    uint64_t acl_categories; /* ACl categories, see ACL_CATEGORY_*. */
    keySpec *key_specs;
    int key_specs_num;
    /* Use a function to determine keys arguments in a command line.
     * Used for Cluster redirect (may be NULL) */
    serverGetKeysProc *getkeys_proc;
    int num_args; /* Length of args array. */
    /* Array of subcommands (may be NULL) */
    struct serverCommand *subcommands;
    /* Array of arguments (may be NULL) */
    struct serverCommandArg *args;
#ifdef LOG_REQ_RES
    /* Reply schema */
    struct jsonObject *reply_schema;
#endif

    /* Runtime populated data */
    long long microseconds, calls, rejected_calls, failed_calls;
    int id;       /* Command ID. This is a progressive ID starting from 0 that
                     is assigned at runtime, and is used in order to check
                     ACLs. A connection is able to execute a given command if
                     the user associated to the connection has this command
                     bit set in the bitmap of allowed commands. */
    sds fullname; /* A SDS string representing the command fullname. */
    struct hdr_histogram
        *latency_histogram;        /* Points to the command latency command histogram (unit of time nanosecond). */
    keySpec legacy_range_key_spec; /* The legacy (first,last,step) key spec is
                                    * still maintained (if applicable) so that
                                    * we can still support the reply format of
                                    * COMMAND INFO and COMMAND GETKEYS */
    hashtable *subcommands_ht;     /* Subcommands hash table. The key is the subcommand sds name
                                    * (not the fullname), and the value is the serverCommand structure pointer. */
    struct serverCommand *parent;
    struct ValkeyModuleCommand *module_cmd; /* A pointer to the module command data (NULL if native command) */
};

struct serverError {
    long long count;
};

struct serverFunctionSym {
    char *name;
    unsigned long pointer;
};

typedef struct _serverSortObject {
    robj *obj;
    union {
        double score;
        robj *cmpobj;
    } u;
} serverSortObject;

typedef struct _serverSortOperation {
    int type;
    robj *pattern;
} serverSortOperation;

/* Structure to hold list iteration abstraction. */
typedef struct {
    robj *subject;
    unsigned char encoding;
    unsigned char direction; /* Iteration direction */

    unsigned char *lpi;  /* listpack iterator */
    quicklistIter *iter; /* quicklist iterator */
} listTypeIterator;

/* Structure for an entry while iterating over a list. */
typedef struct {
    listTypeIterator *li;
    unsigned char *lpe;   /* Entry in listpack */
    quicklistEntry entry; /* Entry in quicklist */
} listTypeEntry;

/* Structure to hold set iteration abstraction. */
typedef struct {
    robj *subject;
    int encoding;
    int ii; /* intset iterator */
    hashtableIterator *hashtable_iterator;
    unsigned char *lpi; /* listpack iterator */
} setTypeIterator;

/* Structure to hold hash iteration abstraction. Note that iteration over
 * hashes involves both fields and values. Because it is possible that
 * not both are required, store pointers in the iterator to avoid
 * unnecessary memory allocation for fields/values. */
typedef struct {
    robj *subject;
    int encoding;

    unsigned char *fptr, *vptr;

    dictIterator di;
    dictEntry *de;
} hashTypeIterator;

#include "stream.h" /* Stream data type header file. */

#define OBJ_HASH_KEY 1
#define OBJ_HASH_VALUE 2

/*-----------------------------------------------------------------------------
 * Extern declarations
 *----------------------------------------------------------------------------*/

extern struct valkeyServer server;
extern struct sharedObjectsStruct shared;
extern dictType objectKeyPointerValueDictType;
extern dictType objectKeyHeapPointerValueDictType;
extern hashtableType setHashtableType;
extern dictType BenchmarkDictType;
extern hashtableType zsetHashtableType;
extern hashtableType kvstoreKeysHashtableType;
extern hashtableType kvstoreExpiresHashtableType;
extern double R_Zero, R_PosInf, R_NegInf, R_Nan;
extern dictType hashDictType;
extern dictType stringSetDictType;
extern dictType externalStringType;
extern dictType sdsHashDictType;
extern dictType clientDictType;
extern dictType objToDictDictType;
extern hashtableType kvstoreChannelHashtableType;
extern dictType modulesDictType;
extern dictType sdsReplyDictType;
extern hashtableType sdsReplyHashtableType;
extern dictType keylistDictType;
extern dict *modules;

/*-----------------------------------------------------------------------------
 * Functions prototypes
 *----------------------------------------------------------------------------*/

/* Command metadata */
void populateCommandLegacyRangeSpec(struct serverCommand *c);

/* Utils */
long long ustime(void);
mstime_t mstime(void);
mstime_t commandTimeSnapshot(void);
void getRandomHexChars(char *p, size_t len);
void getRandomBytes(unsigned char *p, size_t len);
uint64_t crc64(uint64_t crc, const unsigned char *s, uint64_t l);
void exitFromChild(int retcode);
long long serverPopcount(void *s, long count);
int serverSetProcTitle(char *title);
int validateProcTitleTemplate(const char *template);
int serverCommunicateSystemd(const char *sd_notify_msg);
void serverSetCpuAffinity(const char *cpulist);
void dictVanillaFree(void *val);

/* ERROR STATS constants */

/* Once the errors RAX reaches this limit, instead of tracking custom
 * errors (e.g. LUA), we track the error under the prefix below. */
#define ERRORSTATS_LIMIT 128
#define ERRORSTATS_OVERFLOW_ERR "ERRORSTATS_OVERFLOW"

/* afterErrorReply flags */

/* Indicating that we should not update error stats after sending error reply. */
#define ERR_REPLY_FLAG_NO_STATS_UPDATE (1ULL << 0)
/* Indicates the error message is custom (e.g. from LUA). */
#define ERR_REPLY_FLAG_CUSTOM (1ULL << 1)

/* networking.c -- Networking and Client related operations */

/* Read flags for various read errors and states */
#define READ_FLAGS_QB_LIMIT_REACHED (1 << 0)
#define READ_FLAGS_ERROR_BIG_INLINE_REQUEST (1 << 1)
#define READ_FLAGS_ERROR_BIG_MULTIBULK (1 << 2)
#define READ_FLAGS_ERROR_INVALID_MULTIBULK_LEN (1 << 3)
#define READ_FLAGS_ERROR_UNAUTHENTICATED_MULTIBULK_LEN (1 << 4)
#define READ_FLAGS_ERROR_UNAUTHENTICATED_BULK_LEN (1 << 5)
#define READ_FLAGS_ERROR_BIG_BULK_COUNT (1 << 6)
#define READ_FLAGS_ERROR_MBULK_UNEXPECTED_CHARACTER (1 << 7)
#define READ_FLAGS_ERROR_MBULK_INVALID_BULK_LEN (1 << 8)
#define READ_FLAGS_ERROR_UNEXPECTED_INLINE_FROM_PRIMARY (1 << 9)
#define READ_FLAGS_ERROR_UNBALANCED_QUOTES (1 << 10)
#define READ_FLAGS_INLINE_ZERO_QUERY_LEN (1 << 11)
#define READ_FLAGS_PARSING_NEGATIVE_MBULK_LEN (1 << 12)
#define READ_FLAGS_PARSING_COMPLETED (1 << 13)
#define READ_FLAGS_PRIMARY (1 << 14)
#define READ_FLAGS_DONT_PARSE (1 << 15)
#define READ_FLAGS_AUTH_REQUIRED (1 << 16)

/* Write flags for various write errors and states */
#define WRITE_FLAGS_WRITE_ERROR (1 << 0)


client *createClient(connection *conn);
void freeClient(client *c);
void freeClientAsync(client *c);
void logInvalidUseAndFreeClientAsync(client *c, const char *fmt, ...);
void beforeNextClient(client *c);
void clearClientConnectionState(client *c);
void resetClient(client *c);
void resetClientIOState(client *c);
void freeClientOriginalArgv(client *c);
void freeClientArgv(client *c);
void sendReplyToClient(connection *conn);
void *addReplyDeferredLen(client *c);
void setDeferredArrayLen(client *c, void *node, long length);
void setDeferredMapLen(client *c, void *node, long length);
void setDeferredSetLen(client *c, void *node, long length);
void setDeferredAttributeLen(client *c, void *node, long length);
void setDeferredPushLen(client *c, void *node, long length);
int processInputBuffer(client *c);
void acceptCommonHandler(connection *conn, struct ClientFlags flags, char *ip);
void readQueryFromClient(connection *conn);
int prepareClientToWrite(client *c);
writePreparedClient *prepareClientForFutureWrites(client *c);
void addReplyNull(client *c);
void addReplyNullArray(client *c);
void addReplyBool(client *c, int b);
void addReplyVerbatim(client *c, const char *s, size_t len, const char *ext);
void addReplyProto(client *c, const char *s, size_t len);
void AddReplyFromClient(client *c, client *src);
void addReplyBulk(client *c, robj *obj);
void addReplyBulkCString(client *c, const char *s);
void addReplyBulkCBuffer(client *c, const void *p, size_t len);
void addWritePreparedReplyBulkCBuffer(writePreparedClient *c, const void *p, size_t len);
void addReplyBulkLongLong(client *c, long long ll);
void addWritePreparedReplyBulkLongLong(writePreparedClient *c, long long ll);
void addReply(client *c, robj *obj);
void addReplyStatusLength(client *c, const char *s, size_t len);
void addReplySds(client *c, sds s);
void addReplyBulkSds(client *c, sds s);
void addWritePreparedReplyBulkSds(writePreparedClient *c, sds s);
void setDeferredReplyBulkSds(client *c, void *node, sds s);
void addReplyErrorObject(client *c, robj *err);
void addReplyOrErrorObject(client *c, robj *reply);
void afterErrorReply(client *c, const char *s, size_t len, int flags);
void addReplyErrorFormatInternal(client *c, int flags, const char *fmt, va_list ap);
void addReplyErrorSdsEx(client *c, sds err, int flags);
void addReplyErrorSds(client *c, sds err);
void addReplyErrorSdsSafe(client *c, sds err);
void addReplyError(client *c, const char *err);
void addReplyErrorArity(client *c);
void addReplyErrorExpireTime(client *c);
void addReplyStatus(client *c, const char *status);
void addReplyDouble(client *c, double d);
void addReplyBigNum(client *c, const char *num, size_t len);
void addReplyHumanLongDouble(client *c, long double d);
void addReplyLongLong(client *c, long long ll);
void addReplyArrayLen(client *c, long length);
void addWritePreparedReplyArrayLen(writePreparedClient *c, long length);
void addReplyMapLen(client *c, long length);
void addWritePreparedReplyMapLen(writePreparedClient *c, long length);
void addReplySetLen(client *c, long length);
void addReplyAttributeLen(client *c, long length);
void addReplyPushLen(client *c, long length);
void addReplyHelp(client *c, const char **help);
void addExtendedReplyHelp(client *c, const char **help, const char **extended_help);
void addReplySubcommandSyntaxError(client *c);
void addReplyLoadedModules(client *c);
void copyReplicaOutputBuffer(client *dst, client *src);
void addListRangeReply(client *c, robj *o, long start, long end, int reverse);
void deferredAfterErrorReply(client *c, list *errors);
size_t getStringObjectSdsUsedMemory(robj *o);
void freeClientReplyValue(void *o);
void *dupClientReplyValue(void *o);
char *getClientPeerId(client *client);
char *getClientSockName(client *client);
int isClientConnIpV6(client *c);
sds catClientInfoString(sds s, client *client, int hide_user_data);
sds catClientInfoShortString(sds s, client *client, int hide_user_data);
sds getAllClientsInfoString(int type, int hide_user_data);
int clientSetName(client *c, robj *name, const char **err);
void rewriteClientCommandVector(client *c, int argc, ...);
void rewriteClientCommandArgument(client *c, int i, robj *newval);
void replaceClientCommandVector(client *c, int argc, robj **argv);
void redactClientCommandArgument(client *c, int argc);
size_t getClientOutputBufferMemoryUsage(client *c);
size_t getClientMemoryUsage(client *c, size_t *output_buffer_mem_usage);
int freeClientsInAsyncFreeQueue(void);
int closeClientOnOutputBufferLimitReached(client *c, int async);
int getClientType(client *c);
int getClientTypeByName(char *name);
char *getClientTypeName(int class);
void flushReplicasOutputBuffers(void);
void disconnectReplicas(void);
void evictClients(void);
int listenToPort(connListener *fds);
void pauseActions(pause_purpose purpose, mstime_t end, uint32_t actions);
void unpauseActions(pause_purpose purpose);
uint32_t isPausedActions(uint32_t action_bitmask);
uint32_t isPausedActionsWithUpdate(uint32_t action_bitmask);
void updatePausedActions(void);
void unblockPostponedClients(void);
void processEventsWhileBlocked(void);
void whileBlockedCron(void);
void blockingOperationStarts(void);
void blockingOperationEnds(void);
int handleClientsWithPendingWrites(void);
void adjustThreadedIOIfNeeded(void);
int clientHasPendingReplies(client *c);
int updateClientMemUsageAndBucket(client *c);
void removeClientFromMemUsageBucket(client *c, int allow_eviction);
void unlinkClient(client *c);
void removeFromServerClientList(client *c);
int writeToClient(client *c);
void linkClient(client *c);
void protectClient(client *c);
void unprotectClient(client *c);
void initSharedQueryBuf(void);
void freeSharedQueryBuf(void);
client *lookupClientByID(uint64_t id);
int authRequired(client *c);
void putClientInPendingWriteQueue(client *c);
client *createCachedResponseClient(int resp);
void deleteCachedResponseClient(client *recording_client);
void waitForClientIO(client *c);
void ioThreadReadQueryFromClient(void *data);
void ioThreadWriteToClient(void *data);
int canParseCommand(client *c);
int processIOThreadsReadDone(void);
int processIOThreadsWriteDone(void);

/* logreqres.c - logging of requests and responses */
void reqresReset(client *c, int free_buf);
void reqresSaveClientReplyOffset(client *c);
size_t reqresAppendRequest(client *c);
size_t reqresAppendResponse(client *c);

#ifdef __GNUC__
void addReplyErrorFormatEx(client *c, int flags, const char *fmt, ...) __attribute__((format(printf, 3, 4)));
void addReplyErrorFormat(client *c, const char *fmt, ...) __attribute__((format(printf, 2, 3)));
void addReplyStatusFormat(client *c, const char *fmt, ...) __attribute__((format(printf, 2, 3)));
#else
void addReplyErrorFormatEx(client *c, int flags, const char *fmt, ...);
void addReplyErrorFormat(client *c, const char *fmt, ...);
void addReplyStatusFormat(client *c, const char *fmt, ...);
#endif

/* Client side caching (tracking mode) */
void enableTracking(client *c, uint64_t redirect_to, struct ClientFlags options, robj **prefix, size_t numprefix);
void disableTracking(client *c);
void trackingRememberKeys(client *tracking, client *executing);
void trackingInvalidateKey(client *c, robj *keyobj, int bcast);
void trackingScheduleKeyInvalidation(uint64_t client_id, robj *keyobj);
void trackingHandlePendingKeyInvalidations(void);
void trackingInvalidateKeysOnFlush(int async);
void freeTrackingRadixTree(rax *rt);
void freeTrackingRadixTreeAsync(rax *rt);
void freeErrorsRadixTreeAsync(rax *errors);
void trackingLimitUsedSlots(void);
uint64_t trackingGetTotalItems(void);
uint64_t trackingGetTotalKeys(void);
uint64_t trackingGetTotalPrefixes(void);
void trackingBroadcastInvalidationMessages(void);
int checkPrefixCollisionsOrReply(client *c, robj **prefix, size_t numprefix);

/* List data type */
void listTypePush(robj *subject, robj *value, int where);
robj *listTypePop(robj *subject, int where);
unsigned long listTypeLength(const robj *subject);
listTypeIterator *listTypeInitIterator(robj *subject, long index, unsigned char direction);
void listTypeReleaseIterator(listTypeIterator *li);
void listTypeSetIteratorDirection(listTypeIterator *li, listTypeEntry *entry, unsigned char direction);
int listTypeNext(listTypeIterator *li, listTypeEntry *entry);
robj *listTypeGet(listTypeEntry *entry);
unsigned char *listTypeGetValue(listTypeEntry *entry, size_t *vlen, long long *lval);
void listTypeInsert(listTypeEntry *entry, robj *value, int where);
void listTypeReplace(listTypeEntry *entry, robj *value);
int listTypeEqual(listTypeEntry *entry, robj *o);
void listTypeDelete(listTypeIterator *iter, listTypeEntry *entry);
robj *listTypeDup(robj *o);
void listTypeDelRange(robj *o, long start, long stop);
void popGenericCommand(client *c, int where);
void listElementsRemoved(client *c, robj *key, int where, robj *o, long count, int signal, int *deleted);
typedef enum {
    LIST_CONV_AUTO,
    LIST_CONV_GROWING,
    LIST_CONV_SHRINKING,
} list_conv_type;
typedef void (*beforeConvertCB)(void *data);
void listTypeTryConversion(robj *o, list_conv_type lct, beforeConvertCB fn, void *data);
void listTypeTryConversionAppend(robj *o, robj **argv, int start, int end, beforeConvertCB fn, void *data);

/* MULTI/EXEC/WATCH... */
void unwatchAllKeys(client *c);
void initClientMultiState(client *c);
void freeClientMultiState(client *c);
void queueMultiCommand(client *c, uint64_t cmd_flags);
size_t multiStateMemOverhead(client *c);
void touchWatchedKey(serverDb *db, robj *key);
int isWatchedKeyExpired(client *c);
void touchAllWatchedKeysInDb(serverDb *emptied, serverDb *replaced_with);
void discardTransaction(client *c);
void flagTransaction(client *c);
void execCommandAbort(client *c, sds error);

/* Object implementation */
void decrRefCount(robj *o);
void incrRefCount(robj *o);
robj *makeObjectShared(robj *o);
void freeStringObject(robj *o);
void freeListObject(robj *o);
void freeSetObject(robj *o);
void freeZsetObject(robj *o);
void freeHashObject(robj *o);
void dismissObject(robj *o, size_t dump_size);
robj *createObject(int type, void *ptr);
void initObjectLRUOrLFU(robj *o);
robj *createStringObject(const char *ptr, size_t len);
robj *createRawStringObject(const char *ptr, size_t len);
robj *tryCreateRawStringObject(const char *ptr, size_t len);
robj *tryCreateStringObject(const char *ptr, size_t len);
robj *dupStringObject(const robj *o);
int isSdsRepresentableAsLongLong(sds s, long long *llval);
int isObjectRepresentableAsLongLong(robj *o, long long *llongval);
robj *tryObjectEncoding(robj *o);
robj *tryObjectEncodingEx(robj *o, int try_trim);
robj *getDecodedObject(robj *o);
size_t stringObjectLen(robj *o);
robj *createStringObjectFromLongLong(long long value);
robj *createStringObjectFromLongLongForValue(long long value);
robj *createStringObjectFromLongLongWithSds(long long value);
robj *createStringObjectFromLongDouble(long double value, int humanfriendly);
robj *createQuicklistObject(int fill, int compress);
robj *createListListpackObject(void);
robj *createSetObject(void);
robj *createIntsetObject(void);
robj *createSetListpackObject(void);
robj *createHashObject(void);
robj *createZsetObject(void);
robj *createZsetListpackObject(void);
robj *createStreamObject(void);
robj *createModuleObject(moduleType *mt, void *value);
int getLongFromObjectOrReply(client *c, robj *o, long *target, const char *msg);
int getPositiveLongFromObjectOrReply(client *c, robj *o, long *target, const char *msg);
int getRangeLongFromObjectOrReply(client *c, robj *o, long min, long max, long *target, const char *msg);
int checkType(client *c, robj *o, int type);
int getLongLongFromObjectOrReply(client *c, robj *o, long long *target, const char *msg);
int getDoubleFromObjectOrReply(client *c, robj *o, double *target, const char *msg);
int getDoubleFromObject(const robj *o, double *target);
int getLongLongFromObject(robj *o, long long *target);
int getLongDoubleFromObject(robj *o, long double *target);
int getLongDoubleFromObjectOrReply(client *c, robj *o, long double *target, const char *msg);
int getIntFromObjectOrReply(client *c, robj *o, int *target, const char *msg);
char *strEncoding(int encoding);
int compareStringObjects(const robj *a, const robj *b);
int collateStringObjects(const robj *a, const robj *b);
int equalStringObjects(robj *a, robj *b);
unsigned long long estimateObjectIdleTime(robj *o);
void trimStringObjectIfNeeded(robj *o, int trim_small_values);
#define sdsEncodedObject(objptr) (objptr->encoding == OBJ_ENCODING_RAW || objptr->encoding == OBJ_ENCODING_EMBSTR)

/* Objects with key attached, AKA valkey (val+key) objects */
robj *createObjectWithKeyAndExpire(int type, void *ptr, const sds key, long long expire);
robj *objectSetKeyAndExpire(robj *val, sds key, long long expire);
robj *objectSetExpire(robj *val, long long expire);
sds objectGetKey(const robj *val);
long long objectGetExpire(const robj *val);

/* Synchronous I/O with timeout */
ssize_t syncWrite(int fd, char *ptr, ssize_t size, long long timeout);
ssize_t syncRead(int fd, char *ptr, ssize_t size, long long timeout);
ssize_t syncReadLine(int fd, char *ptr, ssize_t size, long long timeout);

/* Replication */
void replicationFeedReplicas(int dictid, robj **argv, int argc);
void replicationFeedStreamFromPrimaryStream(char *buf, size_t buflen);
void resetReplicationBuffer(void);
void feedReplicationBuffer(char *buf, size_t len);
void freeReplicaReferencedReplBuffer(client *replica);
void replicationFeedMonitors(client *c, list *monitors, int dictid, robj **argv, int argc);
void updateReplicasWaitingBgsave(int bgsaveerr, int type);
void replicationCron(void);
void replicationStartPendingFork(void);
void replicationHandlePrimaryDisconnection(void);
void replicationCachePrimary(client *c);
void resizeReplicationBacklog(void);
void replicationSetPrimary(char *ip, int port, int full_sync_required);
void replicationUnsetPrimary(void);
void refreshGoodReplicasCount(void);
int checkGoodReplicasStatus(void);
void processClientsWaitingReplicas(void);
void unblockClientWaitingReplicas(client *c);
int replicationCountAcksByOffset(long long offset);
int replicationCountAOFAcksByOffset(long long offset);
void replicationSendNewlineToPrimary(void);
long long replicationGetReplicaOffset(void);
char *replicationGetReplicaName(client *c);
long long getPsyncInitialOffset(void);
int replicationSetupReplicaForFullResync(client *replica, long long offset);
void changeReplicationId(void);
void clearReplicationId2(void);
void createReplicationBacklog(void);
void freeReplicationBacklog(void);
void replicationCachePrimaryUsingMyself(void);
void feedReplicationBacklog(void *ptr, size_t len);
void incrementalTrimReplicationBacklog(size_t blocks);
int canFeedReplicaReplBuffer(client *replica);
void rebaseReplicationBuffer(long long base_repl_offset);
void showLatestBacklog(void);
void rdbPipeReadHandler(struct aeEventLoop *eventLoop, int fd, void *clientData, int mask);
void rdbPipeWriteHandlerConnRemoved(struct connection *conn);
int rdbRegisterAuxField(char *auxfield, rdbAuxFieldEncoder encoder, rdbAuxFieldDecoder decoder);
void clearFailoverState(void);
void updateFailoverStatus(void);
void abortFailover(const char *err);
const char *getFailoverStateString(void);
int sendCurrentOffsetToReplica(client *replica);
void addRdbReplicaToPsyncWait(client *replica);
void initClientReplicationData(client *c);
void freeClientReplicationData(client *c);

/* Generic persistence functions */
void startLoadingFile(size_t size, char *filename, int rdbflags);
void startLoading(size_t size, int rdbflags, int async);
void loadingAbsProgress(off_t pos);
void loadingIncrProgress(off_t size);
void stopLoading(int success);
void updateLoadingFileName(char *filename);
void startSaving(int rdbflags);
void stopSaving(int success);
int allPersistenceDisabled(void);

#define DISK_ERROR_TYPE_AOF 1  /* Don't accept writes: AOF errors. */
#define DISK_ERROR_TYPE_RDB 2  /* Don't accept writes: RDB errors. */
#define DISK_ERROR_TYPE_NONE 0 /* No problems, we can accept writes. */
int writeCommandsDeniedByDiskError(void);
sds writeCommandsGetDiskErrorMessage(int);

/* RDB persistence */
#include "rdb.h"
void killRDBChild(void);
int bg_unlink(const char *filename);

/* AOF persistence */
void flushAppendOnlyFile(int force);
void feedAppendOnlyFile(int dictid, robj **argv, int argc);
void aofRemoveTempFile(pid_t childpid);
int rewriteAppendOnlyFileBackground(void);
int loadAppendOnlyFiles(aofManifest *am);
void stopAppendOnly(void);
int startAppendOnly(void);
void backgroundRewriteDoneHandler(int exitcode, int bysignal);
void killAppendOnlyChild(void);
void restartAOFAfterSYNC(void);
void aofLoadManifestFromDisk(void);
void aofOpenIfNeededOnServerStart(void);
void aofManifestFree(aofManifest *am);
int aofDelHistoryFiles(void);
int aofRewriteLimited(void);

/* Child info */
void openChildInfoPipe(void);
void closeChildInfoPipe(void);
void sendChildInfoGeneric(childInfoType info_type, size_t keys, double progress, char *pname);
void sendChildCowInfo(childInfoType info_type, char *pname);
void sendChildInfo(childInfoType info_type, size_t keys, char *pname);
void receiveChildInfo(void);

/* Fork helpers */
int serverFork(int purpose);
int hasActiveChildProcess(void);
void resetChildState(void);
int isMutuallyExclusiveChildType(int type);

/* acl.c -- Authentication related prototypes. */
extern rax *Users;
extern user *DefaultUser;
void ACLInit(void);
/* Return values for ACLCheckAllPerm(). */
#define ACL_OK 0
#define ACL_DENIED_CMD 1
#define ACL_DENIED_KEY 2
#define ACL_DENIED_AUTH 3    /* Only used for ACL LOG entries. */
#define ACL_DENIED_CHANNEL 4 /* Only used for pub/sub commands */

/* Context values for addACLLogEntry(). */
#define ACL_LOG_CTX_TOPLEVEL 0
#define ACL_LOG_CTX_LUA 1
#define ACL_LOG_CTX_MULTI 2
#define ACL_LOG_CTX_MODULE 3

/* ACL key permission types */
#define ACL_READ_PERMISSION (1 << 0)
#define ACL_WRITE_PERMISSION (1 << 1)
#define ACL_ALL_PERMISSION (ACL_READ_PERMISSION | ACL_WRITE_PERMISSION)

/* Return codes for Authentication functions to indicate the result. */
typedef enum {
    AUTH_OK = 0,
    AUTH_ERR,
    AUTH_NOT_HANDLED,
    AUTH_BLOCKED
} AuthResult;

int ACLCheckUserCredentials(robj *username, robj *password);
int ACLAuthenticateUser(client *c, robj *username, robj *password, robj **err);
int checkModuleAuthentication(client *c, robj *username, robj *password, robj **err);
void addAuthErrReply(client *c, robj *err);
unsigned long ACLGetCommandID(sds cmdname);
void ACLClearCommandID(void);
user *ACLGetUserByName(const char *name, size_t namelen);
int ACLUserCheckKeyPerm(user *u, const char *key, int keylen, int flags);
int ACLUserCheckChannelPerm(user *u, sds channel, int literal);
int ACLCheckAllUserCommandPerm(user *u, struct serverCommand *cmd, robj **argv, int argc, int *idxptr);
int ACLUserCheckCmdWithUnrestrictedKeyAccess(user *u, struct serverCommand *cmd, robj **argv, int argc, int flags);
int ACLCheckAllPerm(client *c, int *idxptr);
int ACLSetUser(user *u, const char *op, ssize_t oplen);
sds ACLStringSetUser(user *u, sds username, sds *argv, int argc);
uint64_t ACLGetCommandCategoryFlagByName(const char *name);
int ACLAddCommandCategory(const char *name, uint64_t flag);
void ACLCleanupCategoriesOnFailure(size_t num_acl_categories_added);
int ACLAppendUserForLoading(sds *argv, int argc, int *argc_err);
const char *ACLSetUserStringError(void);
int ACLLoadConfiguredUsers(void);
robj *ACLDescribeUser(user *u);
void ACLLoadUsersAtStartup(void);
void addReplyCommandCategories(client *c, struct serverCommand *cmd);
user *ACLCreateUnlinkedUser(void);
void ACLFreeUserAndKillClients(user *u);
void addACLLogEntry(client *c, int reason, int context, int argpos, sds username, sds object);
sds getAclErrorMessage(int acl_res, user *user, struct serverCommand *cmd, sds errored_val, int verbose);
void ACLUpdateDefaultUserPassword(sds password);
sds genValkeyInfoStringACLStats(sds info);
void ACLRecomputeCommandBitsFromCommandRulesAllUsers(void);

/* Sorted sets data type */

/* Input flags. */
#define ZADD_IN_NONE 0
#define ZADD_IN_INCR (1 << 0) /* Increment the score instead of setting it. */
#define ZADD_IN_NX (1 << 1)   /* Don't touch elements not already existing. */
#define ZADD_IN_XX (1 << 2)   /* Only touch elements already existing. */
#define ZADD_IN_GT (1 << 3)   /* Only update existing when new scores are higher. */
#define ZADD_IN_LT (1 << 4)   /* Only update existing when new scores are lower. */

/* Output flags. */
#define ZADD_OUT_NOP (1 << 0)     /* Operation not performed because of conditionals.*/
#define ZADD_OUT_NAN (1 << 1)     /* Only touch elements already existing. */
#define ZADD_OUT_ADDED (1 << 2)   /* The element was new and was added. */
#define ZADD_OUT_UPDATED (1 << 3) /* The element already existed, score updated. */

/* Struct to hold an inclusive/exclusive range spec by score comparison. */
typedef struct {
    double min, max;
    int minex, maxex; /* are min or max exclusive? */
} zrangespec;

/* Struct to hold an inclusive/exclusive range spec by lexicographic comparison. */
typedef struct {
    sds min, max;     /* May be set to shared.(minstring|maxstring) */
    int minex, maxex; /* are min or max exclusive? */
} zlexrangespec;

/* flags for incrCommandFailedCalls */
#define ERROR_COMMAND_REJECTED (1 << 0) /* Indicate to update the command rejected stats */
#define ERROR_COMMAND_FAILED (1 << 1)   /* Indicate to update the command failed stats */

zskiplist *zslCreate(void);
void zslFree(zskiplist *zsl);
zskiplistNode *zslInsert(zskiplist *zsl, double score, sds ele);
zskiplistNode *zslNthInRange(zskiplist *zsl, zrangespec *range, long n);
double zzlGetScore(unsigned char *sptr);
void zzlNext(unsigned char *zl, unsigned char **eptr, unsigned char **sptr);
void zzlPrev(unsigned char *zl, unsigned char **eptr, unsigned char **sptr);
unsigned char *zzlFirstInRange(unsigned char *zl, zrangespec *range);
unsigned char *zzlLastInRange(unsigned char *zl, zrangespec *range);
unsigned long zsetLength(const robj *zobj);
void zsetConvert(robj *zobj, int encoding);
void zsetConvertToListpackIfNeeded(robj *zobj, size_t maxelelen, size_t totelelen);
int zsetScore(robj *zobj, sds member, double *score);
int zsetAdd(robj *zobj, double score, sds ele, int in_flags, int *out_flags, double *newscore);
int zsetDel(robj *zobj, sds ele);
robj *zsetDup(robj *o);
void genericZpopCommand(client *c,
                        robj **keyv,
                        int keyc,
                        int where,
                        int emitkey,
                        long count,
                        int use_nested_array,
                        int reply_nil_when_empty,
                        int *deleted);
sds lpGetObject(unsigned char *sptr);
int zslValueGteMin(double value, zrangespec *spec);
int zslValueLteMax(double value, zrangespec *spec);
void zslFreeLexRange(zlexrangespec *spec);
int zslParseLexRange(robj *min, robj *max, zlexrangespec *spec);
unsigned char *zzlFirstInLexRange(unsigned char *zl, zlexrangespec *range);
unsigned char *zzlLastInLexRange(unsigned char *zl, zlexrangespec *range);
zskiplistNode *zslNthInLexRange(zskiplist *zsl, zlexrangespec *range, long n);
int zzlLexValueGteMin(unsigned char *p, zlexrangespec *spec);
int zzlLexValueLteMax(unsigned char *p, zlexrangespec *spec);
int zslLexValueGteMin(sds value, zlexrangespec *spec);
int zslLexValueLteMax(sds value, zlexrangespec *spec);

/* Core functions */
int getMaxmemoryState(size_t *total, size_t *logical, size_t *tofree, float *level);
size_t freeMemoryGetNotCountedMemory(void);
int overMaxmemoryAfterAlloc(size_t moremem);
uint64_t getCommandFlags(client *c);
int processCommand(client *c);
int processPendingCommandAndInputBuffer(client *c);
int processCommandAndResetClient(client *c);
void setupSignalHandlers(void);
int createSocketAcceptHandler(connListener *sfd, aeFileProc *accept_handler);
connListener *listenerByType(const char *typename);
int changeListener(connListener *listener);
struct serverCommand *lookupSubcommand(struct serverCommand *container, sds sub_name);
struct serverCommand *lookupCommand(robj **argv, int argc);
struct serverCommand *lookupCommandBySdsLogic(hashtable *commands, sds s);
struct serverCommand *lookupCommandBySds(sds s);
struct serverCommand *lookupCommandByCStringLogic(hashtable *commands, const char *s);
struct serverCommand *lookupCommandByCString(const char *s);
struct serverCommand *lookupCommandOrOriginal(robj **argv, int argc);
int commandCheckExistence(client *c, sds *err);
int commandCheckArity(struct serverCommand *cmd, int argc, sds *err);
void startCommandExecution(void);
int incrCommandStatsOnError(struct serverCommand *cmd, int flags);
void call(client *c, int flags);
void alsoPropagate(int dbid, robj **argv, int argc, int target);
void postExecutionUnitOperations(void);
void serverOpArrayFree(serverOpArray *oa);
void forceCommandPropagation(client *c, int flags);
void preventCommandPropagation(client *c);
void preventCommandAOF(client *c);
void preventCommandReplication(client *c);
void slowlogPushCurrentCommand(client *c, struct serverCommand *cmd, ustime_t duration);
void updateCommandLatencyHistogram(struct hdr_histogram **latency_histogram, int64_t duration_hist);
int prepareForShutdown(client *c, int flags);
void replyToClientsBlockedOnShutdown(void);
int abortShutdown(void);
void afterCommand(client *c);
int mustObeyClient(client *c);
#ifdef __GNUC__
void _serverLog(int level, const char *fmt, ...) __attribute__((format(printf, 2, 3)));
void serverLogFromHandler(int level, const char *fmt, ...) __attribute__((format(printf, 2, 3)));
#else
void serverLogFromHandler(int level, const char *fmt, ...);
void _serverLog(int level, const char *fmt, ...);
#endif
void serverLogRaw(int level, const char *msg);
void serverLogRawFromHandler(int level, const char *msg);
void usage(void);
void updateDictResizePolicy(void);
void populateCommandTable(void);
void resetCommandTableStats(hashtable *commands);
void resetErrorTableStats(void);
void adjustOpenFilesLimit(void);
void incrementErrorCount(const char *fullerr, size_t namelen);
void closeListeningSockets(int unlink_unix_socket);
void updateCachedTime(int update_daylight_info);
void bytesToHuman(char *s, size_t size, unsigned long long n);
void enterExecutionUnit(int update_cached_time, long long us);
void exitExecutionUnit(void);
void resetServerStats(void);
void monitorActiveDefrag(void);
void defragWhileBlocked(void);
unsigned int getLRUClock(void);
unsigned int LRU_CLOCK(void);
const char *evictPolicyToString(void);
struct serverMemOverhead *getMemoryOverheadData(void);
void freeMemoryOverheadData(struct serverMemOverhead *mh);
void checkChildrenDone(void);
int setOOMScoreAdj(int process_class);
void rejectCommandFormat(client *c, const char *fmt, ...);
void *activeDefragAlloc(void *ptr);
robj *activeDefragStringOb(robj *ob);
void dismissSds(sds s);
void dismissMemoryInChild(void);

#define RESTART_SERVER_NONE 0
#define RESTART_SERVER_GRACEFULLY (1 << 0)     /* Do proper shutdown. */
#define RESTART_SERVER_CONFIG_REWRITE (1 << 1) /* CONFIG REWRITE before restart.*/
int restartServer(client *c, int flags, mstime_t delay);
int getKeySlot(sds key);
int calculateKeySlot(sds key);

/* kvstore wrappers */
int dbExpand(serverDb *db, uint64_t db_size, int try_expand);
int dbExpandExpires(serverDb *db, uint64_t db_size, int try_expand);
robj *dbFind(serverDb *db, sds key);
robj *dbFindExpires(serverDb *db, sds key);
unsigned long long dbSize(serverDb *db);
unsigned long long dbScan(serverDb *db, unsigned long long cursor, hashtableScanFunction scan_cb, void *privdata);

/* Set data type */
robj *setTypeCreate(sds value, size_t size_hint);
int setTypeAdd(robj *subject, sds value);
int setTypeAddAux(robj *set, char *str, size_t len, int64_t llval, int str_is_sds);
int setTypeRemove(robj *subject, sds value);
int setTypeRemoveAux(robj *set, char *str, size_t len, int64_t llval, int str_is_sds);
int setTypeIsMember(robj *subject, sds value);
int setTypeIsMemberAux(robj *set, char *str, size_t len, int64_t llval, int str_is_sds);
setTypeIterator *setTypeInitIterator(robj *subject);
void setTypeReleaseIterator(setTypeIterator *si);
int setTypeNext(setTypeIterator *si, char **str, size_t *len, int64_t *llele);
sds setTypeNextObject(setTypeIterator *si);
int setTypeRandomElement(robj *setobj, char **str, size_t *len, int64_t *llele);
unsigned long setTypeSize(const robj *subject);
void setTypeConvert(robj *subject, int enc);
int setTypeConvertAndExpand(robj *setobj, int enc, unsigned long cap, int panic);
robj *setTypeDup(robj *o);

/* Hash data type */
#define HASH_SET_TAKE_FIELD (1 << 0)
#define HASH_SET_TAKE_VALUE (1 << 1)
#define HASH_SET_COPY 0

void hashTypeConvert(robj *o, int enc);
void hashTypeTryConversion(robj *subject, robj **argv, int start, int end);
int hashTypeExists(robj *o, sds key);
int hashTypeDelete(robj *o, sds key);
unsigned long hashTypeLength(const robj *o);
void hashTypeInitIterator(robj *subject, hashTypeIterator *hi);
void hashTypeResetIterator(hashTypeIterator *hi);
int hashTypeNext(hashTypeIterator *hi);
void hashTypeCurrentFromListpack(hashTypeIterator *hi,
                                 int what,
                                 unsigned char **vstr,
                                 unsigned int *vlen,
                                 long long *vll);
sds hashTypeCurrentFromHashTable(hashTypeIterator *hi, int what);
void hashTypeCurrentObject(hashTypeIterator *hi, int what, unsigned char **vstr, unsigned int *vlen, long long *vll);
sds hashTypeCurrentObjectNewSds(hashTypeIterator *hi, int what);
robj *hashTypeLookupWriteOrCreate(client *c, robj *key);
robj *hashTypeGetValueObject(robj *o, sds field);
int hashTypeSet(robj *o, sds field, sds value, int flags);
robj *hashTypeDup(robj *o);

/* Pub / Sub */
int pubsubUnsubscribeAllChannels(client *c, int notify);
int pubsubUnsubscribeShardAllChannels(client *c, int notify);
void pubsubShardUnsubscribeAllChannelsInSlot(unsigned int slot);
int pubsubUnsubscribeAllPatterns(client *c, int notify);
int pubsubPublishMessage(robj *channel, robj *message, int sharded);
int pubsubPublishMessageAndPropagateToCluster(robj *channel, robj *message, int sharded);
void addReplyPubsubMessage(client *c, robj *channel, robj *msg, robj *message_bulk);
int serverPubsubSubscriptionCount(void);
int serverPubsubShardSubscriptionCount(void);
size_t pubsubMemOverhead(client *c);
void unmarkClientAsPubSub(client *c);
int pubsubTotalSubscriptions(void);
dict *getClientPubSubChannels(client *c);
dict *getClientPubSubShardChannels(client *c);
void initClientPubSubData(client *c);
void freeClientPubSubData(client *c);

/* Keyspace events notification */
void notifyKeyspaceEvent(int type, char *event, robj *key, int dbid);
int keyspaceEventsStringToFlags(char *classes);
sds keyspaceEventsFlagsToString(int flags);

/* Configuration */
/* Configuration Flags */
#define MODIFIABLE_CONFIG 0             /* This is the implied default for a standard \
                                         * config, which is mutable. */
#define IMMUTABLE_CONFIG (1ULL << 0)    /* Can this value only be set at startup? */
#define SENSITIVE_CONFIG (1ULL << 1)    /* Does this value contain sensitive information */
#define DEBUG_CONFIG (1ULL << 2)        /* Values that are useful for debugging. */
#define MULTI_ARG_CONFIG (1ULL << 3)    /* This config receives multiple arguments. */
#define HIDDEN_CONFIG (1ULL << 4)       /* This config is hidden in `config get <pattern>` (used for tests/debugging) */
#define PROTECTED_CONFIG (1ULL << 5)    /* Becomes immutable if enable-protected-configs is enabled. */
#define DENY_LOADING_CONFIG (1ULL << 6) /* This config is forbidden during loading. */
#define ALIAS_CONFIG (1ULL << 7)        /* For configs with multiple names, this flag is set on the alias. */
#define MODULE_CONFIG (1ULL << 8)       /* This config is a module config */
#define VOLATILE_CONFIG (1ULL << 9)     /* The config is a reference to the config data and not the config data itself (ex. \
                                         * a file name containing more configuration like a tls key). In this case we want  \
                                         * to apply the configuration change even if the new config value is the same as    \
                                         * the old. */

#define INTEGER_CONFIG 0        /* No flags means a simple integer configuration */
#define MEMORY_CONFIG (1 << 0)  /* Indicates if this value can be loaded as a memory value */
#define PERCENT_CONFIG (1 << 1) /* Indicates if this value can be loaded as a percent (and stored as a negative int) */
#define OCTAL_CONFIG (1 << 2)   /* This value uses octal representation */

/* Enum Configs contain an array of configEnum objects that match a string with an integer. */
typedef struct configEnum {
    char *name;
    int val;
} configEnum;

/* Type of configuration. */
typedef enum {
    BOOL_CONFIG,
    NUMERIC_CONFIG,
    STRING_CONFIG,
    SDS_CONFIG,
    ENUM_CONFIG,
    SPECIAL_CONFIG,
} configType;

void loadServerConfig(char *filename, char config_from_stdin, char *options);
void appendServerSaveParams(time_t seconds, int changes);
void resetServerSaveParams(void);
struct rewriteConfigState; /* Forward declaration to export API. */
int rewriteConfigRewriteLine(struct rewriteConfigState *state, const char *option, sds line, int force);
void rewriteConfigMarkAsProcessed(struct rewriteConfigState *state, const char *option);
int rewriteConfig(char *path, int force_write);
void initConfigValues(void);
void removeConfig(sds name);
sds getConfigDebugInfo(void);
int allowProtectedAction(int config, client *c);
void createSharedObjectsWithCompat(void);
void initServerClientMemUsageBuckets(void);
void freeServerClientMemUsageBuckets(void);

/* Module Configuration */
typedef struct ModuleConfig ModuleConfig;
int performModuleConfigSetFromName(sds name, sds value, const char **err);
int performModuleConfigSetDefaultFromName(sds name, const char **err);
void addModuleBoolConfig(const char *module_name, const char *name, int flags, void *privdata, int default_val);
void addModuleStringConfig(const char *module_name, const char *name, int flags, void *privdata, sds default_val);
void addModuleEnumConfig(const char *module_name,
                         const char *name,
                         int flags,
                         void *privdata,
                         int default_val,
                         configEnum *enum_vals);
void addModuleNumericConfig(const char *module_name,
                            const char *name,
                            int flags,
                            void *privdata,
                            long long default_val,
                            int conf_flags,
                            long long lower,
                            long long upper);
void addModuleConfigApply(list *module_configs, ModuleConfig *module_config);
int moduleConfigApplyConfig(list *module_configs, const char **err, const char **err_arg_name);
int getModuleBoolConfig(ModuleConfig *module_config);
int setModuleBoolConfig(ModuleConfig *config, int val, const char **err);
sds getModuleStringConfig(ModuleConfig *module_config);
int setModuleStringConfig(ModuleConfig *config, sds strval, const char **err);
int getModuleEnumConfig(ModuleConfig *module_config);
int setModuleEnumConfig(ModuleConfig *config, int val, const char **err);
long long getModuleNumericConfig(ModuleConfig *module_config);
int setModuleNumericConfig(ModuleConfig *config, long long val, const char **err);

/* db.c -- Keyspace access API */
int removeExpire(serverDb *db, robj *key);
void deleteExpiredKeyAndPropagate(serverDb *db, robj *keyobj);
void deleteExpiredKeyFromOverwriteAndPropagate(client *c, robj *keyobj);
void propagateDeletion(serverDb *db, robj *key, int lazy);
int keyIsExpired(serverDb *db, robj *key);
long long getExpire(serverDb *db, robj *key);
robj *setExpire(client *c, serverDb *db, robj *key, long long when);
int checkAlreadyExpired(long long when);
robj *lookupKeyRead(serverDb *db, robj *key);
robj *lookupKeyWrite(serverDb *db, robj *key);
robj *lookupKeyReadOrReply(client *c, robj *key, robj *reply);
robj *lookupKeyWriteOrReply(client *c, robj *key, robj *reply);
robj *lookupKeyReadWithFlags(serverDb *db, robj *key, int flags);
robj *lookupKeyWriteWithFlags(serverDb *db, robj *key, int flags);
robj *objectCommandLookup(client *c, robj *key);
robj *objectCommandLookupOrReply(client *c, robj *key, robj *reply);
int objectSetLRUOrLFU(robj *val, long long lfu_freq, long long lru_idle, long long lru_clock, int lru_multiplier);
#define LOOKUP_NONE 0
#define LOOKUP_NOTOUCH (1 << 0)  /* Don't update LRU. */
#define LOOKUP_NONOTIFY (1 << 1) /* Don't trigger keyspace event on key misses. */
#define LOOKUP_NOSTATS (1 << 2)  /* Don't update keyspace hits/misses counters. */
#define LOOKUP_WRITE (1 << 3)    /* Delete expired keys even in replicas. */
#define LOOKUP_NOEXPIRE (1 << 4) /* Avoid deleting lazy expired keys. */
#define LOOKUP_NOEFFECTS \
    (LOOKUP_NONOTIFY | LOOKUP_NOSTATS | LOOKUP_NOTOUCH | LOOKUP_NOEXPIRE) /* Avoid any effects from fetching the key */

void dbAdd(serverDb *db, robj *key, robj **valref);
int dbAddRDBLoad(serverDb *db, sds key, robj **valref);
void dbReplaceValue(serverDb *db, robj *key, robj **valref);

#define SETKEY_KEEPTTL 1
#define SETKEY_NO_SIGNAL 2
#define SETKEY_ALREADY_EXIST 4
#define SETKEY_DOESNT_EXIST 8
#define SETKEY_ADD_OR_UPDATE 16 /* Key most likely doesn't exists */
void setKey(client *c, serverDb *db, robj *key, robj **valref, int flags);
robj *dbRandomKey(serverDb *db);
int dbGenericDelete(serverDb *db, robj *key, int async, int flags);
int dbSyncDelete(serverDb *db, robj *key);
int dbDelete(serverDb *db, robj *key);
robj *dbUnshareStringValue(serverDb *db, robj *key, robj *o);

#define EMPTYDB_NO_FLAGS 0           /* No flags. */
#define EMPTYDB_ASYNC (1 << 0)       /* Reclaim memory in another thread. */
#define EMPTYDB_NOFUNCTIONS (1 << 1) /* Indicate not to flush the functions. */
long long emptyData(int dbnum, int flags, void(callback)(hashtable *));
long long emptyDbStructure(serverDb *dbarray, int dbnum, int async, void(callback)(hashtable *));
void flushAllDataAndResetRDB(int flags);
long long dbTotalServerKeyCount(void);
serverDb *initTempDb(void);
void discardTempDb(serverDb *tempDb);
int selectDb(client *c, int id);
void signalModifiedKey(client *c, serverDb *db, robj *key);
void signalFlushedDb(int dbid, int async);
void scanGenericCommand(client *c, robj *o, unsigned long long cursor);
int parseScanCursorOrReply(client *c, robj *o, unsigned long long *cursor);
int dbAsyncDelete(serverDb *db, robj *key);
void emptyDbAsync(serverDb *db);
size_t lazyfreeGetPendingObjectsCount(void);
size_t lazyfreeGetFreedObjectsCount(void);
void lazyfreeResetStats(void);
void freeObjAsync(robj *key, robj *obj, int dbid);
void freeReplicationBacklogRefMemAsync(list *blocks, rax *index);

/* API to get key arguments from commands */
#define GET_KEYSPEC_DEFAULT 0
#define GET_KEYSPEC_INCLUDE_NOT_KEYS (1 << 0) /* Consider 'fake' keys as keys */
#define GET_KEYSPEC_RETURN_PARTIAL (1 << 1)   /* Return all keys that can be found */

int getKeysFromCommandWithSpecs(struct serverCommand *cmd,
                                robj **argv,
                                int argc,
                                int search_flags,
                                getKeysResult *result);
keyReference *getKeysPrepareResult(getKeysResult *result, int numkeys);
int getKeysFromCommand(struct serverCommand *cmd, robj **argv, int argc, getKeysResult *result);
int doesCommandHaveKeys(struct serverCommand *cmd);
int getChannelsFromCommand(struct serverCommand *cmd, robj **argv, int argc, getKeysResult *result);
int doesCommandHaveChannelsWithFlags(struct serverCommand *cmd, int flags);
void getKeysFreeResult(getKeysResult *result);
int sintercardGetKeys(struct serverCommand *cmd, robj **argv, int argc, getKeysResult *result);
int zunionInterDiffGetKeys(struct serverCommand *cmd, robj **argv, int argc, getKeysResult *result);
int zunionInterDiffStoreGetKeys(struct serverCommand *cmd, robj **argv, int argc, getKeysResult *result);
int evalGetKeys(struct serverCommand *cmd, robj **argv, int argc, getKeysResult *result);
int functionGetKeys(struct serverCommand *cmd, robj **argv, int argc, getKeysResult *result);
int sortGetKeys(struct serverCommand *cmd, robj **argv, int argc, getKeysResult *result);
int sortROGetKeys(struct serverCommand *cmd, robj **argv, int argc, getKeysResult *result);
int migrateGetKeys(struct serverCommand *cmd, robj **argv, int argc, getKeysResult *result);
int georadiusGetKeys(struct serverCommand *cmd, robj **argv, int argc, getKeysResult *result);
int xreadGetKeys(struct serverCommand *cmd, robj **argv, int argc, getKeysResult *result);
int lmpopGetKeys(struct serverCommand *cmd, robj **argv, int argc, getKeysResult *result);
int blmpopGetKeys(struct serverCommand *cmd, robj **argv, int argc, getKeysResult *result);
int zmpopGetKeys(struct serverCommand *cmd, robj **argv, int argc, getKeysResult *result);
int bzmpopGetKeys(struct serverCommand *cmd, robj **argv, int argc, getKeysResult *result);
int setGetKeys(struct serverCommand *cmd, robj **argv, int argc, getKeysResult *result);
int bitfieldGetKeys(struct serverCommand *cmd, robj **argv, int argc, getKeysResult *result);

unsigned short crc16(const char *buf, int len);

/* Sentinel */
void initSentinelConfig(void);
void initSentinel(void);
void sentinelTimer(void);
const char *sentinelHandleConfiguration(char **argv, int argc);
void queueSentinelConfig(sds *argv, int argc, int linenum, sds line);
void loadSentinelConfigFromQueue(void);
void sentinelIsRunning(void);
void sentinelCheckConfigFile(void);
void sentinelCommand(client *c);
void sentinelInfoCommand(client *c);
void sentinelPublishCommand(client *c);
void sentinelRoleCommand(client *c);

/* valkey-check-rdb & aof */
int redis_check_rdb(char *rdbfilename, FILE *fp);
int redis_check_rdb_main(int argc, char **argv, FILE *fp);
int redis_check_aof_main(int argc, char **argv);

/* Scripting */
void scriptingInit(int setup);
int ldbRemoveChild(pid_t pid);
void ldbKillForkedSessions(void);
int ldbPendingChildren(void);
void luaLdbLineHook(lua_State *lua, lua_Debug *ar);
void freeLuaScriptsSync(dict *lua_scripts, list *lua_scripts_lru_list, lua_State *lua);
void freeLuaScriptsAsync(dict *lua_scripts, list *lua_scripts_lru_list, lua_State *lua);
void freeFunctionsAsync(functionsLibCtx *lib_ctx);
int ldbIsEnabled(void);
void ldbLog(sds entry);
void ldbLogRespReply(char *reply);
void sha1hex(char *digest, char *script, size_t len);
unsigned long evalMemory(void);
dict *evalScriptsDict(void);
unsigned long evalScriptsMemory(void);
uint64_t evalGetCommandFlags(client *c, uint64_t orig_flags);
uint64_t fcallGetCommandFlags(client *c, uint64_t orig_flags);
int isInsideYieldingLongCommand(void);

typedef struct luaScript {
    uint64_t flags;
    robj *body;
    listNode *node; /* list node in lua_scripts_lru_list list. */
} luaScript;
/* Cache of recently used small arguments to avoid malloc calls. */
#define LUA_CMD_OBJCACHE_SIZE 32
#define LUA_CMD_OBJCACHE_MAX_LEN 64

/* Blocked clients API */
void processUnblockedClients(void);
void initClientBlockingState(client *c);
void freeClientBlockingState(client *c);
void blockClient(client *c, int btype);
void unblockClient(client *c, int queue_for_reprocessing);
void unblockClientOnTimeout(client *c);
void unblockClientOnError(client *c, const char *err_str);
void queueClientForReprocessing(client *c);
void replyToBlockedClientTimedOut(client *c);
int getTimeoutFromObjectOrReply(client *c, robj *object, mstime_t *timeout, int unit);
void disconnectAllBlockedClients(void);
void handleClientsBlockedOnKeys(void);
void signalKeyAsReady(serverDb *db, robj *key, int type);
void blockForKeys(client *c, int btype, robj **keys, int numkeys, mstime_t timeout, int unblock_on_nokey);
void blockClientShutdown(client *c);
void blockPostponeClient(client *c);
void blockClientForReplicaAck(client *c, mstime_t timeout, long long offset, long numreplicas, int numlocal);
void replicationRequestAckFromReplicas(void);
void signalDeletedKeyAsReady(serverDb *db, robj *key, int type);
void updateStatsOnUnblock(client *c, long blocked_us, long reply_us, int failed_or_rejected);
void scanDatabaseForDeletedKeys(serverDb *emptied, serverDb *replaced_with);
void totalNumberOfStatefulKeys(unsigned long *blocking_keys,
                               unsigned long *blocking_keys_on_nokey,
                               unsigned long *watched_keys);
void blockedBeforeSleep(void);

/* timeout.c -- Blocked clients timeout and connections timeout. */
void addClientToTimeoutTable(client *c);
void removeClientFromTimeoutTable(client *c);
void handleBlockedClientsTimeout(void);
int clientsCronHandleTimeout(client *c, mstime_t now_ms);

/* expire.c -- Handling of expired keys */
void activeExpireCycle(int type);
void expireReplicaKeys(void);
void rememberReplicaKeyWithExpire(serverDb *db, robj *key);
void flushReplicaKeysWithExpireList(void);
size_t getReplicaKeyWithExpireCount(void);

/* evict.c -- maxmemory handling and LRU eviction. */
void evictionPoolAlloc(void);
#define LFU_INIT_VAL 5
unsigned long LFUGetTimeInMinutes(void);
uint8_t LFULogIncr(uint8_t value);
unsigned long LFUDecrAndReturn(robj *o);
#define EVICT_OK 0
#define EVICT_RUNNING 1
#define EVICT_FAIL 2
int performEvictions(void);
void startEvictionTimeProc(void);

/* Keys hashing/comparison functions for dict.c and hashtable.c hash tables. */
uint64_t dictSdsHash(const void *key);
uint64_t dictSdsCaseHash(const void *key);
int dictSdsKeyCompare(const void *key1, const void *key2);
int hashtableSdsKeyCompare(const void *key1, const void *key2);
int dictSdsKeyCaseCompare(const void *key1, const void *key2);
void dictSdsDestructor(void *val);
void dictListDestructor(void *val);
void *dictSdsDup(const void *key);

/* Git SHA1 */
char *serverGitSHA1(void);
char *serverGitDirty(void);
uint64_t serverBuildId(void);
const char *serverBuildIdRaw(void);
char *serverBuildIdString(void);

/* Commands prototypes */
void authCommand(client *c);
void pingCommand(client *c);
void echoCommand(client *c);
void commandCommand(client *c);
void commandCountCommand(client *c);
void commandListCommand(client *c);
void commandInfoCommand(client *c);
void commandGetKeysCommand(client *c);
void commandGetKeysAndFlagsCommand(client *c);
void commandHelpCommand(client *c);
void commandDocsCommand(client *c);
void setCommand(client *c);
void setnxCommand(client *c);
void setexCommand(client *c);
void psetexCommand(client *c);
void getCommand(client *c);
void getexCommand(client *c);
void getdelCommand(client *c);
void delCommand(client *c);
void unlinkCommand(client *c);
void existsCommand(client *c);
void setbitCommand(client *c);
void getbitCommand(client *c);
void bitfieldCommand(client *c);
void bitfieldroCommand(client *c);
void setrangeCommand(client *c);
void getrangeCommand(client *c);
void incrCommand(client *c);
void decrCommand(client *c);
void incrbyCommand(client *c);
void decrbyCommand(client *c);
void incrbyfloatCommand(client *c);
void selectCommand(client *c);
void swapdbCommand(client *c);
void randomkeyCommand(client *c);
void keysCommand(client *c);
void scanCommand(client *c);
void dbsizeCommand(client *c);
void lastsaveCommand(client *c);
void saveCommand(client *c);
void bgsaveCommand(client *c);
void bgrewriteaofCommand(client *c);
void shutdownCommand(client *c);
void slowlogCommand(client *c);
void moveCommand(client *c);
void copyCommand(client *c);
void renameCommand(client *c);
void renamenxCommand(client *c);
void lpushCommand(client *c);
void rpushCommand(client *c);
void lpushxCommand(client *c);
void rpushxCommand(client *c);
void linsertCommand(client *c);
void lpopCommand(client *c);
void rpopCommand(client *c);
void lmpopCommand(client *c);
void llenCommand(client *c);
void lindexCommand(client *c);
void lrangeCommand(client *c);
void ltrimCommand(client *c);
void typeCommand(client *c);
void lsetCommand(client *c);
void saddCommand(client *c);
void sremCommand(client *c);
void smoveCommand(client *c);
void sismemberCommand(client *c);
void smismemberCommand(client *c);
void scardCommand(client *c);
void spopCommand(client *c);
void srandmemberCommand(client *c);
void sinterCommand(client *c);
void sinterCardCommand(client *c);
void sinterstoreCommand(client *c);
void sunionCommand(client *c);
void sunionstoreCommand(client *c);
void sdiffCommand(client *c);
void sdiffstoreCommand(client *c);
void sscanCommand(client *c);
void syncCommand(client *c);
void flushdbCommand(client *c);
void flushallCommand(client *c);
void sortCommand(client *c);
void sortroCommand(client *c);
void lremCommand(client *c);
void lposCommand(client *c);
void rpoplpushCommand(client *c);
void lmoveCommand(client *c);
void infoCommand(client *c);
void mgetCommand(client *c);
void monitorCommand(client *c);
void expireCommand(client *c);
void expireatCommand(client *c);
void pexpireCommand(client *c);
void pexpireatCommand(client *c);
void getsetCommand(client *c);
void ttlCommand(client *c);
void touchCommand(client *c);
void pttlCommand(client *c);
void expiretimeCommand(client *c);
void pexpiretimeCommand(client *c);
void persistCommand(client *c);
void replicaofCommand(client *c);
void roleCommand(client *c);
void debugCommand(client *c);
void msetCommand(client *c);
void msetnxCommand(client *c);
void zaddCommand(client *c);
void zincrbyCommand(client *c);
void zrangeCommand(client *c);
void zrangebyscoreCommand(client *c);
void zrevrangebyscoreCommand(client *c);
void zrangebylexCommand(client *c);
void zrevrangebylexCommand(client *c);
void zcountCommand(client *c);
void zlexcountCommand(client *c);
void zrevrangeCommand(client *c);
void zcardCommand(client *c);
void zremCommand(client *c);
void zscoreCommand(client *c);
void zmscoreCommand(client *c);
void zremrangebyscoreCommand(client *c);
void zremrangebylexCommand(client *c);
void zpopminCommand(client *c);
void zpopmaxCommand(client *c);
void zmpopCommand(client *c);
void bzpopminCommand(client *c);
void bzpopmaxCommand(client *c);
void bzmpopCommand(client *c);
void zrandmemberCommand(client *c);
void multiCommand(client *c);
void execCommand(client *c);
void discardCommand(client *c);
void blpopCommand(client *c);
void brpopCommand(client *c);
void blmpopCommand(client *c);
void brpoplpushCommand(client *c);
void blmoveCommand(client *c);
void appendCommand(client *c);
void strlenCommand(client *c);
void zrankCommand(client *c);
void zrevrankCommand(client *c);
void hsetCommand(client *c);
void hsetnxCommand(client *c);
void hgetCommand(client *c);
void hmgetCommand(client *c);
void hdelCommand(client *c);
void hlenCommand(client *c);
void hstrlenCommand(client *c);
void zremrangebyrankCommand(client *c);
void zunionstoreCommand(client *c);
void zinterstoreCommand(client *c);
void zdiffstoreCommand(client *c);
void zunionCommand(client *c);
void zinterCommand(client *c);
void zinterCardCommand(client *c);
void zrangestoreCommand(client *c);
void zdiffCommand(client *c);
void zscanCommand(client *c);
void hkeysCommand(client *c);
void hvalsCommand(client *c);
void hgetallCommand(client *c);
void hexistsCommand(client *c);
void hscanCommand(client *c);
void hrandfieldCommand(client *c);
void configSetCommand(client *c);
void configGetCommand(client *c);
void configResetStatCommand(client *c);
void configRewriteCommand(client *c);
void configHelpCommand(client *c);
void hincrbyCommand(client *c);
void hincrbyfloatCommand(client *c);
void subscribeCommand(client *c);
void unsubscribeCommand(client *c);
void psubscribeCommand(client *c);
void punsubscribeCommand(client *c);
void publishCommand(client *c);
void pubsubCommand(client *c);
void spublishCommand(client *c);
void ssubscribeCommand(client *c);
void sunsubscribeCommand(client *c);
void watchCommand(client *c);
void unwatchCommand(client *c);
void clusterCommand(client *c);
void clusterSlotStatsCommand(client *c);
void restoreCommand(client *c);
void migrateCommand(client *c);
void askingCommand(client *c);
void readonlyCommand(client *c);
void readwriteCommand(client *c);
int verifyDumpPayload(unsigned char *p, size_t len, uint16_t *rdbver_ptr);
void dumpCommand(client *c);
void objectCommand(client *c);
void memoryCommand(client *c);
void clientCommand(client *c);
void helloCommand(client *c);
void clientSetinfoCommand(client *c);
void evalCommand(client *c);
void evalRoCommand(client *c);
void evalShaCommand(client *c);
void evalShaRoCommand(client *c);
void scriptCommand(client *c);
void fcallCommand(client *c);
void fcallroCommand(client *c);
void functionLoadCommand(client *c);
void functionDeleteCommand(client *c);
void functionKillCommand(client *c);
void functionStatsCommand(client *c);
void functionListCommand(client *c);
void functionHelpCommand(client *c);
void functionFlushCommand(client *c);
void functionRestoreCommand(client *c);
void functionDumpCommand(client *c);
void timeCommand(client *c);
void bitopCommand(client *c);
void bitcountCommand(client *c);
void bitposCommand(client *c);
void replconfCommand(client *c);
void waitCommand(client *c);
void waitaofCommand(client *c);
void georadiusbymemberCommand(client *c);
void georadiusbymemberroCommand(client *c);
void georadiusCommand(client *c);
void georadiusroCommand(client *c);
void geoaddCommand(client *c);
void geohashCommand(client *c);
void geoposCommand(client *c);
void geodistCommand(client *c);
void geosearchCommand(client *c);
void geosearchstoreCommand(client *c);
void pfselftestCommand(client *c);
void pfaddCommand(client *c);
void pfcountCommand(client *c);
void pfmergeCommand(client *c);
void pfdebugCommand(client *c);
void latencyCommand(client *c);
void moduleCommand(client *c);
void securityWarningCommand(client *c);
void xaddCommand(client *c);
void xrangeCommand(client *c);
void xrevrangeCommand(client *c);
void xlenCommand(client *c);
void xreadCommand(client *c);
void xgroupCommand(client *c);
void xsetidCommand(client *c);
void xackCommand(client *c);
void xpendingCommand(client *c);
void xclaimCommand(client *c);
void xautoclaimCommand(client *c);
void xinfoCommand(client *c);
void xdelCommand(client *c);
void xtrimCommand(client *c);
void lolwutCommand(client *c);
void aclCommand(client *c);
void lcsCommand(client *c);
void quitCommand(client *c);
void resetCommand(client *c);
void failoverCommand(client *c);

#if defined(__GNUC__)
void *calloc(size_t count, size_t size) __attribute__((deprecated));
void free(void *ptr) __attribute__((deprecated));
void *malloc(size_t size) __attribute__((deprecated));
void *realloc(void *ptr, size_t size) __attribute__((deprecated));
#endif

/* Debugging stuff */
void _serverAssertWithInfo(const client *c, const robj *o, const char *estr, const char *file, int line);
void _serverAssert(const char *estr, const char *file, int line);
#ifdef __GNUC__
void _serverPanic(const char *file, int line, const char *msg, ...) __attribute__((format(printf, 3, 4)));
#else
void _serverPanic(const char *file, int line, const char *msg, ...);
#endif
void serverLogObjectDebugInfo(const robj *o);
void setupDebugSigHandlers(void);
void setupSigSegvHandler(void);
void removeSigSegvHandlers(void);
const char *getSafeInfoString(const char *s, size_t len, char **tmp);
dict *genInfoSectionDict(robj **argv, int argc, char **defaults, int *out_all, int *out_everything);
void releaseInfoSectionDict(dict *sec);
sds genValkeyInfoString(dict *section_dict, int all_sections, int everything);
sds genModulesInfoString(sds info);
void applyWatchdogPeriod(void);
void watchdogScheduleSignal(int period);
void serverLogHexDump(int level, char *descr, void *value, size_t len);
int memtest_preserving_test(unsigned long *m, size_t bytes, int passes);
void mixDigest(unsigned char *digest, const void *ptr, size_t len);
void xorDigest(unsigned char *digest, const void *ptr, size_t len);
sds catSubCommandFullname(const char *parent_name, const char *sub_name);
void commandAddSubcommand(struct serverCommand *parent, struct serverCommand *subcommand);
void debugDelay(int usec);
void killThreads(void);
void makeThreadKillable(void);
void swapMainDbWithTempDb(serverDb *tempDb);
sds getVersion(void);
void debugPauseProcess(void);

/* Use macro for checking log level to avoid evaluating arguments in cases log
 * should be ignored due to low level. */
#define serverLog(level, ...)                           \
    do {                                                \
        if (((level) & 0xff) < server.verbosity) break; \
        _serverLog(level, __VA_ARGS__);                 \
    } while (0)

/* dualChannelServerLog - Log messages related to dual-channel operations
 * This macro wraps the serverLog function, prepending "<Dual Channel>"
 * to the log message. */
#define dualChannelServerLog(level, ...) serverLog(level, "<Dual Channel> " __VA_ARGS__)

#define serverDebug(fmt, ...) printf("DEBUG %s:%d > " fmt "\n", __FILE__, __LINE__, __VA_ARGS__)
#define serverDebugMark() printf("-- MARK %s:%d --\n", __FILE__, __LINE__)

int iAmPrimary(void);

#define STRINGIFY_(x) #x
#define STRINGIFY(x) STRINGIFY_(x)

#endif<|MERGE_RESOLUTION|>--- conflicted
+++ resolved
@@ -2033,26 +2033,15 @@
     unsigned int pubsub_clients;   /* # of clients in Pub/Sub mode */
     unsigned int watching_clients; /* # of clients are watching keys */
     /* Cluster */
-<<<<<<< HEAD
-    int cluster_enabled;            /* Is cluster enabled? */
-    int cluster_port;               /* Set the cluster port for a node. */
-    mstime_t cluster_node_timeout;  /* Cluster node timeout. */
-    mstime_t cluster_ping_interval; /* A debug configuration for setting how often cluster nodes send ping messages. */
-    char *cluster_configfile;       /* Cluster auto-generated config file name. */
-    int cluster_configfile_exit;    /* Exit if there is an error saving the cluster config file. */
-    struct clusterState *cluster;   /* State of the cluster */
-    int cluster_migration_barrier;  /* Cluster replicas migration barrier. */
-    int cluster_allow_replica_migration; /* Automatic replica migrations to orphaned primaries and from empty primaries */
-=======
     int cluster_enabled;                                   /* Is cluster enabled? */
     int cluster_port;                                      /* Set the cluster port for a node. */
     mstime_t cluster_node_timeout;                         /* Cluster node timeout. */
     mstime_t cluster_ping_interval;                        /* A debug configuration for setting how often cluster nodes send ping messages. */
     char *cluster_configfile;                              /* Cluster auto-generated config file name. */
+    int cluster_configfile_exit;                           /* Exit if there is an error saving the cluster config file. */
     struct clusterState *cluster;                          /* State of the cluster */
     int cluster_migration_barrier;                         /* Cluster replicas migration barrier. */
     int cluster_allow_replica_migration;                   /* Automatic replica migrations to orphaned primaries and from empty primaries */
->>>>>>> 11cb8ee2
     int cluster_replica_validity_factor;                   /* Replica max data age for failover. */
     int cluster_require_full_coverage;                     /* If true, put the cluster down if
                                                               there is at least an uncovered slot.*/
