--- conflicted
+++ resolved
@@ -5277,11 +5277,8 @@
     if (server.cluster->slots[slot]) return C_ERR;
     clusterNodeSetSlotBit(n,slot);
     server.cluster->slots[slot] = n;
-<<<<<<< HEAD
     clearCachedClusterSlotsResp();
-=======
     bitmapClearBit(server.cluster->owner_not_claiming_slot, slot);
->>>>>>> 07367df9
     return C_OK;
 }
 
@@ -6942,7 +6939,6 @@
     replicationUnsetMaster();
 }
 
-<<<<<<< HEAD
 void updateAllCachedNodesHealth(void) {
     dictIterator *di =  zmalloc(sizeof(*di));
     dictEntry *de;
@@ -6959,7 +6955,6 @@
     }
 
     if (overall_health_changed) clearCachedClusterSlotsResp();
-=======
 /* Replicate migrating and importing slot states to all replicas */
 void clusterReplicateOpenSlots(void)
 {
@@ -6996,5 +6991,4 @@
     }
 
     zfree(argv);
->>>>>>> 07367df9
 }