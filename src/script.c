/*
 * Copyright (c) 2009-2021, Redis Ltd.
 * All rights reserved.
 *
 * Redistribution and use in source and binary forms, with or without
 * modification, are permitted provided that the following conditions are met:
 *
 *   * Redistributions of source code must retain the above copyright notice,
 *     this list of conditions and the following disclaimer.
 *   * Redistributions in binary form must reproduce the above copyright
 *     notice, this list of conditions and the following disclaimer in the
 *     documentation and/or other materials provided with the distribution.
 *   * Neither the name of Redis nor the names of its contributors may be used
 *     to endorse or promote products derived from this software without
 *     specific prior written permission.
 *
 * THIS SOFTWARE IS PROVIDED BY THE COPYRIGHT HOLDERS AND CONTRIBUTORS "AS IS"
 * AND ANY EXPRESS OR IMPLIED WARRANTIES, INCLUDING, BUT NOT LIMITED TO, THE
 * IMPLIED WARRANTIES OF MERCHANTABILITY AND FITNESS FOR A PARTICULAR PURPOSE
 * ARE DISCLAIMED. IN NO EVENT SHALL THE COPYRIGHT OWNER OR CONTRIBUTORS BE
 * LIABLE FOR ANY DIRECT, INDIRECT, INCIDENTAL, SPECIAL, EXEMPLARY, OR
 * CONSEQUENTIAL DAMAGES (INCLUDING, BUT NOT LIMITED TO, PROCUREMENT OF
 * SUBSTITUTE GOODS OR SERVICES; LOSS OF USE, DATA, OR PROFITS; OR BUSINESS
 * INTERRUPTION) HOWEVER CAUSED AND ON ANY THEORY OF LIABILITY, WHETHER IN
 * CONTRACT, STRICT LIABILITY, OR TORT (INCLUDING NEGLIGENCE OR OTHERWISE)
 * ARISING IN ANY WAY OUT OF THE USE OF THIS SOFTWARE, EVEN IF ADVISED OF THE
 * POSSIBILITY OF SUCH DAMAGE.
 */

#include "server.h"
#include "script.h"
#include "cluster.h"
#include "cluster_slot_stats.h"

scriptFlag scripts_flags_def[] = {
    {.flag = SCRIPT_FLAG_NO_WRITES, .str = "no-writes"},
    {.flag = SCRIPT_FLAG_ALLOW_OOM, .str = "allow-oom"},
    {.flag = SCRIPT_FLAG_ALLOW_STALE, .str = "allow-stale"},
    {.flag = SCRIPT_FLAG_NO_CLUSTER, .str = "no-cluster"},
    {.flag = SCRIPT_FLAG_ALLOW_CROSS_SLOT, .str = "allow-cross-slot-keys"},
    {.flag = 0, .str = NULL}, /* flags array end */
};

/* On script invocation, holding the current run context */
static scriptRunCtx *curr_run_ctx = NULL;

static void exitScriptTimedoutMode(scriptRunCtx *run_ctx) {
    serverAssert(run_ctx == curr_run_ctx);
    serverAssert(scriptIsTimedout());
    run_ctx->flags &= ~SCRIPT_TIMEDOUT;
    blockingOperationEnds();
    /* if we are a replica and we have an active primary, set it for continue processing */
    if (server.primary_host && server.primary) queueClientForReprocessing(server.primary);
}

static void enterScriptTimedoutMode(scriptRunCtx *run_ctx) {
    serverAssert(run_ctx == curr_run_ctx);
    serverAssert(!scriptIsTimedout());
    /* Mark script as timedout */
    run_ctx->flags |= SCRIPT_TIMEDOUT;
    blockingOperationStarts();
}

int scriptIsTimedout(void) {
    return scriptIsRunning() && (curr_run_ctx->flags & SCRIPT_TIMEDOUT);
}

client *scriptGetClient(void) {
    serverAssert(scriptIsRunning());
    return curr_run_ctx->c;
}

client *scriptGetCaller(void) {
    serverAssert(scriptIsRunning());
    return curr_run_ctx->original_client;
}

/* interrupt function for scripts, should be call
 * from time to time to reply some special command (like ping)
 * and also check if the run should be terminated. */
int scriptInterrupt(scriptRunCtx *run_ctx) {
    if (run_ctx->flags & SCRIPT_TIMEDOUT) {
        /* script already timedout
           we just need to precess some events and return */
        processEventsWhileBlocked();
        return (run_ctx->flags & SCRIPT_KILLED) ? SCRIPT_KILL : SCRIPT_CONTINUE;
    }

    long long elapsed = elapsedMs(run_ctx->start_time);
    if (elapsed < server.busy_reply_threshold) {
        return SCRIPT_CONTINUE;
    }

    serverLog(LL_WARNING,
              "Slow script detected: still in execution after %lld milliseconds. "
              "You can try killing the script using the %s command. Script name is: %s.",
              elapsed, (run_ctx->flags & SCRIPT_EVAL_MODE) ? "SCRIPT KILL" : "FUNCTION KILL", run_ctx->funcname);

    enterScriptTimedoutMode(run_ctx);
    /* Once the script timeouts we reenter the event loop to permit others
     * some commands execution. For this reason
     * we need to mask the client executing the script from the event loop.
     * If we don't do that the client may disconnect and could no longer be
     * here when the EVAL command will return. */
    protectClient(run_ctx->original_client);

    processEventsWhileBlocked();

    return (run_ctx->flags & SCRIPT_KILLED) ? SCRIPT_KILL : SCRIPT_CONTINUE;
}

uint64_t scriptFlagsToCmdFlags(uint64_t cmd_flags, uint64_t script_flags) {
    /* If the script declared flags, clear the ones from the command and use the ones it declared.*/
    cmd_flags &= ~(CMD_STALE | CMD_DENYOOM | CMD_WRITE);

    /* NO_WRITES implies ALLOW_OOM */
    if (!(script_flags & (SCRIPT_FLAG_ALLOW_OOM | SCRIPT_FLAG_NO_WRITES))) cmd_flags |= CMD_DENYOOM;
    if (!(script_flags & SCRIPT_FLAG_NO_WRITES)) cmd_flags |= CMD_WRITE;
    if (script_flags & SCRIPT_FLAG_ALLOW_STALE) cmd_flags |= CMD_STALE;

    /* In addition the MAY_REPLICATE flag is set for these commands, but
     * if we have flags we know if it's gonna do any writes or not. */
    cmd_flags &= ~CMD_MAY_REPLICATE;

    return cmd_flags;
}

/* Prepare the given run ctx for execution */
int scriptPrepareForRun(scriptRunCtx *run_ctx,
                        client *engine_client,
                        client *caller,
                        const char *funcname,
                        uint64_t script_flags,
                        int ro) {
    serverAssert(!curr_run_ctx);
    int client_allow_oom = !!(caller->flag.allow_oom);

    int running_stale =
        server.primary_host && server.repl_state != REPL_STATE_CONNECTED && server.repl_serve_stale_data == 0;
    int obey_client = mustObeyClient(caller);

    if (!(script_flags & SCRIPT_FLAG_EVAL_COMPAT_MODE)) {
        if ((script_flags & SCRIPT_FLAG_NO_CLUSTER) && server.cluster_enabled) {
            addReplyError(caller, "Can not run script on cluster, 'no-cluster' flag is set.");
            return C_ERR;
        }

        if (running_stale && !(script_flags & SCRIPT_FLAG_ALLOW_STALE)) {
            addReplyError(caller, "-MASTERDOWN Link with MASTER is down, "
                                  "replica-serve-stale-data is set to 'no' "
                                  "and 'allow-stale' flag is not set on the script.");
            return C_ERR;
        }

        if (!(script_flags & SCRIPT_FLAG_NO_WRITES)) {
            /* Script may perform writes we need to verify:
             * 1. we are not a readonly replica
             * 2. no disk error detected
             * 3. command is not `fcall_ro`/`eval[sha]_ro` */
            if (server.primary_host && server.repl_replica_ro && !obey_client) {
                addReplyError(caller, "-READONLY Can not run script with write flag on readonly replica");
                return C_ERR;
            }

            /* Deny writes if we're unable to persist. */
            int deny_write_type = writeCommandsDeniedByDiskError();
            if (deny_write_type != DISK_ERROR_TYPE_NONE && !obey_client) {
                if (deny_write_type == DISK_ERROR_TYPE_RDB)
                    addReplyErrorFormat(caller,
                                        "-MISCONF %s is configured to save RDB snapshots, "
                                        "but it's currently unable to persist to disk. "
                                        "Writable scripts are blocked. Use 'no-writes' flag for read only scripts.",
                                        server.extended_redis_compat ? "Redis" : SERVER_TITLE);
                else
                    addReplyErrorFormat(caller,
                                        "-MISCONF %s is configured to persist data to AOF, "
                                        "but it's currently unable to persist to disk. "
                                        "Writable scripts are blocked. Use 'no-writes' flag for read only scripts. "
                                        "AOF error: %s",
                                        server.extended_redis_compat ? "Redis" : SERVER_TITLE,
                                        strerror(server.aof_last_write_errno));
                return C_ERR;
            }

            if (ro) {
                addReplyError(caller, "Can not execute a script with write flag using *_ro command.");
                return C_ERR;
            }

            /* Don't accept write commands if there are not enough good replicas and
             * user configured the min-replicas-to-write option. */
            if (!checkGoodReplicasStatus()) {
                addReplyErrorObject(caller, shared.noreplicaserr);
                return C_ERR;
            }
        }

        /* Check OOM state. the no-writes flag imply allow-oom. we tested it
         * after the no-write error, so no need to mention it in the error reply. */
        if (!client_allow_oom && server.pre_command_oom_state && server.maxmemory &&
            !(script_flags & (SCRIPT_FLAG_ALLOW_OOM | SCRIPT_FLAG_NO_WRITES))) {
            addReplyError(caller, "-OOM allow-oom flag is not set on the script, "
                                  "can not run it when used memory > 'maxmemory'");
            return C_ERR;
        }

    } else {
        /* Special handling for backwards compatibility (no shebang eval[sha]) mode */
        if (running_stale) {
            addReplyErrorObject(caller, shared.primarydownerr);
            return C_ERR;
        }
    }

    run_ctx->c = engine_client;
    run_ctx->original_client = caller;
    run_ctx->funcname = funcname;
    run_ctx->slot = caller->slot;

    client *script_client = run_ctx->c;
    client *curr_client = run_ctx->original_client;

    /* Select the right DB in the context of the Lua client */
    selectDb(script_client, curr_client->db->id);
    script_client->resp = 2; /* Default is RESP2, scripts can change it. */

    /* If we are in MULTI context, flag Lua client as CLIENT_MULTI. */
    if (curr_client->flag.multi) {
        script_client->flag.multi = 1;
    }

    run_ctx->start_time = getMonotonicUs();

    run_ctx->flags = 0;
    run_ctx->repl_flags = PROPAGATE_AOF | PROPAGATE_REPL;

    if (ro || (!(script_flags & SCRIPT_FLAG_EVAL_COMPAT_MODE) && (script_flags & SCRIPT_FLAG_NO_WRITES))) {
        /* On fcall_ro or on functions that do not have the 'write'
         * flag, we will not allow write commands. */
        run_ctx->flags |= SCRIPT_READ_ONLY;
    }
    if (client_allow_oom ||
        (!(script_flags & SCRIPT_FLAG_EVAL_COMPAT_MODE) && (script_flags & SCRIPT_FLAG_ALLOW_OOM))) {
        /* Note: we don't need to test the no-writes flag here and set this run_ctx flag,
         * since only write commands can are deny-oom. */
        run_ctx->flags |= SCRIPT_ALLOW_OOM;
    }

    if ((script_flags & SCRIPT_FLAG_EVAL_COMPAT_MODE) || (script_flags & SCRIPT_FLAG_ALLOW_CROSS_SLOT)) {
        run_ctx->flags |= SCRIPT_ALLOW_CROSS_SLOT;
    }

    /* set the curr_run_ctx so we can use it to kill the script if needed */
    curr_run_ctx = run_ctx;

    return C_OK;
}

/* Reset the given run ctx after execution */
void scriptResetRun(scriptRunCtx *run_ctx) {
    serverAssert(curr_run_ctx);

    /* After the script done, remove the MULTI state. */
    run_ctx->c->flag.multi = 0;

    if (scriptIsTimedout()) {
        exitScriptTimedoutMode(run_ctx);
        /* Restore the client that was protected when the script timeout
         * was detected. */
        unprotectClient(run_ctx->original_client);
    }

    run_ctx->slot = -1;

    preventCommandPropagation(run_ctx->original_client);

    /*  unset curr_run_ctx so we will know there is no running script */
    curr_run_ctx = NULL;
}

/* return true if a script is currently running */
int scriptIsRunning(void) {
    return curr_run_ctx != NULL;
}

const char *scriptCurrFunction(void) {
    serverAssert(scriptIsRunning());
    return curr_run_ctx->funcname;
}

int scriptIsEval(void) {
    serverAssert(scriptIsRunning());
    return curr_run_ctx->flags & SCRIPT_EVAL_MODE;
}

/* Kill the current running script */
void scriptKill(client *c, int is_eval) {
    if (!curr_run_ctx) {
        addReplyError(c, "-NOTBUSY No scripts in execution right now.");
        return;
    }
    if (mustObeyClient(curr_run_ctx->original_client)) {
        addReplyError(c, "-UNKILLABLE The busy script was sent by a master instance in the context of replication and "
                         "cannot be killed.");
        return;
    }
    if (curr_run_ctx->flags & SCRIPT_WRITE_DIRTY) {
        addReplyError(c, "-UNKILLABLE Sorry the script already executed write "
                         "commands against the dataset. You can either wait the "
                         "script termination or kill the server in a hard way "
                         "using the SHUTDOWN NOSAVE command.");
        return;
    }
    if (is_eval && !(curr_run_ctx->flags & SCRIPT_EVAL_MODE)) {
        /* Kill a function with 'SCRIPT KILL' is not allow */
        addReplyErrorObject(c, shared.slowscripterr);
        return;
    }
    if (!is_eval && (curr_run_ctx->flags & SCRIPT_EVAL_MODE)) {
        /* Kill an eval with 'FUNCTION KILL' is not allow */
        addReplyErrorObject(c, shared.slowevalerr);
        return;
    }
    curr_run_ctx->flags |= SCRIPT_KILLED;
    addReply(c, shared.ok);
}

static int scriptVerifyCommandArity(struct serverCommand *cmd, int argc, sds *err) {
    if (!cmd || ((cmd->arity > 0 && cmd->arity != argc) || (argc < -cmd->arity))) {
        if (cmd)
            *err = sdsnew("Wrong number of args calling command from script");
        else
            *err = sdsnew("Unknown command called from script");
        return C_ERR;
    }
    return C_OK;
}

static int scriptVerifyACL(client *c, sds *err) {
    /* Check the ACLs. */
    int acl_errpos;
    int acl_retval = ACLCheckAllPerm(c, &acl_errpos);
    if (acl_retval != ACL_OK) {
        addACLLogEntry(c, acl_retval, ACL_LOG_CTX_LUA, acl_errpos, NULL, NULL);
        sds msg = getAclErrorMessage(acl_retval, c->user, c->cmd, c->argv[acl_errpos]->ptr, 0);
        *err = sdscatsds(sdsnew("ACL failure in script: "), msg);
        sdsfree(msg);
        return C_ERR;
    }
    return C_OK;
}

static int scriptVerifyWriteCommandAllow(scriptRunCtx *run_ctx, char **err) {
    /* A write command, on an RO command or an RO script is rejected ASAP.
     * Note: For scripts, we consider may-replicate commands as write commands.
     * This also makes it possible to allow read-only scripts to be run during
     * CLIENT PAUSE WRITE. */
    if (run_ctx->flags & SCRIPT_READ_ONLY && (run_ctx->c->cmd->flags & (CMD_WRITE | CMD_MAY_REPLICATE))) {
        *err = sdsnew("Write commands are not allowed from read-only scripts.");
        return C_ERR;
    }

    /* The other checks below are on the server state and are only relevant for
     *  write commands, return if this is not a write command. */
    if (!(run_ctx->c->cmd->flags & CMD_WRITE)) return C_OK;

    /* If the script already made a modification to the dataset, we can't
     * fail it on unpredictable error state. */
    if ((run_ctx->flags & SCRIPT_WRITE_DIRTY)) return C_OK;

    /* Write commands are forbidden against read-only replicas, or if a
     * command marked as non-deterministic was already called in the context
     * of this script. */
    int deny_write_type = writeCommandsDeniedByDiskError();

    if (server.primary_host && server.repl_replica_ro && !mustObeyClient(run_ctx->original_client)) {
        *err = sdsdup(shared.roreplicaerr->ptr);
        return C_ERR;
    }

    if (deny_write_type != DISK_ERROR_TYPE_NONE) {
        *err = writeCommandsGetDiskErrorMessage(deny_write_type);
        return C_ERR;
    }

    /* Don't accept write commands if there are not enough good replicas and
     * user configured the min-replicas-to-write option. Note this only reachable
     * for Eval scripts that didn't declare flags, see the other check in
     * scriptPrepareForRun */
    if (!checkGoodReplicasStatus()) {
        *err = sdsdup(shared.noreplicaserr->ptr);
        return C_ERR;
    }

    return C_OK;
}

static int scriptVerifyOOM(scriptRunCtx *run_ctx, char **err) {
    if (run_ctx->flags & SCRIPT_ALLOW_OOM) {
        /* Allow running any command even if OOM reached */
        return C_OK;
    }

    /* If we reached the memory limit configured via maxmemory, commands that
     * could enlarge the memory usage are not allowed, but only if this is the
     * first write in the context of this script, otherwise we can't stop
     * in the middle. */

    if (server.maxmemory &&                          /* Maxmemory is actually enabled. */
        !mustObeyClient(run_ctx->original_client) && /* Don't care about mem for replicas or AOF. */
        !(run_ctx->flags & SCRIPT_WRITE_DIRTY) &&    /* Script had no side effects so far. */
        server.pre_command_oom_state &&              /* Detected OOM when script start. */
        (run_ctx->c->cmd->flags & CMD_DENYOOM)) {
        *err = sdsdup(shared.oomerr->ptr);
        return C_ERR;
    }

    return C_OK;
}

static int scriptVerifyClusterState(scriptRunCtx *run_ctx, client *c, client *original_c, sds *err) {
    if (!server.cluster_enabled || mustObeyClient(original_c)) {
        return C_OK;
    }
    /* If this is a Cluster node, we need to make sure the script is not
     * trying to access non-local keys, with the exception of commands
     * received from our primary or when loading the AOF back in memory. */
    int error_code;
    /* Duplicate relevant flags in the script client. */
    c->flag.readonly = original_c->flag.readonly;
    c->flag.asking = original_c->flag.asking;
    int hashslot = -1;
    if (getNodeByQuery(c, c->cmd, c->argv, c->argc, &hashslot, &error_code) != getMyClusterNode()) {
        if (error_code == CLUSTER_REDIR_DOWN_RO_STATE) {
            *err = sdsnew("Script attempted to execute a write command while the "
                          "cluster is down and readonly");
        } else if (error_code == CLUSTER_REDIR_DOWN_STATE) {
            *err = sdsnew("Script attempted to execute a command while the "
                          "cluster is down");
        } else if (error_code == CLUSTER_REDIR_CROSS_SLOT) {
            *err = sdscatfmt(sdsempty(),
                             "Command '%S' in script attempted to access keys that don't hash to the same slot",
                             c->cmd->fullname);
        } else if (error_code == CLUSTER_REDIR_UNSTABLE) {
            /* The request spawns multiple keys in the same slot,
             * but the slot is not "stable" currently as there is
             * a migration or import in progress. */
            *err = sdscatfmt(sdsempty(),
                             "Unable to execute command '%S' in script "
                             "because undeclared keys were accessed during rehashing of the slot",
                             c->cmd->fullname);
        } else if (error_code == CLUSTER_REDIR_DOWN_UNBOUND) {
            *err = sdsnew("Script attempted to access a slot not served");
        } else {
            /* error_code == CLUSTER_REDIR_MOVED || error_code == CLUSTER_REDIR_ASK */
            *err = sdsnew("Script attempted to access a non local key in a "
                          "cluster node");
        }
        return C_ERR;
    }

    /* If the script declared keys in advanced, the cross slot error would have
     * already been thrown. This is only checking for cross slot keys being accessed
     * that weren't pre-declared. */
    if (hashslot != -1 && !(run_ctx->flags & SCRIPT_ALLOW_CROSS_SLOT)) {
        if (run_ctx->slot == -1) {
            run_ctx->slot = hashslot;
        } else if (run_ctx->slot != hashslot) {
            *err = sdsnew("Script attempted to access keys that do not hash to "
                          "the same slot");
            return C_ERR;
        }
    }

    c->slot = hashslot;
    original_c->slot = hashslot;

    return C_OK;
}

/* set RESP for a given run_ctx */
int scriptSetResp(scriptRunCtx *run_ctx, int resp) {
    if (resp != 2 && resp != 3) {
        return C_ERR;
    }

    run_ctx->c->resp = resp;
    return C_OK;
}

/* set Repl for a given run_ctx
 * either: PROPAGATE_AOF | PROPAGATE_REPL*/
int scriptSetRepl(scriptRunCtx *run_ctx, int repl) {
    if ((repl & ~(PROPAGATE_AOF | PROPAGATE_REPL)) != 0) {
        return C_ERR;
    }
    run_ctx->repl_flags = repl;
    return C_OK;
}

static int scriptVerifyAllowStale(client *c, sds *err) {
    if (!server.primary_host) {
        /* Not a replica, stale is irrelevant */
        return C_OK;
    }

    if (server.repl_state == REPL_STATE_CONNECTED) {
        /* Connected to replica, stale is irrelevant */
        return C_OK;
    }

    if (server.repl_serve_stale_data == 1) {
        /* Disconnected from replica but allow to serve data */
        return C_OK;
    }

    if (c->cmd->flags & CMD_STALE) {
        /* Command is allow while stale */
        return C_OK;
    }

    /* On stale replica, can not run the command */
    *err = sdsnew("Can not execute the command on a stale replica");
    return C_ERR;
}

/* Call a server command.
 * The reply is written to the run_ctx client and it is
 * up to the engine to take and parse.
 * The err out variable is set only if error occurs and describe the error.
 * If err is set on reply is written to the run_ctx client. */
void scriptCall(scriptRunCtx *run_ctx, sds *err) {
    client *c = run_ctx->c;

    /* Setup our fake client for command execution */
    c->user = run_ctx->original_client->user;

    /* Process module hooks */
    moduleCallCommandFilters(c);

    struct serverCommand *cmd = lookupCommand(c->argv, c->argc);
    c->cmd = c->lastcmd = c->realcmd = cmd;
    if (scriptVerifyCommandArity(cmd, c->argc, err) != C_OK) {
        goto error;
    }

    /* There are commands that are not allowed inside scripts. */
    if (!server.script_disable_deny_script && (cmd->flags & CMD_NOSCRIPT)) {
        *err = sdsnew("This Redis command is not allowed from script");
        goto error;
    }

    if (scriptVerifyAllowStale(c, err) != C_OK) {
        goto error;
    }

    if (scriptVerifyACL(c, err) != C_OK) {
        goto error;
    }

    if (scriptVerifyWriteCommandAllow(run_ctx, err) != C_OK) {
        goto error;
    }

    if (scriptVerifyOOM(run_ctx, err) != C_OK) {
        goto error;
    }

    if (cmd->flags & CMD_WRITE) {
        /* signify that we already change the data in this execution */
        run_ctx->flags |= SCRIPT_WRITE_DIRTY;
    }

    if (scriptVerifyClusterState(run_ctx, c, run_ctx->original_client, err) != C_OK) {
        goto error;
    }

    int call_flags = CMD_CALL_NONE;
    if (run_ctx->repl_flags & PROPAGATE_AOF) {
        call_flags |= CMD_CALL_PROPAGATE_AOF;
    }
    if (run_ctx->repl_flags & PROPAGATE_REPL) {
        call_flags |= CMD_CALL_PROPAGATE_REPL;
    }
    call(c, call_flags);
<<<<<<< HEAD
    serverAssert((c->flags & CLIENT_BLOCKED) == 0);
    clusterSlotStatsInvalidateSlotIfApplicable(run_ctx);
=======
    serverAssert(c->flag.blocked == 0);
>>>>>>> 14e09e98
    return;

error:
    afterErrorReply(c, *err, sdslen(*err), 0);
    incrCommandStatsOnError(cmd, ERROR_COMMAND_REJECTED);
}

long long scriptRunDuration(void) {
    serverAssert(scriptIsRunning());
    return elapsedMs(curr_run_ctx->start_time);
}<|MERGE_RESOLUTION|>--- conflicted
+++ resolved
@@ -583,12 +583,8 @@
         call_flags |= CMD_CALL_PROPAGATE_REPL;
     }
     call(c, call_flags);
-<<<<<<< HEAD
-    serverAssert((c->flags & CLIENT_BLOCKED) == 0);
+    serverAssert(c->flag.blocked == 0);
     clusterSlotStatsInvalidateSlotIfApplicable(run_ctx);
-=======
-    serverAssert(c->flag.blocked == 0);
->>>>>>> 14e09e98
     return;
 
 error:
