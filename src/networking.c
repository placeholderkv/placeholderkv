/*
 * Copyright (c) 2009-2012, Salvatore Sanfilippo <antirez at gmail dot com>
 * All rights reserved.
 *
 * Redistribution and use in source and binary forms, with or without
 * modification, are permitted provided that the following conditions are met:
 *
 *   * Redistributions of source code must retain the above copyright notice,
 *     this list of conditions and the following disclaimer.
 *   * Redistributions in binary form must reproduce the above copyright
 *     notice, this list of conditions and the following disclaimer in the
 *     documentation and/or other materials provided with the distribution.
 *   * Neither the name of Redis nor the names of its contributors may be used
 *     to endorse or promote products derived from this software without
 *     specific prior written permission.
 *
 * THIS SOFTWARE IS PROVIDED BY THE COPYRIGHT HOLDERS AND CONTRIBUTORS "AS IS"
 * AND ANY EXPRESS OR IMPLIED WARRANTIES, INCLUDING, BUT NOT LIMITED TO, THE
 * IMPLIED WARRANTIES OF MERCHANTABILITY AND FITNESS FOR A PARTICULAR PURPOSE
 * ARE DISCLAIMED. IN NO EVENT SHALL THE COPYRIGHT OWNER OR CONTRIBUTORS BE
 * LIABLE FOR ANY DIRECT, INDIRECT, INCIDENTAL, SPECIAL, EXEMPLARY, OR
 * CONSEQUENTIAL DAMAGES (INCLUDING, BUT NOT LIMITED TO, PROCUREMENT OF
 * SUBSTITUTE GOODS OR SERVICES; LOSS OF USE, DATA, OR PROFITS; OR BUSINESS
 * INTERRUPTION) HOWEVER CAUSED AND ON ANY THEORY OF LIABILITY, WHETHER IN
 * CONTRACT, STRICT LIABILITY, OR TORT (INCLUDING NEGLIGENCE OR OTHERWISE)
 * ARISING IN ANY WAY OUT OF THE USE OF THIS SOFTWARE, EVEN IF ADVISED OF THE
 * POSSIBILITY OF SUCH DAMAGE.
 */

#include "server.h"
#include "atomicvar.h"
#include "cluster.h"
#include "script.h"
#include "fpconv_dtoa.h"
#include "fmtargs.h"
#include <sys/socket.h>
#include <sys/uio.h>
#include <math.h>
#include <ctype.h>

static void setProtocolError(const char *errstr, client *c);
static void pauseClientsByClient(mstime_t end, int isPauseClientAll);
int postponeClientRead(client *c);
char *getClientSockname(client *c);
int ProcessingEventsWhileBlocked = 0; /* See processEventsWhileBlocked(). */

/* Return the size consumed from the allocator, for the specified SDS string,
 * including internal fragmentation. This function is used in order to compute
 * the client output buffer size. */
size_t sdsZmallocSize(sds s) {
    void *sh = sdsAllocPtr(s);
    return zmalloc_size(sh);
}

/* Return the amount of memory used by the sds string at object->ptr
 * for a string object. This includes internal fragmentation. */
size_t getStringObjectSdsUsedMemory(robj *o) {
    serverAssertWithInfo(NULL, o, o->type == OBJ_STRING);
    switch (o->encoding) {
    case OBJ_ENCODING_RAW: return sdsZmallocSize(o->ptr);
    case OBJ_ENCODING_EMBSTR: return zmalloc_size(o) - sizeof(robj);
    default: return 0; /* Just integer encoding for now. */
    }
}

/* Return the length of a string object.
 * This does NOT include internal fragmentation or sds unused space. */
size_t getStringObjectLen(robj *o) {
    serverAssertWithInfo(NULL, o, o->type == OBJ_STRING);
    switch (o->encoding) {
    case OBJ_ENCODING_RAW: return sdslen(o->ptr);
    case OBJ_ENCODING_EMBSTR: return sdslen(o->ptr);
    default: return 0; /* Just integer encoding for now. */
    }
}

/* Client.reply list dup and free methods. */
void *dupClientReplyValue(void *o) {
    clientReplyBlock *old = o;
    clientReplyBlock *buf = zmalloc(sizeof(clientReplyBlock) + old->size);
    memcpy(buf, o, sizeof(clientReplyBlock) + old->size);
    return buf;
}

void freeClientReplyValue(void *o) {
    zfree(o);
}

/* This function links the client to the global linked list of clients.
 * unlinkClient() does the opposite, among other things. */
void linkClient(client *c) {
    listAddNodeTail(server.clients, c);
    /* Note that we remember the linked list node where the client is stored,
     * this way removing the client in unlinkClient() will not require
     * a linear scan, but just a constant time operation. */
    c->client_list_node = listLast(server.clients);
    uint64_t id = htonu64(c->id);
    raxInsert(server.clients_index, (unsigned char *)&id, sizeof(id), c, NULL);
}

/* Initialize client authentication state. */
static void clientSetDefaultAuth(client *c) {
    /* If the default user does not require authentication, the user is
     * directly authenticated. */
    c->user = DefaultUser;
    c->authenticated = (c->user->flags & USER_FLAG_NOPASS) && !(c->user->flags & USER_FLAG_DISABLED);
}

int authRequired(client *c) {
    /* Check if the user is authenticated. This check is skipped in case
     * the default user is flagged as "nopass" and is active. */
    int auth_required =
        (!(DefaultUser->flags & USER_FLAG_NOPASS) || (DefaultUser->flags & USER_FLAG_DISABLED)) && !c->authenticated;
    return auth_required;
}

client *createClient(connection *conn) {
    client *c = zmalloc(sizeof(client));

    /* passing NULL as conn it is possible to create a non connected client.
     * This is useful since all the commands needs to be executed
     * in the context of a client. When commands are executed in other
     * contexts (for instance a Lua script) we need a non connected client. */
    if (conn) {
        connEnableTcpNoDelay(conn);
        if (server.tcpkeepalive) connKeepAlive(conn, server.tcpkeepalive);
        connSetReadHandler(conn, readQueryFromClient);
        connSetPrivateData(conn, c);
    }
    c->buf = zmalloc_usable(PROTO_REPLY_CHUNK_BYTES, &c->buf_usable_size);
    selectDb(c, 0);
    uint64_t client_id;
    atomicGetIncr(server.next_client_id, client_id, 1);
    c->id = client_id;
#ifdef LOG_REQ_RES
    reqresReset(c, 0);
    c->resp = server.client_default_resp;
#else
    c->resp = 2;
#endif
    c->conn = conn;
    c->name = NULL;
    c->lib_name = NULL;
    c->lib_ver = NULL;
    c->bufpos = 0;
    c->buf_peak = c->buf_usable_size;
    c->buf_peak_last_reset_time = server.unixtime;
    c->ref_repl_buf_node = NULL;
    c->ref_block_pos = 0;
    c->qb_pos = 0;
    c->querybuf = sdsempty();
    c->querybuf_peak = 0;
    c->reqtype = 0;
    c->argc = 0;
    c->argv = NULL;
    c->argv_len = 0;
    c->argv_len_sum = 0;
    c->original_argc = 0;
    c->original_argv = NULL;
    c->cmd = c->lastcmd = c->realcmd = NULL;
    c->cur_script = NULL;
    c->multibulklen = 0;
    c->bulklen = -1;
    c->sentlen = 0;
    c->flags = 0;
    c->slot = -1;
    c->ctime = c->lastinteraction = server.unixtime;
    c->duration = 0;
    clientSetDefaultAuth(c);
    c->replstate = REPL_STATE_NONE;
    c->repl_start_cmd_stream_on_ack = 0;
    c->reploff = 0;
    c->read_reploff = 0;
    c->repl_applied = 0;
    c->repl_ack_off = 0;
    c->repl_ack_time = 0;
    c->repl_aof_off = 0;
    c->repl_last_partial_write = 0;
    c->slave_listening_port = 0;
    c->slave_addr = NULL;
    c->slave_capa = SLAVE_CAPA_NONE;
    c->slave_req = SLAVE_REQ_NONE;
    c->reply = listCreate();
    c->deferred_reply_errors = NULL;
    c->reply_bytes = 0;
    c->obuf_soft_limit_reached_time = 0;
    listSetFreeMethod(c->reply, freeClientReplyValue);
    listSetDupMethod(c->reply, dupClientReplyValue);
    initClientBlockingState(c);
    c->woff = 0;
    c->watched_keys = listCreate();
    c->pubsub_channels = dictCreate(&objectKeyPointerValueDictType);
    c->pubsub_patterns = dictCreate(&objectKeyPointerValueDictType);
    c->pubsubshard_channels = dictCreate(&objectKeyPointerValueDictType);
    c->peerid = NULL;
    c->sockname = NULL;
    c->client_list_node = NULL;
    c->postponed_list_node = NULL;
    c->pending_read_list_node = NULL;
    c->client_tracking_redirection = 0;
    c->client_tracking_prefixes = NULL;
    c->last_memory_usage = 0;
    c->last_memory_type = CLIENT_TYPE_NORMAL;
    c->module_blocked_client = NULL;
    c->module_auth_ctx = NULL;
    c->auth_callback = NULL;
    c->auth_callback_privdata = NULL;
    c->auth_module = NULL;
    listInitNode(&c->clients_pending_write_node, c);
    c->mem_usage_bucket = NULL;
    c->mem_usage_bucket_node = NULL;
    if (conn) linkClient(c);
    initClientMultiState(c);
    c->net_input_bytes = 0;
    c->net_output_bytes = 0;
    c->commands_processed = 0;
    return c;
}

void installClientWriteHandler(client *c) {
    int ae_barrier = 0;
    /* For the fsync=always policy, we want that a given FD is never
     * served for reading and writing in the same event loop iteration,
     * so that in the middle of receiving the query, and serving it
     * to the client, we'll call beforeSleep() that will do the
     * actual fsync of AOF to disk. the write barrier ensures that. */
    if (server.aof_state == AOF_ON && server.aof_fsync == AOF_FSYNC_ALWAYS) {
        ae_barrier = 1;
    }
    if (connSetWriteHandlerWithBarrier(c->conn, sendReplyToClient, ae_barrier) == C_ERR) {
        freeClientAsync(c);
    }
}

/* This function puts the client in the queue of clients that should write
 * their output buffers to the socket. Note that it does not *yet* install
 * the write handler, to start clients are put in a queue of clients that need
 * to write, so we try to do that before returning in the event loop (see the
 * handleClientsWithPendingWrites() function).
 * If we fail and there is more data to write, compared to what the socket
 * buffers can hold, then we'll really install the handler. */
void putClientInPendingWriteQueue(client *c) {
    /* Schedule the client to write the output buffers to the socket only
     * if not already done and, for slaves, if the slave can actually receive
     * writes at this stage. */
    if (!(c->flags & CLIENT_PENDING_WRITE) &&
        (c->replstate == REPL_STATE_NONE || (c->replstate == SLAVE_STATE_ONLINE && !c->repl_start_cmd_stream_on_ack))) {
        /* Here instead of installing the write handler, we just flag the
         * client and put it into a list of clients that have something
         * to write to the socket. This way before re-entering the event
         * loop, we can try to directly write to the client sockets avoiding
         * a system call. We'll only really install the write handler if
         * we'll not be able to write the whole reply at once. */
        c->flags |= CLIENT_PENDING_WRITE;
        listLinkNodeHead(server.clients_pending_write, &c->clients_pending_write_node);
    }
}

/* This function is called every time we are going to transmit new data
 * to the client. The behavior is the following:
 *
 * If the client should receive new data (normal clients will) the function
 * returns C_OK, and make sure to install the write handler in our event
 * loop so that when the socket is writable new data gets written.
 *
 * If the client should not receive new data, because it is a fake client
 * (used to load AOF in memory), a master or because the setup of the write
 * handler failed, the function returns C_ERR.
 *
 * The function may return C_OK without actually installing the write
 * event handler in the following cases:
 *
 * 1) The event handler should already be installed since the output buffer
 *    already contains something.
 * 2) The client is a slave but not yet online, so we want to just accumulate
 *    writes in the buffer but not actually sending them yet.
 *
 * Typically gets called every time a reply is built, before adding more
 * data to the clients output buffers. If the function returns C_ERR no
 * data should be appended to the output buffers. */
int prepareClientToWrite(client *c) {
    /* If it's the Lua client we always return ok without installing any
     * handler since there is no socket at all. */
    if (c->flags & (CLIENT_SCRIPT | CLIENT_MODULE)) return C_OK;

    /* If CLIENT_CLOSE_ASAP flag is set, we need not write anything. */
    if (c->flags & CLIENT_CLOSE_ASAP) return C_ERR;

    /* CLIENT REPLY OFF / SKIP handling: don't send replies.
     * CLIENT_PUSHING handling: disables the reply silencing flags. */
    if ((c->flags & (CLIENT_REPLY_OFF | CLIENT_REPLY_SKIP)) && !(c->flags & CLIENT_PUSHING)) return C_ERR;

    /* Masters don't receive replies, unless CLIENT_MASTER_FORCE_REPLY flag
     * is set. */
    if ((c->flags & CLIENT_MASTER) && !(c->flags & CLIENT_MASTER_FORCE_REPLY)) return C_ERR;

    if (!c->conn) return C_ERR; /* Fake client for AOF loading. */

    /* Schedule the client to write the output buffers to the socket, unless
     * it should already be setup to do so (it has already pending data).
     *
     * If CLIENT_PENDING_READ is set, we're in an IO thread and should
     * not put the client in pending write queue. Instead, it will be
     * done by handleClientsWithPendingReadsUsingThreads() upon return.
     */
    if (!clientHasPendingReplies(c) && io_threads_op == IO_THREADS_OP_IDLE) putClientInPendingWriteQueue(c);

    /* Authorize the caller to queue in the output buffer of this client. */
    return C_OK;
}

/* Returns everything in the client reply linked list in a SDS format.
 * This should only be used only with a caching client. */
sds aggregateClientOutputBuffer(client *c) {
    sds cmd_response = sdsempty();
    listIter li;
    listNode *ln;
    clientReplyBlock *val_block;
    listRewind(c->reply, &li);

    /* Here, c->buf is not used, thus we confirm c->bufpos remains 0. */
    serverAssert(c->bufpos == 0);
    while ((ln = listNext(&li)) != NULL) {
        val_block = (clientReplyBlock *)listNodeValue(ln);
        cmd_response = sdscatlen(cmd_response, val_block->buf, val_block->used);
    }
    return cmd_response;
}

/* This function creates and returns a fake client for recording the command response
 * to initiate caching of any command response.
 *
 * It needs be paired with `deleteCachedResponseClient` function to stop caching. */
client *createCachedResponseClient(void) {
    struct client *recording_client = createClient(NULL);
    /* Allocating the `conn` allows to prepare the caching client before adding
     * data to the clients output buffer by `prepareClientToWrite`. */
    recording_client->conn = zcalloc(sizeof(connection));
    return recording_client;
}

/* This function is used to stop caching of any command response after `createCachedResponseClient` is called.
 * It returns the command response as SDS from the recording_client's reply buffer. */
void deleteCachedResponseClient(client *recording_client) {
    zfree(recording_client->conn);
    recording_client->conn = NULL;
    freeClient(recording_client);
}

/* -----------------------------------------------------------------------------
 * Low level functions to add more data to output buffers.
 * -------------------------------------------------------------------------- */

/* Attempts to add the reply to the static buffer in the client struct.
 * Returns the length of data that is added to the reply buffer.
 *
 * Sanitizer suppression: client->buf_usable_size determined by
 * zmalloc_usable_size() call. Writing beyond client->buf boundaries confuses
 * sanitizer and generates a false positive out-of-bounds error */
VALKEY_NO_SANITIZE("bounds")
size_t _addReplyToBuffer(client *c, const char *s, size_t len) {
    size_t available = c->buf_usable_size - c->bufpos;

    /* If there already are entries in the reply list, we cannot
     * add anything more to the static buffer. */
    if (listLength(c->reply) > 0) return 0;

    size_t reply_len = len > available ? available : len;
    memcpy(c->buf + c->bufpos, s, reply_len);
    c->bufpos += reply_len;
    /* We update the buffer peak after appending the reply to the buffer */
    if (c->buf_peak < (size_t)c->bufpos) c->buf_peak = (size_t)c->bufpos;
    return reply_len;
}

/* Adds the reply to the reply linked list.
 * Note: some edits to this function need to be relayed to AddReplyFromClient. */
void _addReplyProtoToList(client *c, list *reply_list, const char *s, size_t len) {
    listNode *ln = listLast(reply_list);
    clientReplyBlock *tail = ln ? listNodeValue(ln) : NULL;

    /* Note that 'tail' may be NULL even if we have a tail node, because when
     * addReplyDeferredLen() is used, it sets a dummy node to NULL just
     * to fill it later, when the size of the bulk length is set. */

    /* Append to tail string when possible. */
    if (tail) {
        /* Copy the part we can fit into the tail, and leave the rest for a
         * new node */
        size_t avail = tail->size - tail->used;
        size_t copy = avail >= len ? len : avail;
        memcpy(tail->buf + tail->used, s, copy);
        tail->used += copy;
        s += copy;
        len -= copy;
    }
    if (len) {
        /* Create a new node, make sure it is allocated to at
         * least PROTO_REPLY_CHUNK_BYTES */
        size_t usable_size;
        size_t size = len < PROTO_REPLY_CHUNK_BYTES ? PROTO_REPLY_CHUNK_BYTES : len;
        tail = zmalloc_usable(size + sizeof(clientReplyBlock), &usable_size);
        /* take over the allocation's internal fragmentation */
        tail->size = usable_size - sizeof(clientReplyBlock);
        tail->used = len;
        memcpy(tail->buf, s, len);
        listAddNodeTail(reply_list, tail);
        c->reply_bytes += tail->size;

        closeClientOnOutputBufferLimitReached(c, 1);
    }
}

/* The subscribe / unsubscribe command family has a push as a reply,
 * or in other words, it responds with a push (or several of them
 * depending on how many arguments it got), and has no reply. */
int cmdHasPushAsReply(struct serverCommand *cmd) {
    if (!cmd) return 0;
    return cmd->proc == subscribeCommand || cmd->proc == unsubscribeCommand || cmd->proc == psubscribeCommand ||
           cmd->proc == punsubscribeCommand || cmd->proc == ssubscribeCommand || cmd->proc == sunsubscribeCommand;
}

void _addReplyToBufferOrList(client *c, const char *s, size_t len) {
    if (c->flags & CLIENT_CLOSE_AFTER_REPLY) return;

    /* Replicas should normally not cause any writes to the reply buffer. In case a rogue replica sent a command on the
     * replication link that caused a reply to be generated we'll simply disconnect it.
     * Note this is the simplest way to check a command added a response. Replication links are used to write data but
     * not for responses, so we should normally never get here on a replica client. */
    if (getClientType(c) == CLIENT_TYPE_SLAVE) {
        sds cmdname = c->lastcmd ? c->lastcmd->fullname : NULL;
        logInvalidUseAndFreeClientAsync(c, "Replica generated a reply to command '%s'",
                                        cmdname ? cmdname : "<unknown>");
        return;
    }

    /* We call it here because this function may affect the reply
     * buffer offset (see function comment) */
    reqresSaveClientReplyOffset(c);

    /* If we're processing a push message into the current client (i.e. executing PUBLISH
     * to a channel which we are subscribed to, then we wanna postpone that message to be added
     * after the command's reply (specifically important during multi-exec). the exception is
     * the SUBSCRIBE command family, which (currently) have a push message instead of a proper reply.
     * The check for executing_client also avoids affecting push messages that are part of eviction.
     * Check CLIENT_PUSHING first to avoid race conditions, as it's absent in module's fake client. */
    if ((c->flags & CLIENT_PUSHING) && c == server.current_client && server.executing_client &&
        !cmdHasPushAsReply(server.executing_client->cmd)) {
        _addReplyProtoToList(c, server.pending_push_messages, s, len);
        return;
    }

    size_t reply_len = _addReplyToBuffer(c, s, len);
    if (len > reply_len) _addReplyProtoToList(c, c->reply, s + reply_len, len - reply_len);
}

/* -----------------------------------------------------------------------------
 * Higher level functions to queue data on the client output buffer.
 * The following functions are the ones that commands implementations will call.
 * -------------------------------------------------------------------------- */

/* Add the object 'obj' string representation to the client output buffer. */
void addReply(client *c, robj *obj) {
    if (prepareClientToWrite(c) != C_OK) return;

    if (sdsEncodedObject(obj)) {
        _addReplyToBufferOrList(c, obj->ptr, sdslen(obj->ptr));
    } else if (obj->encoding == OBJ_ENCODING_INT) {
        /* For integer encoded strings we just convert it into a string
         * using our optimized function, and attach the resulting string
         * to the output buffer. */
        char buf[32];
        size_t len = ll2string(buf, sizeof(buf), (long)obj->ptr);
        _addReplyToBufferOrList(c, buf, len);
    } else {
        serverPanic("Wrong obj->encoding in addReply()");
    }
}

/* Add the SDS 's' string to the client output buffer, as a side effect
 * the SDS string is freed. */
void addReplySds(client *c, sds s) {
    if (prepareClientToWrite(c) != C_OK) {
        /* The caller expects the sds to be free'd. */
        sdsfree(s);
        return;
    }
    _addReplyToBufferOrList(c, s, sdslen(s));
    sdsfree(s);
}

/* This low level function just adds whatever protocol you send it to the
 * client buffer, trying the static buffer initially, and using the string
 * of objects if not possible.
 *
 * It is efficient because does not create an SDS object nor an Object
 * if not needed. The object will only be created by calling
 * _addReplyProtoToList() if we fail to extend the existing tail object
 * in the list of objects. */
void addReplyProto(client *c, const char *s, size_t len) {
    if (prepareClientToWrite(c) != C_OK) return;
    _addReplyToBufferOrList(c, s, len);
}

/* Low level function called by the addReplyError...() functions.
 * It emits the protocol for an error reply, in the form:
 *
 * -ERRORCODE Error Message<CR><LF>
 *
 * If the error code is already passed in the string 's', the error
 * code provided is used, otherwise the string "-ERR " for the generic
 * error code is automatically added.
 * Note that 's' must NOT end with \r\n. */
void addReplyErrorLength(client *c, const char *s, size_t len) {
    /* If the string already starts with "-..." then the error code
     * is provided by the caller. Otherwise we use "-ERR". */
    if (!len || s[0] != '-') addReplyProto(c, "-ERR ", 5);
    addReplyProto(c, s, len);
    addReplyProto(c, "\r\n", 2);
}

/* Do some actions after an error reply was sent (Log if needed, updates stats, etc.)
 * Possible flags:
 * * ERR_REPLY_FLAG_NO_STATS_UPDATE - indicate not to update any error stats. */
void afterErrorReply(client *c, const char *s, size_t len, int flags) {
    /* Module clients fall into two categories:
     * Calls to RM_Call, in which case the error isn't being returned to a client, so should not be counted.
     * Module thread safe context calls to RM_ReplyWithError, which will be added to a real client by the main thread
     * later. */
    if (c->flags & CLIENT_MODULE) {
        if (!c->deferred_reply_errors) {
            c->deferred_reply_errors = listCreate();
            listSetFreeMethod(c->deferred_reply_errors, (void (*)(void *))sdsfree);
        }
        listAddNodeTail(c->deferred_reply_errors, sdsnewlen(s, len));
        return;
    }

    if (!(flags & ERR_REPLY_FLAG_NO_STATS_UPDATE)) {
        /* Increment the global error counter */
        server.stat_total_error_replies++;
        /* Increment the error stats
         * If the string already starts with "-..." then the error prefix
         * is provided by the caller ( we limit the search to 32 chars). Otherwise we use "-ERR". */
        if (s[0] != '-') {
            incrementErrorCount("ERR", 3);
        } else {
            char *spaceloc = memchr(s, ' ', len < 32 ? len : 32);
            if (spaceloc) {
                const size_t errEndPos = (size_t)(spaceloc - s);
                incrementErrorCount(s + 1, errEndPos - 1);
            } else {
                /* Fallback to ERR if we can't retrieve the error prefix */
                incrementErrorCount("ERR", 3);
            }
        }
    } else {
        /* stat_total_error_replies will not be updated, which means that
         * the cmd stats will not be updated as well, we still want this command
         * to be counted as failed so we update it here. We update c->realcmd in
         * case c->cmd was changed (like in GEOADD). */
        c->realcmd->failed_calls++;
    }

    /* Sometimes it could be normal that a slave replies to a master with
     * an error and this function gets called. Actually the error will never
     * be sent because addReply*() against master clients has no effect...
     * A notable example is:
     *
     *    EVAL 'redis.call("incr",KEYS[1]); redis.call("nonexisting")' 1 x
     *
     * Where the master must propagate the first change even if the second
     * will produce an error. However it is useful to log such events since
     * they are rare and may hint at errors in a script or a bug in the server. */
    int ctype = getClientType(c);
    if (ctype == CLIENT_TYPE_MASTER || ctype == CLIENT_TYPE_SLAVE || c->id == CLIENT_ID_AOF) {
        char *to, *from;

        if (c->id == CLIENT_ID_AOF) {
            to = "AOF-loading-client";
            from = "server";
        } else if (ctype == CLIENT_TYPE_MASTER) {
            to = "master";
            from = "replica";
        } else {
            to = "replica";
            from = "master";
        }

        if (len > 4096) len = 4096;
        sds cmdname = c->lastcmd ? c->lastcmd->fullname : NULL;
        serverLog(LL_WARNING,
                  "== CRITICAL == This %s is sending an error "
                  "to its %s: '%.*s' after processing the command "
                  "'%s'",
                  from, to, (int)len, s, cmdname ? cmdname : "<unknown>");
        if (ctype == CLIENT_TYPE_MASTER && server.repl_backlog && server.repl_backlog->histlen > 0) {
            showLatestBacklog();
        }
        server.stat_unexpected_error_replies++;

        /* Based off the propagation error behavior, check if we need to panic here. There
         * are currently two checked cases:
         * * If this command was from our master and we are not a writable replica.
         * * We are reading from an AOF file. */
        int panic_in_replicas = (ctype == CLIENT_TYPE_MASTER && server.repl_slave_ro) &&
                                (server.propagation_error_behavior == PROPAGATION_ERR_BEHAVIOR_PANIC ||
                                 server.propagation_error_behavior == PROPAGATION_ERR_BEHAVIOR_PANIC_ON_REPLICAS);
        int panic_in_aof =
            c->id == CLIENT_ID_AOF && server.propagation_error_behavior == PROPAGATION_ERR_BEHAVIOR_PANIC;
        if (panic_in_replicas || panic_in_aof) {
            serverPanic("This %s panicked sending an error to its %s"
                        " after processing the command '%s'",
                        from, to, cmdname ? cmdname : "<unknown>");
        }
    }
}

/* The 'err' object is expected to start with -ERRORCODE and end with \r\n.
 * Unlike addReplyErrorSds and others alike which rely on addReplyErrorLength. */
void addReplyErrorObject(client *c, robj *err) {
    addReply(c, err);
    afterErrorReply(c, err->ptr, sdslen(err->ptr) - 2, 0); /* Ignore trailing \r\n */
}

/* Sends either a reply or an error reply by checking the first char.
 * If the first char is '-' the reply is considered an error.
 * In any case the given reply is sent, if the reply is also recognize
 * as an error we also perform some post reply operations such as
 * logging and stats update. */
void addReplyOrErrorObject(client *c, robj *reply) {
    serverAssert(sdsEncodedObject(reply));
    sds rep = reply->ptr;
    if (sdslen(rep) > 1 && rep[0] == '-') {
        addReplyErrorObject(c, reply);
    } else {
        addReply(c, reply);
    }
}

/* See addReplyErrorLength for expectations from the input string. */
void addReplyError(client *c, const char *err) {
    addReplyErrorLength(c, err, strlen(err));
    afterErrorReply(c, err, strlen(err), 0);
}

/* Add error reply to the given client.
 * Supported flags:
 * * ERR_REPLY_FLAG_NO_STATS_UPDATE - indicate not to perform any error stats updates */
void addReplyErrorSdsEx(client *c, sds err, int flags) {
    addReplyErrorLength(c, err, sdslen(err));
    afterErrorReply(c, err, sdslen(err), flags);
    sdsfree(err);
}

/* See addReplyErrorLength for expectations from the input string. */
/* As a side effect the SDS string is freed. */
void addReplyErrorSds(client *c, sds err) {
    addReplyErrorSdsEx(c, err, 0);
}

/* See addReplyErrorLength for expectations from the input string. */
/* As a side effect the SDS string is freed. */
void addReplyErrorSdsSafe(client *c, sds err) {
    err = sdsmapchars(err, "\r\n", "  ", 2);
    addReplyErrorSdsEx(c, err, 0);
}

/* Internal function used by addReplyErrorFormat, addReplyErrorFormatEx and RM_ReplyWithErrorFormat.
 * Refer to afterErrorReply for more information about the flags. */
void addReplyErrorFormatInternal(client *c, int flags, const char *fmt, va_list ap) {
    va_list cpy;
    va_copy(cpy, ap);
    sds s = sdscatvprintf(sdsempty(), fmt, cpy);
    va_end(cpy);
    /* Trim any newlines at the end (ones will be added by addReplyErrorLength) */
    s = sdstrim(s, "\r\n");
    /* Make sure there are no newlines in the middle of the string, otherwise
     * invalid protocol is emitted. */
    s = sdsmapchars(s, "\r\n", "  ", 2);
    addReplyErrorLength(c, s, sdslen(s));
    afterErrorReply(c, s, sdslen(s), flags);
    sdsfree(s);
}

void addReplyErrorFormatEx(client *c, int flags, const char *fmt, ...) {
    va_list ap;
    va_start(ap, fmt);
    addReplyErrorFormatInternal(c, flags, fmt, ap);
    va_end(ap);
}

/* See addReplyErrorLength for expectations from the formatted string.
 * The formatted string is safe to contain \r and \n anywhere. */
void addReplyErrorFormat(client *c, const char *fmt, ...) {
    va_list ap;
    va_start(ap, fmt);
    addReplyErrorFormatInternal(c, 0, fmt, ap);
    va_end(ap);
}

void addReplyErrorArity(client *c) {
    addReplyErrorFormat(c, "wrong number of arguments for '%s' command", c->cmd->fullname);
}

void addReplyErrorExpireTime(client *c) {
    addReplyErrorFormat(c, "invalid expire time in '%s' command", c->cmd->fullname);
}

void addReplyStatusLength(client *c, const char *s, size_t len) {
    addReplyProto(c, "+", 1);
    addReplyProto(c, s, len);
    addReplyProto(c, "\r\n", 2);
}

void addReplyStatus(client *c, const char *status) {
    addReplyStatusLength(c, status, strlen(status));
}

void addReplyStatusFormat(client *c, const char *fmt, ...) {
    va_list ap;
    va_start(ap, fmt);
    sds s = sdscatvprintf(sdsempty(), fmt, ap);
    va_end(ap);
    addReplyStatusLength(c, s, sdslen(s));
    sdsfree(s);
}

/* Sometimes we are forced to create a new reply node, and we can't append to
 * the previous one, when that happens, we wanna try to trim the unused space
 * at the end of the last reply node which we won't use anymore. */
void trimReplyUnusedTailSpace(client *c) {
    listNode *ln = listLast(c->reply);
    clientReplyBlock *tail = ln ? listNodeValue(ln) : NULL;

    /* Note that 'tail' may be NULL even if we have a tail node, because when
     * addReplyDeferredLen() is used */
    if (!tail) return;

    /* We only try to trim the space is relatively high (more than a 1/4 of the
     * allocation), otherwise there's a high chance realloc will NOP.
     * Also, to avoid large memmove which happens as part of realloc, we only do
     * that if the used part is small.  */
    if (tail->size - tail->used > tail->size / 4 && tail->used < PROTO_REPLY_CHUNK_BYTES) {
        size_t usable_size;
        size_t old_size = tail->size;
        tail = zrealloc_usable(tail, tail->used + sizeof(clientReplyBlock), &usable_size);
        /* take over the allocation's internal fragmentation (at least for
         * memory usage tracking) */
        tail->size = usable_size - sizeof(clientReplyBlock);
        c->reply_bytes = c->reply_bytes + tail->size - old_size;
        listNodeValue(ln) = tail;
    }
}

/* Adds an empty object to the reply list that will contain the multi bulk
 * length, which is not known when this function is called. */
void *addReplyDeferredLen(client *c) {
    /* Note that we install the write event here even if the object is not
     * ready to be sent, since we are sure that before returning to the
     * event loop setDeferredAggregateLen() will be called. */
    if (prepareClientToWrite(c) != C_OK) return NULL;

    /* Replicas should normally not cause any writes to the reply buffer. In case a rogue replica sent a command on the
     * replication link that caused a reply to be generated we'll simply disconnect it.
     * Note this is the simplest way to check a command added a response. Replication links are used to write data but
     * not for responses, so we should normally never get here on a replica client. */
    if (getClientType(c) == CLIENT_TYPE_SLAVE) {
        sds cmdname = c->lastcmd ? c->lastcmd->fullname : NULL;
        logInvalidUseAndFreeClientAsync(c, "Replica generated a reply to command '%s'",
                                        cmdname ? cmdname : "<unknown>");
        return NULL;
    }

    /* We call it here because this function conceptually affects the reply
     * buffer offset (see function comment) */
    reqresSaveClientReplyOffset(c);

    trimReplyUnusedTailSpace(c);
    listAddNodeTail(c->reply, NULL); /* NULL is our placeholder. */
    return listLast(c->reply);
}

void setDeferredReply(client *c, void *node, const char *s, size_t length) {
    listNode *ln = (listNode *)node;
    clientReplyBlock *next, *prev;

    /* Abort when *node is NULL: when the client should not accept writes
     * we return NULL in addReplyDeferredLen() */
    if (node == NULL) return;
    serverAssert(!listNodeValue(ln));

    /* Normally we fill this dummy NULL node, added by addReplyDeferredLen(),
     * with a new buffer structure containing the protocol needed to specify
     * the length of the array following. However sometimes there might be room
     * in the previous/next node so we can instead remove this NULL node, and
     * suffix/prefix our data in the node immediately before/after it, in order
     * to save a write(2) syscall later. Conditions needed to do it:
     *
     * - The prev node is non-NULL and has space in it or
     * - The next node is non-NULL,
     * - It has enough room already allocated
     * - And not too large (avoid large memmove) */
    if (ln->prev != NULL && (prev = listNodeValue(ln->prev)) && prev->size - prev->used > 0) {
        size_t len_to_copy = prev->size - prev->used;
        if (len_to_copy > length) len_to_copy = length;
        memcpy(prev->buf + prev->used, s, len_to_copy);
        prev->used += len_to_copy;
        length -= len_to_copy;
        if (length == 0) {
            listDelNode(c->reply, ln);
            return;
        }
        s += len_to_copy;
    }

    if (ln->next != NULL && (next = listNodeValue(ln->next)) && next->size - next->used >= length &&
        next->used < PROTO_REPLY_CHUNK_BYTES * 4) {
        memmove(next->buf + length, next->buf, next->used);
        memcpy(next->buf, s, length);
        next->used += length;
        listDelNode(c->reply, ln);
    } else {
        /* Create a new node */
        size_t usable_size;
        clientReplyBlock *buf = zmalloc_usable(length + sizeof(clientReplyBlock), &usable_size);
        /* Take over the allocation's internal fragmentation */
        buf->size = usable_size - sizeof(clientReplyBlock);
        buf->used = length;
        memcpy(buf->buf, s, length);
        listNodeValue(ln) = buf;
        c->reply_bytes += buf->size;

        closeClientOnOutputBufferLimitReached(c, 1);
    }
}

/* Populate the length object and try gluing it to the next chunk. */
void setDeferredAggregateLen(client *c, void *node, long length, char prefix) {
    serverAssert(length >= 0);

    /* Abort when *node is NULL: when the client should not accept writes
     * we return NULL in addReplyDeferredLen() */
    if (node == NULL) return;

    /* Things like *2\r\n, %3\r\n or ~4\r\n are emitted very often by the protocol
     * so we have a few shared objects to use if the integer is small
     * like it is most of the times. */
    const size_t hdr_len = OBJ_SHARED_HDR_STRLEN(length);
    const int opt_hdr = length < OBJ_SHARED_BULKHDR_LEN;
    if (prefix == '*' && opt_hdr) {
        setDeferredReply(c, node, shared.mbulkhdr[length]->ptr, hdr_len);
        return;
    }
    if (prefix == '%' && opt_hdr) {
        setDeferredReply(c, node, shared.maphdr[length]->ptr, hdr_len);
        return;
    }
    if (prefix == '~' && opt_hdr) {
        setDeferredReply(c, node, shared.sethdr[length]->ptr, hdr_len);
        return;
    }

    char lenstr[128];
    size_t lenstr_len = snprintf(lenstr, sizeof(lenstr), "%c%ld\r\n", prefix, length);
    setDeferredReply(c, node, lenstr, lenstr_len);
}

void setDeferredArrayLen(client *c, void *node, long length) {
    setDeferredAggregateLen(c, node, length, '*');
}

void setDeferredMapLen(client *c, void *node, long length) {
    int prefix = c->resp == 2 ? '*' : '%';
    if (c->resp == 2) length *= 2;
    setDeferredAggregateLen(c, node, length, prefix);
}

void setDeferredSetLen(client *c, void *node, long length) {
    int prefix = c->resp == 2 ? '*' : '~';
    setDeferredAggregateLen(c, node, length, prefix);
}

void setDeferredAttributeLen(client *c, void *node, long length) {
    serverAssert(c->resp >= 3);
    setDeferredAggregateLen(c, node, length, '|');
}

void setDeferredPushLen(client *c, void *node, long length) {
    serverAssert(c->resp >= 3);
    setDeferredAggregateLen(c, node, length, '>');
}

/* Add a double as a bulk reply */
void addReplyDouble(client *c, double d) {
    if (c->resp == 3) {
        char dbuf[MAX_D2STRING_CHARS + 3];
        dbuf[0] = ',';
        const int dlen = d2string(dbuf + 1, sizeof(dbuf) - 1, d);
        dbuf[dlen + 1] = '\r';
        dbuf[dlen + 2] = '\n';
        dbuf[dlen + 3] = '\0';
        addReplyProto(c, dbuf, dlen + 3);
    } else {
        char dbuf[MAX_LONG_DOUBLE_CHARS + 32];
        /* In order to prepend the string length before the formatted number,
         * but still avoid an extra memcpy of the whole number, we reserve space
         * for maximum header `$0000\r\n`, print double, add the resp header in
         * front of it, and then send the buffer with the right `start` offset. */
        const int dlen = d2string(dbuf + 7, sizeof(dbuf) - 7, d);
        int digits = digits10(dlen);
        int start = 4 - digits;
        serverAssert(start >= 0);
        dbuf[start] = '$';

        /* Convert `dlen` to string, putting it's digits after '$' and before the
         * formatted double string. */
        for (int i = digits, val = dlen; val && i > 0; --i, val /= 10) {
            dbuf[start + i] = "0123456789"[val % 10];
        }
        dbuf[5] = '\r';
        dbuf[6] = '\n';
        dbuf[dlen + 7] = '\r';
        dbuf[dlen + 8] = '\n';
        dbuf[dlen + 9] = '\0';
        addReplyProto(c, dbuf + start, dlen + 9 - start);
    }
}

void addReplyBigNum(client *c, const char *num, size_t len) {
    if (c->resp == 2) {
        addReplyBulkCBuffer(c, num, len);
    } else {
        addReplyProto(c, "(", 1);
        addReplyProto(c, num, len);
        addReplyProto(c, "\r\n", 2);
    }
}

/* Add a long double as a bulk reply, but uses a human readable formatting
 * of the double instead of exposing the crude behavior of doubles to the
 * dear user. */
void addReplyHumanLongDouble(client *c, long double d) {
    if (c->resp == 2) {
        robj *o = createStringObjectFromLongDouble(d, 1);
        addReplyBulk(c, o);
        decrRefCount(o);
    } else {
        char buf[MAX_LONG_DOUBLE_CHARS];
        int len = ld2string(buf, sizeof(buf), d, LD_STR_HUMAN);
        addReplyProto(c, ",", 1);
        addReplyProto(c, buf, len);
        addReplyProto(c, "\r\n", 2);
    }
}

/* Add a long long as integer reply or bulk len / multi bulk count.
 * Basically this is used to output <prefix><long long><crlf>. */
void addReplyLongLongWithPrefix(client *c, long long ll, char prefix) {
    char buf[128];
    int len;

    /* Things like $3\r\n or *2\r\n are emitted very often by the protocol
     * so we have a few shared objects to use if the integer is small
     * like it is most of the times. */
    const int opt_hdr = ll < OBJ_SHARED_BULKHDR_LEN && ll >= 0;
    const size_t hdr_len = OBJ_SHARED_HDR_STRLEN(ll);
    if (prefix == '*' && opt_hdr) {
        addReplyProto(c, shared.mbulkhdr[ll]->ptr, hdr_len);
        return;
    } else if (prefix == '$' && opt_hdr) {
        addReplyProto(c, shared.bulkhdr[ll]->ptr, hdr_len);
        return;
    } else if (prefix == '%' && opt_hdr) {
        addReplyProto(c, shared.maphdr[ll]->ptr, hdr_len);
        return;
    } else if (prefix == '~' && opt_hdr) {
        addReplyProto(c, shared.sethdr[ll]->ptr, hdr_len);
        return;
    }

    buf[0] = prefix;
    len = ll2string(buf + 1, sizeof(buf) - 1, ll);
    buf[len + 1] = '\r';
    buf[len + 2] = '\n';
    addReplyProto(c, buf, len + 3);
}

void addReplyLongLong(client *c, long long ll) {
    if (ll == 0)
        addReply(c, shared.czero);
    else if (ll == 1)
        addReply(c, shared.cone);
    else
        addReplyLongLongWithPrefix(c, ll, ':');
}

void addReplyAggregateLen(client *c, long length, int prefix) {
    serverAssert(length >= 0);
    addReplyLongLongWithPrefix(c, length, prefix);
}

void addReplyArrayLen(client *c, long length) {
    addReplyAggregateLen(c, length, '*');
}

void addReplyMapLen(client *c, long length) {
    int prefix = c->resp == 2 ? '*' : '%';
    if (c->resp == 2) length *= 2;
    addReplyAggregateLen(c, length, prefix);
}

void addReplySetLen(client *c, long length) {
    int prefix = c->resp == 2 ? '*' : '~';
    addReplyAggregateLen(c, length, prefix);
}

void addReplyAttributeLen(client *c, long length) {
    serverAssert(c->resp >= 3);
    addReplyAggregateLen(c, length, '|');
}

void addReplyPushLen(client *c, long length) {
    serverAssert(c->resp >= 3);
    serverAssertWithInfo(c, NULL, c->flags & CLIENT_PUSHING);
    addReplyAggregateLen(c, length, '>');
}

void addReplyNull(client *c) {
    if (c->resp == 2) {
        addReplyProto(c, "$-1\r\n", 5);
    } else {
        addReplyProto(c, "_\r\n", 3);
    }
}

void addReplyBool(client *c, int b) {
    if (c->resp == 2) {
        addReply(c, b ? shared.cone : shared.czero);
    } else {
        addReplyProto(c, b ? "#t\r\n" : "#f\r\n", 4);
    }
}

/* A null array is a concept that no longer exists in RESP3. However
 * RESP2 had it, so API-wise we have this call, that will emit the correct
 * RESP2 protocol, however for RESP3 the reply will always be just the
 * Null type "_\r\n". */
void addReplyNullArray(client *c) {
    if (c->resp == 2) {
        addReplyProto(c, "*-1\r\n", 5);
    } else {
        addReplyProto(c, "_\r\n", 3);
    }
}

/* Create the length prefix of a bulk reply, example: $2234 */
void addReplyBulkLen(client *c, robj *obj) {
    size_t len = stringObjectLen(obj);

    addReplyLongLongWithPrefix(c, len, '$');
}

/* Add an Object as a bulk reply */
void addReplyBulk(client *c, robj *obj) {
    addReplyBulkLen(c, obj);
    addReply(c, obj);
    addReplyProto(c, "\r\n", 2);
}

/* Add a C buffer as bulk reply */
void addReplyBulkCBuffer(client *c, const void *p, size_t len) {
    addReplyLongLongWithPrefix(c, len, '$');
    addReplyProto(c, p, len);
    addReplyProto(c, "\r\n", 2);
}

/* Add sds to reply (takes ownership of sds and frees it) */
void addReplyBulkSds(client *c, sds s) {
    addReplyLongLongWithPrefix(c, sdslen(s), '$');
    addReplySds(c, s);
    addReplyProto(c, "\r\n", 2);
}

/* Set sds to a deferred reply (for symmetry with addReplyBulkSds it also frees the sds) */
void setDeferredReplyBulkSds(client *c, void *node, sds s) {
    sds reply = sdscatprintf(sdsempty(), "$%d\r\n%s\r\n", (unsigned)sdslen(s), s);
    setDeferredReply(c, node, reply, sdslen(reply));
    sdsfree(reply);
    sdsfree(s);
}

/* Add a C null term string as bulk reply */
void addReplyBulkCString(client *c, const char *s) {
    if (s == NULL) {
        addReplyNull(c);
    } else {
        addReplyBulkCBuffer(c, s, strlen(s));
    }
}

/* Add a long long as a bulk reply */
void addReplyBulkLongLong(client *c, long long ll) {
    char buf[64];
    int len;

    len = ll2string(buf, 64, ll);
    addReplyBulkCBuffer(c, buf, len);
}

/* Reply with a verbatim type having the specified extension.
 *
 * The 'ext' is the "extension" of the file, actually just a three
 * character type that describes the format of the verbatim string.
 * For instance "txt" means it should be interpreted as a text only
 * file by the receiver, "md " as markdown, and so forth. Only the
 * three first characters of the extension are used, and if the
 * provided one is shorter than that, the remaining is filled with
 * spaces. */
void addReplyVerbatim(client *c, const char *s, size_t len, const char *ext) {
    if (c->resp == 2) {
        addReplyBulkCBuffer(c, s, len);
    } else {
        char buf[32];
        size_t preflen = snprintf(buf, sizeof(buf), "=%zu\r\nxxx:", len + 4);
        char *p = buf + preflen - 4;
        for (int i = 0; i < 3; i++) {
            if (*ext == '\0') {
                p[i] = ' ';
            } else {
                p[i] = *ext++;
            }
        }
        addReplyProto(c, buf, preflen);
        addReplyProto(c, s, len);
        addReplyProto(c, "\r\n", 2);
    }
}

/* This function is similar to the addReplyHelp function but adds the
 * ability to pass in two arrays of strings. Some commands have
 * some additional subcommands based on the specific feature implementation
 * the server is compiled with (currently just clustering). This function allows
 * to pass is the common subcommands in `help` and any implementation
 * specific subcommands in `extended_help`.
 */
void addExtendedReplyHelp(client *c, const char **help, const char **extended_help) {
    sds cmd = sdsnew((char *)c->argv[0]->ptr);
    void *blenp = addReplyDeferredLen(c);
    int blen = 0;
    int idx = 0;

    sdstoupper(cmd);
    addReplyStatusFormat(c, "%s <subcommand> [<arg> [value] [opt] ...]. Subcommands are:", cmd);
    sdsfree(cmd);

    while (help[blen]) addReplyStatus(c, help[blen++]);
    if (extended_help) {
        while (extended_help[idx]) addReplyStatus(c, extended_help[idx++]);
    }
    blen += idx;

    addReplyStatus(c, "HELP");
    addReplyStatus(c, "    Print this help.");

    blen += 1; /* Account for the header. */
    blen += 2; /* Account for the footer. */
    setDeferredArrayLen(c, blenp, blen);
}

/* Add an array of C strings as status replies with a heading.
 * This function is typically invoked by commands that support
 * subcommands in response to the 'help' subcommand. The help array
 * is terminated by NULL sentinel. */
void addReplyHelp(client *c, const char **help) {
    addExtendedReplyHelp(c, help, NULL);
}

/* Add a suggestive error reply.
 * This function is typically invoked by from commands that support
 * subcommands in response to an unknown subcommand or argument error. */
void addReplySubcommandSyntaxError(client *c) {
    sds cmd = sdsnew((char *)c->argv[0]->ptr);
    sdstoupper(cmd);
    addReplyErrorFormat(c, "unknown subcommand or wrong number of arguments for '%.128s'. Try %s HELP.",
                        (char *)c->argv[1]->ptr, cmd);
    sdsfree(cmd);
}

/* Append 'src' client output buffers into 'dst' client output buffers.
 * This function clears the output buffers of 'src' */
void AddReplyFromClient(client *dst, client *src) {
    /* If the source client contains a partial response due to client output
     * buffer limits, propagate that to the dest rather than copy a partial
     * reply. We don't wanna run the risk of copying partial response in case
     * for some reason the output limits don't reach the same decision (maybe
     * they changed) */
    if (src->flags & CLIENT_CLOSE_ASAP) {
        sds client = catClientInfoString(sdsempty(), dst);
        freeClientAsync(dst);
        serverLog(LL_WARNING, "Client %s scheduled to be closed ASAP for overcoming of output buffer limits.", client);
        sdsfree(client);
        return;
    }

    /* First add the static buffer (either into the static buffer or reply list) */
    addReplyProto(dst, src->buf, src->bufpos);

    /* We need to check with prepareClientToWrite again (after addReplyProto)
     * since addReplyProto may have changed something (like CLIENT_CLOSE_ASAP) */
    if (prepareClientToWrite(dst) != C_OK) return;

    /* We're bypassing _addReplyProtoToList, so we need to add the pre/post
     * checks in it. */
    if (dst->flags & CLIENT_CLOSE_AFTER_REPLY) return;

    /* Concatenate the reply list into the dest */
    if (listLength(src->reply)) listJoin(dst->reply, src->reply);
    dst->reply_bytes += src->reply_bytes;
    src->reply_bytes = 0;
    src->bufpos = 0;

    if (src->deferred_reply_errors) {
        deferredAfterErrorReply(dst, src->deferred_reply_errors);
        listRelease(src->deferred_reply_errors);
        src->deferred_reply_errors = NULL;
    }

    /* Check output buffer limits */
    closeClientOnOutputBufferLimitReached(dst, 1);
}

/* Append the listed errors to the server error statistics. the input
 * list is not modified and remains the responsibility of the caller. */
void deferredAfterErrorReply(client *c, list *errors) {
    listIter li;
    listNode *ln;
    listRewind(errors, &li);
    while ((ln = listNext(&li))) {
        sds err = ln->value;
        afterErrorReply(c, err, sdslen(err), 0);
    }
}

/* Logically copy 'src' replica client buffers info to 'dst' replica.
 * Basically increase referenced buffer block node reference count. */
void copyReplicaOutputBuffer(client *dst, client *src) {
    serverAssert(src->bufpos == 0 && listLength(src->reply) == 0);

    if (src->ref_repl_buf_node == NULL) return;
    dst->ref_repl_buf_node = src->ref_repl_buf_node;
    dst->ref_block_pos = src->ref_block_pos;
    ((replBufBlock *)listNodeValue(dst->ref_repl_buf_node))->refcount++;
}

/* Return true if the specified client has pending reply buffers to write to
 * the socket. */
int clientHasPendingReplies(client *c) {
    if (getClientType(c) == CLIENT_TYPE_SLAVE) {
        /* Replicas use global shared replication buffer instead of
         * private output buffer. */
        serverAssert(c->bufpos == 0 && listLength(c->reply) == 0);
        if (c->ref_repl_buf_node == NULL) return 0;

        /* If the last replication buffer block content is totally sent,
         * we have nothing to send. */
        listNode *ln = listLast(server.repl_buffer_blocks);
        replBufBlock *tail = listNodeValue(ln);
        if (ln == c->ref_repl_buf_node && c->ref_block_pos == tail->used) return 0;

        return 1;
    } else {
        return c->bufpos || listLength(c->reply);
    }
}

void clientAcceptHandler(connection *conn) {
    client *c = connGetPrivateData(conn);

    if (connGetState(conn) != CONN_STATE_CONNECTED) {
        serverLog(LL_WARNING, "Error accepting a client connection: %s (addr=%s laddr=%s)", connGetLastError(conn),
                  getClientPeerId(c), getClientSockname(c));
        freeClientAsync(c);
        return;
    }

    /* If the server is running in protected mode (the default) and there
     * is no password set, nor a specific interface is bound, we don't accept
     * requests from non loopback interfaces. Instead we try to explain the
     * user what to do to fix it if needed. */
    if (server.protected_mode && DefaultUser->flags & USER_FLAG_NOPASS) {
        if (connIsLocal(conn) != 1) {
            char *err = "-DENIED Redis is running in protected mode because protected "
                        "mode is enabled and no password is set for the default user. "
                        "In this mode connections are only accepted from the loopback interface. "
                        "If you want to connect from external computers to Redis you "
                        "may adopt one of the following solutions: "
                        "1) Just disable protected mode sending the command "
                        "'CONFIG SET protected-mode no' from the loopback interface "
                        "by connecting to Redis from the same host the server is "
                        "running, however MAKE SURE Redis is not publicly accessible "
                        "from internet if you do so. Use CONFIG REWRITE to make this "
                        "change permanent. "
                        "2) Alternatively you can just disable the protected mode by "
                        "editing the Redis configuration file, and setting the protected "
                        "mode option to 'no', and then restarting the server. "
                        "3) If you started the server manually just for testing, restart "
                        "it with the '--protected-mode no' option. "
                        "4) Set up an authentication password for the default user. "
                        "NOTE: You only need to do one of the above things in order for "
                        "the server to start accepting connections from the outside.\r\n";
            if (connWrite(c->conn, err, strlen(err)) == -1) {
                /* Nothing to do, Just to avoid the warning... */
            }
            server.stat_rejected_conn++;
            freeClientAsync(c);
            return;
        }
    }

    server.stat_numconnections++;
    moduleFireServerEvent(VALKEYMODULE_EVENT_CLIENT_CHANGE, VALKEYMODULE_SUBEVENT_CLIENT_CHANGE_CONNECTED, c);
}

void acceptCommonHandler(connection *conn, int flags, char *ip) {
    client *c;
    UNUSED(ip);

    if (connGetState(conn) != CONN_STATE_ACCEPTING) {
        char addr[NET_ADDR_STR_LEN] = {0};
        char laddr[NET_ADDR_STR_LEN] = {0};
        connFormatAddr(conn, addr, sizeof(addr), 1);
        connFormatAddr(conn, laddr, sizeof(addr), 0);
        serverLog(LL_VERBOSE, "Accepted client connection in error state: %s (addr=%s laddr=%s)",
                  connGetLastError(conn), addr, laddr);
        connClose(conn);
        return;
    }

    /* Limit the number of connections we take at the same time.
     *
     * Admission control will happen before a client is created and connAccept()
     * called, because we don't want to even start transport-level negotiation
     * if rejected. */
    if (listLength(server.clients) + getClusterConnectionsCount() >= server.maxclients) {
        char *err;
        if (server.cluster_enabled)
            err = "-ERR max number of clients + cluster "
                  "connections reached\r\n";
        else
            err = "-ERR max number of clients reached\r\n";

        /* That's a best effort error message, don't check write errors.
         * Note that for TLS connections, no handshake was done yet so nothing
         * is written and the connection will just drop. */
        if (connWrite(conn, err, strlen(err)) == -1) {
            /* Nothing to do, Just to avoid the warning... */
        }
        server.stat_rejected_conn++;
        connClose(conn);
        return;
    }

    /* Create connection and client */
    if ((c = createClient(conn)) == NULL) {
        char addr[NET_ADDR_STR_LEN] = {0};
        char laddr[NET_ADDR_STR_LEN] = {0};
        connFormatAddr(conn, addr, sizeof(addr), 1);
        connFormatAddr(conn, laddr, sizeof(addr), 0);
        serverLog(LL_WARNING, "Error registering fd event for the new client connection: %s (addr=%s laddr=%s)",
                  connGetLastError(conn), addr, laddr);
        connClose(conn); /* May be already closed, just ignore errors */
        return;
    }

    /* Last chance to keep flags */
    c->flags |= flags;

    /* Initiate accept.
     *
     * Note that connAccept() is free to do two things here:
     * 1. Call clientAcceptHandler() immediately;
     * 2. Schedule a future call to clientAcceptHandler().
     *
     * Because of that, we must do nothing else afterwards.
     */
    if (connAccept(conn, clientAcceptHandler) == C_ERR) {
        if (connGetState(conn) == CONN_STATE_ERROR)
            serverLog(LL_WARNING, "Error accepting a client connection: %s (addr=%s laddr=%s)", connGetLastError(conn),
                      getClientPeerId(c), getClientSockname(c));
        freeClient(connGetPrivateData(conn));
        return;
    }
}

void freeClientOriginalArgv(client *c) {
    /* We didn't rewrite this client */
    if (!c->original_argv) return;

    for (int j = 0; j < c->original_argc; j++) decrRefCount(c->original_argv[j]);
    zfree(c->original_argv);
    c->original_argv = NULL;
    c->original_argc = 0;
}

void freeClientArgv(client *c) {
    int j;
    for (j = 0; j < c->argc; j++) decrRefCount(c->argv[j]);
    c->argc = 0;
    c->cmd = NULL;
    c->argv_len_sum = 0;
    c->argv_len = 0;
    zfree(c->argv);
    c->argv = NULL;
}

/* Close all the slaves connections. This is useful in chained replication
 * when we resync with our own master and want to force all our slaves to
 * resync with us as well. */
void disconnectSlaves(void) {
    listIter li;
    listNode *ln;
    listRewind(server.slaves, &li);
    while ((ln = listNext(&li))) {
        freeClient((client *)ln->value);
    }
}

/* Check if there is any other slave waiting dumping RDB finished expect me.
 * This function is useful to judge current dumping RDB can be used for full
 * synchronization or not. */
int anyOtherSlaveWaitRdb(client *except_me) {
    listIter li;
    listNode *ln;

    listRewind(server.slaves, &li);
    while ((ln = listNext(&li))) {
        client *slave = ln->value;
        if (slave != except_me && slave->replstate == SLAVE_STATE_WAIT_BGSAVE_END) {
            return 1;
        }
    }
    return 0;
}

/* Remove the specified client from global lists where the client could
 * be referenced, not including the Pub/Sub channels.
 * This is used by freeClient() and replicationCacheMaster(). */
void unlinkClient(client *c) {
    listNode *ln;

    /* If this is marked as current client unset it. */
    if (c->conn && server.current_client == c) server.current_client = NULL;

    /* Certain operations must be done only if the client has an active connection.
     * If the client was already unlinked or if it's a "fake client" the
     * conn is already set to NULL. */
    if (c->conn) {
        /* Remove from the list of active clients. */
        if (c->client_list_node) {
            uint64_t id = htonu64(c->id);
            raxRemove(server.clients_index, (unsigned char *)&id, sizeof(id), NULL);
            listDelNode(server.clients, c->client_list_node);
            c->client_list_node = NULL;
        }

        /* Check if this is a replica waiting for diskless replication (rdb pipe),
         * in which case it needs to be cleaned from that list */
        if (c->flags & CLIENT_SLAVE && c->replstate == SLAVE_STATE_WAIT_BGSAVE_END && server.rdb_pipe_conns) {
            int i;
            for (i = 0; i < server.rdb_pipe_numconns; i++) {
                if (server.rdb_pipe_conns[i] == c->conn) {
                    rdbPipeWriteHandlerConnRemoved(c->conn);
                    server.rdb_pipe_conns[i] = NULL;
                    break;
                }
            }
        }
        /* Only use shutdown when the fork is active and we are the parent. */
        if (server.child_type) connShutdown(c->conn);
        connClose(c->conn);
        c->conn = NULL;
    }

    /* Remove from the list of pending writes if needed. */
    if (c->flags & CLIENT_PENDING_WRITE) {
        serverAssert(&c->clients_pending_write_node.next != NULL || &c->clients_pending_write_node.prev != NULL);
        listUnlinkNode(server.clients_pending_write, &c->clients_pending_write_node);
        c->flags &= ~CLIENT_PENDING_WRITE;
    }

    /* Remove from the list of pending reads if needed. */
    serverAssert(!c->conn || io_threads_op == IO_THREADS_OP_IDLE);
    if (c->pending_read_list_node != NULL) {
        listDelNode(server.clients_pending_read, c->pending_read_list_node);
        c->pending_read_list_node = NULL;
    }


    /* When client was just unblocked because of a blocking operation,
     * remove it from the list of unblocked clients. */
    if (c->flags & CLIENT_UNBLOCKED) {
        ln = listSearchKey(server.unblocked_clients, c);
        serverAssert(ln != NULL);
        listDelNode(server.unblocked_clients, ln);
        c->flags &= ~CLIENT_UNBLOCKED;
    }

    /* Clear the tracking status. */
    if (c->flags & CLIENT_TRACKING) disableTracking(c);
}

/* Clear the client state to resemble a newly connected client. */
void clearClientConnectionState(client *c) {
    listNode *ln;

    /* MONITOR clients are also marked with CLIENT_SLAVE, we need to
     * distinguish between the two.
     */
    if (c->flags & CLIENT_MONITOR) {
        ln = listSearchKey(server.monitors, c);
        serverAssert(ln != NULL);
        listDelNode(server.monitors, ln);

        c->flags &= ~(CLIENT_MONITOR | CLIENT_SLAVE);
    }

    serverAssert(!(c->flags & (CLIENT_SLAVE | CLIENT_MASTER)));

    if (c->flags & CLIENT_TRACKING) disableTracking(c);
    selectDb(c, 0);
#ifdef LOG_REQ_RES
    c->resp = server.client_default_resp;
#else
    c->resp = 2;
#endif

    clientSetDefaultAuth(c);
    moduleNotifyUserChanged(c);
    discardTransaction(c);

    pubsubUnsubscribeAllChannels(c, 0);
    pubsubUnsubscribeShardAllChannels(c, 0);
    pubsubUnsubscribeAllPatterns(c, 0);
    unmarkClientAsPubSub(c);

    if (c->name) {
        decrRefCount(c->name);
        c->name = NULL;
    }

    /* Note: lib_name and lib_ver are not reset since they still
     * represent the client library behind the connection. */

    /* Selectively clear state flags not covered above */
    c->flags &= ~(CLIENT_ASKING | CLIENT_READONLY | CLIENT_REPLY_OFF | CLIENT_REPLY_SKIP_NEXT | CLIENT_NO_TOUCH |
                  CLIENT_NO_EVICT);
}

void freeClient(client *c) {
    listNode *ln;

    /* If a client is protected, yet we need to free it right now, make sure
     * to at least use asynchronous freeing. */
    if (c->flags & CLIENT_PROTECTED) {
        freeClientAsync(c);
        return;
    }

    /* For connected clients, call the disconnection event of modules hooks. */
    if (c->conn) {
        moduleFireServerEvent(VALKEYMODULE_EVENT_CLIENT_CHANGE, VALKEYMODULE_SUBEVENT_CLIENT_CHANGE_DISCONNECTED, c);
    }

    /* Notify module system that this client auth status changed. */
    moduleNotifyUserChanged(c);

    /* Free the RedisModuleBlockedClient held onto for reprocessing if not already freed. */
    zfree(c->module_blocked_client);

    /* If this client was scheduled for async freeing we need to remove it
     * from the queue. Note that we need to do this here, because later
     * we may call replicationCacheMaster() and the client should already
     * be removed from the list of clients to free. */
    if (c->flags & CLIENT_CLOSE_ASAP) {
        ln = listSearchKey(server.clients_to_close, c);
        serverAssert(ln != NULL);
        listDelNode(server.clients_to_close, ln);
    }

    /* If it is our master that's being disconnected we should make sure
     * to cache the state to try a partial resynchronization later.
     *
     * Note that before doing this we make sure that the client is not in
     * some unexpected state, by checking its flags. */
    if (server.master && c->flags & CLIENT_MASTER) {
        serverLog(LL_NOTICE, "Connection with master lost.");
        if (!(c->flags & (CLIENT_PROTOCOL_ERROR | CLIENT_BLOCKED))) {
            c->flags &= ~(CLIENT_CLOSE_ASAP | CLIENT_CLOSE_AFTER_REPLY);
            replicationCacheMaster(c);
            return;
        }
    }

    /* Log link disconnection with slave */
    if (getClientType(c) == CLIENT_TYPE_SLAVE) {
        serverLog(LL_NOTICE, "Connection with replica %s lost.", replicationGetSlaveName(c));
    }

    /* Free the query buffer */
    sdsfree(c->querybuf);
    c->querybuf = NULL;

    /* Deallocate structures used to block on blocking ops. */
    /* If there is any in-flight command, we don't record their duration. */
    c->duration = 0;
    if (c->flags & CLIENT_BLOCKED) unblockClient(c, 1);
    dictRelease(c->bstate.keys);

    /* UNWATCH all the keys */
    unwatchAllKeys(c);
    listRelease(c->watched_keys);

    /* Unsubscribe from all the pubsub channels */
    pubsubUnsubscribeAllChannels(c, 0);
    pubsubUnsubscribeShardAllChannels(c, 0);
    pubsubUnsubscribeAllPatterns(c, 0);
    unmarkClientAsPubSub(c);
    dictRelease(c->pubsub_channels);
    dictRelease(c->pubsub_patterns);
    dictRelease(c->pubsubshard_channels);

    /* Free data structures. */
    listRelease(c->reply);
    zfree(c->buf);
    freeReplicaReferencedReplBuffer(c);
    freeClientArgv(c);
    freeClientOriginalArgv(c);
    if (c->deferred_reply_errors) listRelease(c->deferred_reply_errors);
#ifdef LOG_REQ_RES
    reqresReset(c, 1);
#endif

    /* Remove the contribution that this client gave to our
     * incrementally computed memory usage. */
    if (c->conn) server.stat_clients_type_memory[c->last_memory_type] -= c->last_memory_usage;

    /* Unlink the client: this will close the socket, remove the I/O
     * handlers, and remove references of the client from different
     * places where active clients may be referenced. */
    unlinkClient(c);

    /* Master/slave cleanup Case 1:
     * we lost the connection with a slave. */
    if (c->flags & CLIENT_SLAVE) {
        /* If there is no any other slave waiting dumping RDB finished, the
         * current child process need not continue to dump RDB, then we kill it.
         * So child process won't use more memory, and we also can fork a new
         * child process asap to dump rdb for next full synchronization or bgsave.
         * But we also need to check if users enable 'save' RDB, if enable, we
         * should not remove directly since that means RDB is important for users
         * to keep data safe and we may delay configured 'save' for full sync. */
        if (server.saveparamslen == 0 && c->replstate == SLAVE_STATE_WAIT_BGSAVE_END &&
            server.child_type == CHILD_TYPE_RDB && server.rdb_child_type == RDB_CHILD_TYPE_DISK &&
            anyOtherSlaveWaitRdb(c) == 0) {
            killRDBChild();
        }
        if (c->replstate == SLAVE_STATE_SEND_BULK) {
            if (c->repldbfd != -1) close(c->repldbfd);
            if (c->replpreamble) sdsfree(c->replpreamble);
        }
        list *l = (c->flags & CLIENT_MONITOR) ? server.monitors : server.slaves;
        ln = listSearchKey(l, c);
        serverAssert(ln != NULL);
        listDelNode(l, ln);
        /* We need to remember the time when we started to have zero
         * attached slaves, as after some time we'll free the replication
         * backlog. */
        if (getClientType(c) == CLIENT_TYPE_SLAVE && listLength(server.slaves) == 0)
            server.repl_no_slaves_since = server.unixtime;
        refreshGoodSlavesCount();
        /* Fire the replica change modules event. */
        if (c->replstate == SLAVE_STATE_ONLINE)
            moduleFireServerEvent(VALKEYMODULE_EVENT_REPLICA_CHANGE, VALKEYMODULE_SUBEVENT_REPLICA_CHANGE_OFFLINE,
                                  NULL);
    }

    /* Master/slave cleanup Case 2:
     * we lost the connection with the master. */
    if (c->flags & CLIENT_MASTER) replicationHandleMasterDisconnection();

    /* Remove client from memory usage buckets */
    if (c->mem_usage_bucket) {
        c->mem_usage_bucket->mem_usage_sum -= c->last_memory_usage;
        listDelNode(c->mem_usage_bucket->clients, c->mem_usage_bucket_node);
    }

    /* Release other dynamically allocated client structure fields,
     * and finally release the client structure itself. */
    if (c->name) decrRefCount(c->name);
    if (c->lib_name) decrRefCount(c->lib_name);
    if (c->lib_ver) decrRefCount(c->lib_ver);
    freeClientMultiState(c);
    sdsfree(c->peerid);
    sdsfree(c->sockname);
    sdsfree(c->slave_addr);
    zfree(c);
}

/* Schedule a client to free it at a safe time in the beforeSleep() function.
 * This function is useful when we need to terminate a client but we are in
 * a context where calling freeClient() is not possible, because the client
 * should be valid for the continuation of the flow of the program. */
void freeClientAsync(client *c) {
    /* We need to handle concurrent access to the server.clients_to_close list
     * only in the freeClientAsync() function, since it's the only function that
     * may access the list while the server uses I/O threads. All the other accesses
     * are in the context of the main thread while the other threads are
     * idle. */
    if (c->flags & CLIENT_CLOSE_ASAP || c->flags & CLIENT_SCRIPT) return;
    c->flags |= CLIENT_CLOSE_ASAP;
    if (server.io_threads_num == 1) {
        /* no need to bother with locking if there's just one thread (the main thread) */
        listAddNodeTail(server.clients_to_close, c);
        return;
    }
    static pthread_mutex_t async_free_queue_mutex = PTHREAD_MUTEX_INITIALIZER;
    pthread_mutex_lock(&async_free_queue_mutex);
    listAddNodeTail(server.clients_to_close, c);
    pthread_mutex_unlock(&async_free_queue_mutex);
}

/* Log errors for invalid use and free the client in async way.
 * We will add additional information about the client to the message. */
void logInvalidUseAndFreeClientAsync(client *c, const char *fmt, ...) {
    va_list ap;
    va_start(ap, fmt);
    sds info = sdscatvprintf(sdsempty(), fmt, ap);
    va_end(ap);

    sds client = catClientInfoString(sdsempty(), c);
    serverLog(LL_WARNING, "%s, disconnecting it: %s", info, client);

    sdsfree(info);
    sdsfree(client);
    freeClientAsync(c);
}

/* Perform processing of the client before moving on to processing the next client
 * this is useful for performing operations that affect the global state but can't
 * wait until we're done with all clients. In other words can't wait until beforeSleep()
 * return C_ERR in case client is no longer valid after call.
 * The input client argument: c, may be NULL in case the previous client was
 * freed before the call. */
int beforeNextClient(client *c) {
    /* Notice, this code is also called from 'processUnblockedClients'.
     * But in case of a module blocked client (see RM_Call 'K' flag) we do not reach this code path.
     * So whenever we change the code here we need to consider if we need this change on module
     * blocked client as well */

    /* Skip the client processing if we're in an IO thread, in that case we'll perform
       this operation later (this function is called again) in the fan-in stage of the threading mechanism */
    if (io_threads_op != IO_THREADS_OP_IDLE) return C_OK;
    /* Handle async frees */
    /* Note: this doesn't make the server.clients_to_close list redundant because of
     * cases where we want an async free of a client other than myself. For example
     * in ACL modifications we disconnect clients authenticated to non-existent
     * users (see ACL LOAD). */
    if (c && (c->flags & CLIENT_CLOSE_ASAP)) {
        freeClient(c);
        return C_ERR;
    }
    return C_OK;
}

/* Free the clients marked as CLOSE_ASAP, return the number of clients
 * freed. */
int freeClientsInAsyncFreeQueue(void) {
    int freed = 0;
    listIter li;
    listNode *ln;

    listRewind(server.clients_to_close, &li);
    while ((ln = listNext(&li)) != NULL) {
        client *c = listNodeValue(ln);

        if (c->flags & CLIENT_PROTECTED) continue;

        c->flags &= ~CLIENT_CLOSE_ASAP;
        freeClient(c);
        listDelNode(server.clients_to_close, ln);
        freed++;
    }
    return freed;
}

/* Return a client by ID, or NULL if the client ID is not in the set
 * of registered clients. Note that "fake clients", created with -1 as FD,
 * are not registered clients. */
client *lookupClientByID(uint64_t id) {
    id = htonu64(id);
    void *c = NULL;
    raxFind(server.clients_index, (unsigned char *)&id, sizeof(id), &c);
    return c;
}

/* This function should be called from _writeToClient when the reply list is not empty,
 * it gathers the scattered buffers from reply list and sends them away with connWritev.
 * If we write successfully, it returns C_OK, otherwise, C_ERR is returned,
 * and 'nwritten' is an output parameter, it means how many bytes server write
 * to client. */
static int _writevToClient(client *c, ssize_t *nwritten) {
    int iovcnt = 0;
    int iovmax = min(IOV_MAX, c->conn->iovcnt);
    struct iovec iov[iovmax];
    size_t iov_bytes_len = 0;
    /* If the static reply buffer is not empty,
     * add it to the iov array for writev() as well. */
    if (c->bufpos > 0) {
        iov[iovcnt].iov_base = c->buf + c->sentlen;
        iov[iovcnt].iov_len = c->bufpos - c->sentlen;
        iov_bytes_len += iov[iovcnt++].iov_len;
    }
    /* The first node of reply list might be incomplete from the last call,
     * thus it needs to be calibrated to get the actual data address and length. */
    size_t offset = c->bufpos > 0 ? 0 : c->sentlen;
    listIter iter;
    listNode *next;
    clientReplyBlock *o;
    listRewind(c->reply, &iter);
    while ((next = listNext(&iter)) && iovcnt < iovmax && iov_bytes_len < NET_MAX_WRITES_PER_EVENT) {
        o = listNodeValue(next);
        if (o->used == 0) { /* empty node, just release it and skip. */
            c->reply_bytes -= o->size;
            listDelNode(c->reply, next);
            offset = 0;
            continue;
        }

        iov[iovcnt].iov_base = o->buf + offset;
        iov[iovcnt].iov_len = o->used - offset;
        iov_bytes_len += iov[iovcnt++].iov_len;
        offset = 0;
    }
    if (iovcnt == 0) return C_OK;
    *nwritten = connWritev(c->conn, iov, iovcnt);
    if (*nwritten <= 0) return C_ERR;

    /* Locate the new node which has leftover data and
     * release all nodes in front of it. */
    ssize_t remaining = *nwritten;
    if (c->bufpos > 0) { /* deal with static reply buffer first. */
        int buf_len = c->bufpos - c->sentlen;
        c->sentlen += remaining;
        /* If the buffer was sent, set bufpos to zero to continue with
         * the remainder of the reply. */
        if (remaining >= buf_len) {
            c->bufpos = 0;
            c->sentlen = 0;
        }
        remaining -= buf_len;
    }
    listRewind(c->reply, &iter);
    while (remaining > 0) {
        next = listNext(&iter);
        o = listNodeValue(next);
        if (remaining < (ssize_t)(o->used - c->sentlen)) {
            c->sentlen += remaining;
            break;
        }
        remaining -= (ssize_t)(o->used - c->sentlen);
        c->reply_bytes -= o->size;
        listDelNode(c->reply, next);
        c->sentlen = 0;
    }

    return C_OK;
}

/* This function does actual writing output buffers to different types of
 * clients, it is called by writeToClient.
 * If we write successfully, it returns C_OK, otherwise, C_ERR is returned,
 * and 'nwritten' is an output parameter, it means how many bytes server write
 * to client. */
int _writeToClient(client *c, ssize_t *nwritten) {
    *nwritten = 0;
    if (getClientType(c) == CLIENT_TYPE_SLAVE) {
        serverAssert(c->bufpos == 0 && listLength(c->reply) == 0);

        replBufBlock *o = listNodeValue(c->ref_repl_buf_node);
        serverAssert(o->used >= c->ref_block_pos);
        /* Send current block if it is not fully sent. */
        if (o->used > c->ref_block_pos) {
            *nwritten = connWrite(c->conn, o->buf + c->ref_block_pos, o->used - c->ref_block_pos);
            if (*nwritten <= 0) return C_ERR;
            c->ref_block_pos += *nwritten;
        }

        /* If we fully sent the object on head, go to the next one. */
        listNode *next = listNextNode(c->ref_repl_buf_node);
        if (next && c->ref_block_pos == o->used) {
            o->refcount--;
            ((replBufBlock *)(listNodeValue(next)))->refcount++;
            c->ref_repl_buf_node = next;
            c->ref_block_pos = 0;
            incrementalTrimReplicationBacklog(REPL_BACKLOG_TRIM_BLOCKS_PER_CALL);
        }
        return C_OK;
    }

    /* When the reply list is not empty, it's better to use writev to save us some
     * system calls and TCP packets. */
    if (listLength(c->reply) > 0) {
        int ret = _writevToClient(c, nwritten);
        if (ret != C_OK) return ret;

        /* If there are no longer objects in the list, we expect
         * the count of reply bytes to be exactly zero. */
        if (listLength(c->reply) == 0) serverAssert(c->reply_bytes == 0);
    } else if (c->bufpos > 0) {
        *nwritten = connWrite(c->conn, c->buf + c->sentlen, c->bufpos - c->sentlen);
        if (*nwritten <= 0) return C_ERR;
        c->sentlen += *nwritten;

        /* If the buffer was sent, set bufpos to zero to continue with
         * the remainder of the reply. */
        if ((int)c->sentlen == c->bufpos) {
            c->bufpos = 0;
            c->sentlen = 0;
        }
    }

    return C_OK;
}

/* Write data in output buffers to client. Return C_OK if the client
 * is still valid after the call, C_ERR if it was freed because of some
 * error.  If handler_installed is set, it will attempt to clear the
 * write event.
 *
 * This function is called by threads, but always with handler_installed
 * set to 0. So when handler_installed is set to 0 the function must be
 * thread safe. */
int writeToClient(client *c, int handler_installed) {
    /* Update total number of writes on server */
    atomicIncr(server.stat_total_writes_processed, 1);

    ssize_t nwritten = 0, totwritten = 0;

    while (clientHasPendingReplies(c)) {
        int ret = _writeToClient(c, &nwritten);
        if (ret == C_ERR) break;
        totwritten += nwritten;
        /* Note that we avoid to send more than NET_MAX_WRITES_PER_EVENT
         * bytes, in a single threaded server it's a good idea to serve
         * other clients as well, even if a very large request comes from
         * super fast link that is always able to accept data (in real world
         * scenario think about 'KEYS *' against the loopback interface).
         *
         * However if we are over the maxmemory limit we ignore that and
         * just deliver as much data as it is possible to deliver.
         *
         * Moreover, we also send as much as possible if the client is
         * a slave or a monitor (otherwise, on high-speed traffic, the
         * replication/output buffer will grow indefinitely) */
        if (totwritten > NET_MAX_WRITES_PER_EVENT &&
            (server.maxmemory == 0 || zmalloc_used_memory() < server.maxmemory) && !(c->flags & CLIENT_SLAVE))
            break;
    }

    if (getClientType(c) == CLIENT_TYPE_SLAVE) {
        atomicIncr(server.stat_net_repl_output_bytes, totwritten);
    } else {
        atomicIncr(server.stat_net_output_bytes, totwritten);
    }
    c->net_output_bytes += totwritten;

    if (nwritten == -1) {
        if (connGetState(c->conn) != CONN_STATE_CONNECTED) {
            serverLog(LL_VERBOSE, "Error writing to client: %s", connGetLastError(c->conn));
            freeClientAsync(c);
            return C_ERR;
        }
    }
    if (totwritten > 0) {
        /* For clients representing masters we don't count sending data
         * as an interaction, since we always send REPLCONF ACK commands
         * that take some time to just fill the socket output buffer.
         * We just rely on data / pings received for timeout detection. */
        if (!(c->flags & CLIENT_MASTER)) c->lastinteraction = server.unixtime;
    }
    if (!clientHasPendingReplies(c)) {
        c->sentlen = 0;
        /* Note that writeToClient() is called in a threaded way, but
         * aeDeleteFileEvent() is not thread safe: however writeToClient()
         * is always called with handler_installed set to 0 from threads
         * so we are fine. */
        if (handler_installed) {
            serverAssert(io_threads_op == IO_THREADS_OP_IDLE);
            connSetWriteHandler(c->conn, NULL);
        }

        /* Close connection after entire reply has been sent. */
        if (c->flags & CLIENT_CLOSE_AFTER_REPLY) {
            freeClientAsync(c);
            return C_ERR;
        }
    }
    /* Update client's memory usage after writing.
     * Since this isn't thread safe we do this conditionally. In case of threaded writes this is done in
     * handleClientsWithPendingWritesUsingThreads(). */
    if (io_threads_op == IO_THREADS_OP_IDLE) updateClientMemUsageAndBucket(c);
    return C_OK;
}

/* Write event handler. Just send data to the client. */
void sendReplyToClient(connection *conn) {
    client *c = connGetPrivateData(conn);
    writeToClient(c, 1);
}

/* This function is called just before entering the event loop, in the hope
 * we can just write the replies to the client output buffer without any
 * need to use a syscall in order to install the writable event handler,
 * get it called, and so forth. */
int handleClientsWithPendingWrites(void) {
    listIter li;
    listNode *ln;
    int processed = listLength(server.clients_pending_write);

    listRewind(server.clients_pending_write, &li);
    while ((ln = listNext(&li))) {
        client *c = listNodeValue(ln);
        c->flags &= ~CLIENT_PENDING_WRITE;
        listUnlinkNode(server.clients_pending_write, ln);

        /* If a client is protected, don't do anything,
         * that may trigger write error or recreate handler. */
        if (c->flags & CLIENT_PROTECTED) continue;

        /* Don't write to clients that are going to be closed anyway. */
        if (c->flags & CLIENT_CLOSE_ASAP) continue;

        /* Try to write buffers to the client socket. */
        if (writeToClient(c, 0) == C_ERR) continue;

        /* If after the synchronous writes above we still have data to
         * output to the client, we need to install the writable handler. */
        if (clientHasPendingReplies(c)) {
            installClientWriteHandler(c);
        }
    }
    return processed;
}

/* resetClient prepare the client to process the next command */
void resetClient(client *c) {
    serverCommandProc *prevcmd = c->cmd ? c->cmd->proc : NULL;

    freeClientArgv(c);
    c->cur_script = NULL;
    c->reqtype = 0;
    c->multibulklen = 0;
    c->bulklen = -1;
    c->slot = -1;
    c->flags &= ~(CLIENT_EXECUTING_COMMAND | CLIENT_PREREPL_DONE);

    /* Make sure the duration has been recorded to some command. */
    serverAssert(c->duration == 0);
#ifdef LOG_REQ_RES
    reqresReset(c, 1);
#endif

    if (c->deferred_reply_errors) listRelease(c->deferred_reply_errors);
    c->deferred_reply_errors = NULL;

    /* We clear the ASKING flag as well if we are not inside a MULTI, and
     * if what we just executed is not the ASKING command itself. */
    if (!(c->flags & CLIENT_MULTI) && prevcmd != askingCommand) c->flags &= ~CLIENT_ASKING;

    /* We do the same for the CACHING command as well. It also affects
     * the next command or transaction executed, in a way very similar
     * to ASKING. */
    if (!(c->flags & CLIENT_MULTI) && prevcmd != clientCommand) c->flags &= ~CLIENT_TRACKING_CACHING;

    /* Remove the CLIENT_REPLY_SKIP flag if any so that the reply
     * to the next command will be sent, but set the flag if the command
     * we just processed was "CLIENT REPLY SKIP". */
    c->flags &= ~CLIENT_REPLY_SKIP;
    if (c->flags & CLIENT_REPLY_SKIP_NEXT) {
        c->flags |= CLIENT_REPLY_SKIP;
        c->flags &= ~CLIENT_REPLY_SKIP_NEXT;
    }
}

/* This function is used when we want to re-enter the event loop but there
 * is the risk that the client we are dealing with will be freed in some
 * way. This happens for instance in:
 *
 * * DEBUG RELOAD and similar.
 * * When a Lua script is in -BUSY state.
 *
 * So the function will protect the client by doing two things:
 *
 * 1) It removes the file events. This way it is not possible that an
 *    error is signaled on the socket, freeing the client.
 * 2) Moreover it makes sure that if the client is freed in a different code
 *    path, it is not really released, but only marked for later release. */
void protectClient(client *c) {
    c->flags |= CLIENT_PROTECTED;
    if (c->conn) {
        connSetReadHandler(c->conn, NULL);
        connSetWriteHandler(c->conn, NULL);
    }
}

/* This will undo the client protection done by protectClient() */
void unprotectClient(client *c) {
    if (c->flags & CLIENT_PROTECTED) {
        c->flags &= ~CLIENT_PROTECTED;
        if (c->conn) {
            connSetReadHandler(c->conn, readQueryFromClient);
            if (clientHasPendingReplies(c)) putClientInPendingWriteQueue(c);
        }
    }
}

/* Like processMultibulkBuffer(), but for the inline protocol instead of RESP,
 * this function consumes the client query buffer and creates a command ready
 * to be executed inside the client structure. Returns C_OK if the command
 * is ready to be executed, or C_ERR if there is still protocol to read to
 * have a well formed command. The function also returns C_ERR when there is
 * a protocol error: in such a case the client structure is setup to reply
 * with the error and close the connection. */
int processInlineBuffer(client *c) {
    char *newline;
    int argc, j, linefeed_chars = 1;
    sds *argv, aux;
    size_t querylen;

    /* Search for end of line */
    newline = strchr(c->querybuf + c->qb_pos, '\n');

    /* Nothing to do without a \r\n */
    if (newline == NULL) {
        if (sdslen(c->querybuf) - c->qb_pos > PROTO_INLINE_MAX_SIZE) {
            addReplyError(c, "Protocol error: too big inline request");
            setProtocolError("too big inline request", c);
        }
        return C_ERR;
    }

    /* Handle the \r\n case. */
    if (newline != c->querybuf + c->qb_pos && *(newline - 1) == '\r') newline--, linefeed_chars++;

    /* Split the input buffer up to the \r\n */
    querylen = newline - (c->querybuf + c->qb_pos);
    aux = sdsnewlen(c->querybuf + c->qb_pos, querylen);
    argv = sdssplitargs(aux, &argc);
    sdsfree(aux);
    if (argv == NULL) {
        addReplyError(c, "Protocol error: unbalanced quotes in request");
        setProtocolError("unbalanced quotes in inline request", c);
        return C_ERR;
    }

    /* Newline from slaves can be used to refresh the last ACK time.
     * This is useful for a slave to ping back while loading a big
     * RDB file. */
    if (querylen == 0 && getClientType(c) == CLIENT_TYPE_SLAVE) c->repl_ack_time = server.unixtime;

    /* Masters should never send us inline protocol to run actual
     * commands. If this happens, it is likely due to a bug in the server where
     * we got some desynchronization in the protocol, for example
     * because of a PSYNC gone bad.
     *
     * However there is an exception: masters may send us just a newline
     * to keep the connection active. */
    if (querylen != 0 && c->flags & CLIENT_MASTER) {
        sdsfreesplitres(argv, argc);
        serverLog(LL_WARNING, "WARNING: Receiving inline protocol from master, master stream corruption? Closing the "
                              "master connection and discarding the cached master.");
        setProtocolError("Master using the inline protocol. Desync?", c);
        return C_ERR;
    }

    /* Move querybuffer position to the next query in the buffer. */
    c->qb_pos += querylen + linefeed_chars;

    /* Setup argv array on client structure */
    if (argc) {
        if (c->argv) zfree(c->argv);
        c->argv_len = argc;
        c->argv = zmalloc(sizeof(robj *) * c->argv_len);
        c->argv_len_sum = 0;
    }

    /* Create an Object for all arguments. */
    for (c->argc = 0, j = 0; j < argc; j++) {
        c->argv[c->argc] = createObject(OBJ_STRING, argv[j]);
        c->argc++;
        c->argv_len_sum += sdslen(argv[j]);
    }
    zfree(argv);
    return C_OK;
}

/* Helper function. Record protocol error details in server log,
 * and set the client as CLIENT_CLOSE_AFTER_REPLY and
 * CLIENT_PROTOCOL_ERROR. */
#define PROTO_DUMP_LEN 128
static void setProtocolError(const char *errstr, client *c) {
    if (server.verbosity <= LL_VERBOSE || c->flags & CLIENT_MASTER) {
        sds client = catClientInfoString(sdsempty(), c);

        /* Sample some protocol to given an idea about what was inside. */
        char buf[256];
        if (sdslen(c->querybuf) - c->qb_pos < PROTO_DUMP_LEN) {
            snprintf(buf, sizeof(buf), "Query buffer during protocol error: '%s'", c->querybuf + c->qb_pos);
        } else {
            snprintf(buf, sizeof(buf), "Query buffer during protocol error: '%.*s' (... more %zu bytes ...) '%.*s'",
                     PROTO_DUMP_LEN / 2, c->querybuf + c->qb_pos, sdslen(c->querybuf) - c->qb_pos - PROTO_DUMP_LEN,
                     PROTO_DUMP_LEN / 2, c->querybuf + sdslen(c->querybuf) - PROTO_DUMP_LEN / 2);
        }

        /* Remove non printable chars. */
        char *p = buf;
        while (*p != '\0') {
            if (!isprint(*p)) *p = '.';
            p++;
        }

        /* Log all the client and protocol info. */
        int loglevel = (c->flags & CLIENT_MASTER) ? LL_WARNING : LL_VERBOSE;
        serverLog(loglevel, "Protocol error (%s) from client: %s. %s", errstr, client, buf);
        sdsfree(client);
    }
    c->flags |= (CLIENT_CLOSE_AFTER_REPLY | CLIENT_PROTOCOL_ERROR);
}

/* Process the query buffer for client 'c', setting up the client argument
 * vector for command execution. Returns C_OK if after running the function
 * the client has a well-formed ready to be processed command, otherwise
 * C_ERR if there is still to read more buffer to get the full command.
 * The function also returns C_ERR when there is a protocol error: in such a
 * case the client structure is setup to reply with the error and close
 * the connection.
 *
 * This function is called if processInputBuffer() detects that the next
 * command is in RESP format, so the first byte in the command is found
 * to be '*'. Otherwise for inline commands processInlineBuffer() is called. */
int processMultibulkBuffer(client *c) {
    char *newline = NULL;
    int ok;
    long long ll;

    if (c->multibulklen == 0) {
        /* The client should have been reset */
        serverAssertWithInfo(c, NULL, c->argc == 0);

        /* Multi bulk length cannot be read without a \r\n */
        newline = strchr(c->querybuf + c->qb_pos, '\r');
        if (newline == NULL) {
            if (sdslen(c->querybuf) - c->qb_pos > PROTO_INLINE_MAX_SIZE) {
                addReplyError(c, "Protocol error: too big mbulk count string");
                setProtocolError("too big mbulk count string", c);
            }
            return C_ERR;
        }

        /* Buffer should also contain \n */
        if (newline - (c->querybuf + c->qb_pos) > (ssize_t)(sdslen(c->querybuf) - c->qb_pos - 2)) return C_ERR;

        /* We know for sure there is a whole line since newline != NULL,
         * so go ahead and find out the multi bulk length. */
        serverAssertWithInfo(c, NULL, c->querybuf[c->qb_pos] == '*');
        ok = string2ll(c->querybuf + 1 + c->qb_pos, newline - (c->querybuf + 1 + c->qb_pos), &ll);
        if (!ok || ll > INT_MAX) {
            addReplyError(c, "Protocol error: invalid multibulk length");
            setProtocolError("invalid mbulk count", c);
            return C_ERR;
        } else if (ll > 10 && authRequired(c)) {
            addReplyError(c, "Protocol error: unauthenticated multibulk length");
            setProtocolError("unauth mbulk count", c);
            return C_ERR;
        }

        c->qb_pos = (newline - c->querybuf) + 2;

        if (ll <= 0) return C_OK;

        c->multibulklen = ll;

        /* Setup argv array on client structure */
        if (c->argv) zfree(c->argv);
        c->argv_len = min(c->multibulklen, 1024);
        c->argv = zmalloc(sizeof(robj *) * c->argv_len);
        c->argv_len_sum = 0;
    }

    serverAssertWithInfo(c, NULL, c->multibulklen > 0);
    while (c->multibulklen) {
        /* Read bulk length if unknown */
        if (c->bulklen == -1) {
            newline = strchr(c->querybuf + c->qb_pos, '\r');
            if (newline == NULL) {
                if (sdslen(c->querybuf) - c->qb_pos > PROTO_INLINE_MAX_SIZE) {
                    addReplyError(c, "Protocol error: too big bulk count string");
                    setProtocolError("too big bulk count string", c);
                    return C_ERR;
                }
                break;
            }

            /* Buffer should also contain \n */
            if (newline - (c->querybuf + c->qb_pos) > (ssize_t)(sdslen(c->querybuf) - c->qb_pos - 2)) break;

            if (c->querybuf[c->qb_pos] != '$') {
                addReplyErrorFormat(c, "Protocol error: expected '$', got '%c'", c->querybuf[c->qb_pos]);
                setProtocolError("expected $ but got something else", c);
                return C_ERR;
            }

            ok = string2ll(c->querybuf + c->qb_pos + 1, newline - (c->querybuf + c->qb_pos + 1), &ll);
            if (!ok || ll < 0 || (!(c->flags & CLIENT_MASTER) && ll > server.proto_max_bulk_len)) {
                addReplyError(c, "Protocol error: invalid bulk length");
                setProtocolError("invalid bulk length", c);
                return C_ERR;
            } else if (ll > 16384 && authRequired(c)) {
                addReplyError(c, "Protocol error: unauthenticated bulk length");
                setProtocolError("unauth bulk length", c);
                return C_ERR;
            }

            c->qb_pos = newline - c->querybuf + 2;
            if (!(c->flags & CLIENT_MASTER) && ll >= PROTO_MBULK_BIG_ARG) {
                /* When the client is not a master client (because master
                 * client's querybuf can only be trimmed after data applied
                 * and sent to replicas).
                 *
                 * If we are going to read a large object from network
                 * try to make it likely that it will start at c->querybuf
                 * boundary so that we can optimize object creation
                 * avoiding a large copy of data.
                 *
                 * But only when the data we have not parsed is less than
                 * or equal to ll+2. If the data length is greater than
                 * ll+2, trimming querybuf is just a waste of time, because
                 * at this time the querybuf contains not only our bulk. */
                if (sdslen(c->querybuf) - c->qb_pos <= (size_t)ll + 2) {
                    sdsrange(c->querybuf, c->qb_pos, -1);
                    c->qb_pos = 0;
                    /* Hint the sds library about the amount of bytes this string is
                     * going to contain. */
                    c->querybuf = sdsMakeRoomForNonGreedy(c->querybuf, ll + 2 - sdslen(c->querybuf));
                    /* We later set the peak to the used portion of the buffer, but here we over
                     * allocated because we know what we need, make sure it'll not be shrunk before used. */
                    if (c->querybuf_peak < (size_t)ll + 2) c->querybuf_peak = ll + 2;
                }
            }
            c->bulklen = ll;
        }

        /* Read bulk argument */
        if (sdslen(c->querybuf) - c->qb_pos < (size_t)(c->bulklen + 2)) {
            /* Not enough data (+2 == trailing \r\n) */
            break;
        } else {
            /* Check if we have space in argv, grow if needed */
            if (c->argc >= c->argv_len) {
                c->argv_len = min(c->argv_len < INT_MAX / 2 ? c->argv_len * 2 : INT_MAX, c->argc + c->multibulklen);
                c->argv = zrealloc(c->argv, sizeof(robj *) * c->argv_len);
            }

            /* Optimization: if a non-master client's buffer contains JUST our bulk element
             * instead of creating a new object by *copying* the sds we
             * just use the current sds string. */
            if (!(c->flags & CLIENT_MASTER) && c->qb_pos == 0 && c->bulklen >= PROTO_MBULK_BIG_ARG &&
                sdslen(c->querybuf) == (size_t)(c->bulklen + 2)) {
                c->argv[c->argc++] = createObject(OBJ_STRING, c->querybuf);
                c->argv_len_sum += c->bulklen;
                sdsIncrLen(c->querybuf, -2); /* remove CRLF */
                /* Assume that if we saw a fat argument we'll see another one
                 * likely... */
                c->querybuf = sdsnewlen(SDS_NOINIT, c->bulklen + 2);
                sdsclear(c->querybuf);
            } else {
                c->argv[c->argc++] = createStringObject(c->querybuf + c->qb_pos, c->bulklen);
                c->argv_len_sum += c->bulklen;
                c->qb_pos += c->bulklen + 2;
            }
            c->bulklen = -1;
            c->multibulklen--;
        }
    }

    /* We're done when c->multibulk == 0 */
    if (c->multibulklen == 0) return C_OK;

    /* Still not ready to process the command */
    return C_ERR;
}

/* Perform necessary tasks after a command was executed:
 *
 * 1. The client is reset unless there are reasons to avoid doing it.
 * 2. In the case of master clients, the replication offset is updated.
 * 3. Propagate commands we got from our master to replicas down the line. */
void commandProcessed(client *c) {
    /* If client is blocked(including paused), just return avoid reset and replicate.
     *
     * 1. Don't reset the client structure for blocked clients, so that the reply
     *    callback will still be able to access the client argv and argc fields.
     *    The client will be reset in unblockClient().
     * 2. Don't update replication offset or propagate commands to replicas,
     *    since we have not applied the command. */
    if (c->flags & CLIENT_BLOCKED) return;

    reqresAppendResponse(c);
    resetClient(c);

    long long prev_offset = c->reploff;
    if (c->flags & CLIENT_MASTER && !(c->flags & CLIENT_MULTI)) {
        /* Update the applied replication offset of our master. */
        c->reploff = c->read_reploff - sdslen(c->querybuf) + c->qb_pos;
    }

    /* If the client is a master we need to compute the difference
     * between the applied offset before and after processing the buffer,
     * to understand how much of the replication stream was actually
     * applied to the master state: this quantity, and its corresponding
     * part of the replication stream, will be propagated to the
     * sub-replicas and to the replication backlog. */
    if (c->flags & CLIENT_MASTER) {
        long long applied = c->reploff - prev_offset;
        if (applied) {
            replicationFeedStreamFromMasterStream(c->querybuf + c->repl_applied, applied);
            c->repl_applied += applied;
        }
    }
}

/* This function calls processCommand(), but also performs a few sub tasks
 * for the client that are useful in that context:
 *
 * 1. It sets the current client to the client 'c'.
 * 2. calls commandProcessed() if the command was handled.
 *
 * The function returns C_ERR in case the client was freed as a side effect
 * of processing the command, otherwise C_OK is returned. */
int processCommandAndResetClient(client *c) {
    int deadclient = 0;
    client *old_client = server.current_client;
    server.current_client = c;
    if (processCommand(c) == C_OK) {
        commandProcessed(c);
        /* Update the client's memory to include output buffer growth following the
         * processed command. */
        if (c->conn) updateClientMemUsageAndBucket(c);
    }

    if (server.current_client == NULL) deadclient = 1;
    /*
     * Restore the old client, this is needed because when a script
     * times out, we will get into this code from processEventsWhileBlocked.
     * Which will cause to set the server.current_client. If not restored
     * we will return 1 to our caller which will falsely indicate the client
     * is dead and will stop reading from its buffer.
     */
    server.current_client = old_client;
    /* performEvictions may flush slave output buffers. This may
     * result in a slave, that may be the active client, to be
     * freed. */
    return deadclient ? C_ERR : C_OK;
}


/* This function will execute any fully parsed commands pending on
 * the client. Returns C_ERR if the client is no longer valid after executing
 * the command, and C_OK for all other cases. */
int processPendingCommandAndInputBuffer(client *c) {
    /* Notice, this code is also called from 'processUnblockedClients'.
     * But in case of a module blocked client (see RM_Call 'K' flag) we do not reach this code path.
     * So whenever we change the code here we need to consider if we need this change on module
     * blocked client as well */
    if (c->flags & CLIENT_PENDING_COMMAND) {
        c->flags &= ~CLIENT_PENDING_COMMAND;
        if (processCommandAndResetClient(c) == C_ERR) {
            return C_ERR;
        }
    }

    /* Now process client if it has more data in it's buffer.
     *
     * Note: when a master client steps into this function,
     * it can always satisfy this condition, because its querybuf
     * contains data not applied. */
    if (c->querybuf && sdslen(c->querybuf) > 0) {
        return processInputBuffer(c);
    }
    return C_OK;
}

/* This function is called every time, in the client structure 'c', there is
 * more query buffer to process, because we read more data from the socket
 * or because a client was blocked and later reactivated, so there could be
 * pending query buffer, already representing a full command, to process.
 * return C_ERR in case the client was freed during the processing */
int processInputBuffer(client *c) {
    /* Keep processing while there is something in the input buffer */
    while (c->qb_pos < sdslen(c->querybuf)) {
        /* Immediately abort if the client is in the middle of something. */
        if (c->flags & CLIENT_BLOCKED) break;

        /* Don't process more buffers from clients that have already pending
         * commands to execute in c->argv. */
        if (c->flags & CLIENT_PENDING_COMMAND) break;

        /* Don't process input from the master while there is a busy script
         * condition on the slave. We want just to accumulate the replication
         * stream (instead of replying -BUSY like we do with other clients) and
         * later resume the processing. */
        if (isInsideYieldingLongCommand() && c->flags & CLIENT_MASTER) break;

        /* CLIENT_CLOSE_AFTER_REPLY closes the connection once the reply is
         * written to the client. Make sure to not let the reply grow after
         * this flag has been set (i.e. don't process more commands).
         *
         * The same applies for clients we want to terminate ASAP. */
        if (c->flags & (CLIENT_CLOSE_AFTER_REPLY | CLIENT_CLOSE_ASAP)) break;

        /* Determine request type when unknown. */
        if (!c->reqtype) {
            if (c->querybuf[c->qb_pos] == '*') {
                c->reqtype = PROTO_REQ_MULTIBULK;
            } else {
                c->reqtype = PROTO_REQ_INLINE;
            }
        }

        if (c->reqtype == PROTO_REQ_INLINE) {
            if (processInlineBuffer(c) != C_OK) break;
        } else if (c->reqtype == PROTO_REQ_MULTIBULK) {
            if (processMultibulkBuffer(c) != C_OK) break;
        } else {
            serverPanic("Unknown request type");
        }

        /* Multibulk processing could see a <= 0 length. */
        if (c->argc == 0) {
            resetClient(c);
        } else {
            /* If we are in the context of an I/O thread, we can't really
             * execute the command here. All we can do is to flag the client
             * as one that needs to process the command. */
            if (io_threads_op != IO_THREADS_OP_IDLE) {
                serverAssert(io_threads_op == IO_THREADS_OP_READ);
                c->flags |= CLIENT_PENDING_COMMAND;
                break;
            }

            /* We are finally ready to execute the command. */
            if (processCommandAndResetClient(c) == C_ERR) {
                /* If the client is no longer valid, we avoid exiting this
                 * loop and trimming the client buffer later. So we return
                 * ASAP in that case. */
                return C_ERR;
            }
        }
    }

    if (c->flags & CLIENT_MASTER) {
        /* If the client is a master, trim the querybuf to repl_applied,
         * since master client is very special, its querybuf not only
         * used to parse command, but also proxy to sub-replicas.
         *
         * Here are some scenarios we cannot trim to qb_pos:
         * 1. we don't receive complete command from master
         * 2. master client blocked cause of client pause
         * 3. io threads operate read, master client flagged with CLIENT_PENDING_COMMAND
         *
         * In these scenarios, qb_pos points to the part of the current command
         * or the beginning of next command, and the current command is not applied yet,
         * so the repl_applied is not equal to qb_pos. */
        if (c->repl_applied) {
            sdsrange(c->querybuf, c->repl_applied, -1);
            c->qb_pos -= c->repl_applied;
            c->repl_applied = 0;
        }
    } else if (c->qb_pos) {
        /* Trim to pos */
        sdsrange(c->querybuf, c->qb_pos, -1);
        c->qb_pos = 0;
    }

    /* Update client memory usage after processing the query buffer, this is
     * important in case the query buffer is big and wasn't drained during
     * the above loop (because of partially sent big commands). */
    if (io_threads_op == IO_THREADS_OP_IDLE) updateClientMemUsageAndBucket(c);

    return C_OK;
}

void readQueryFromClient(connection *conn) {
    client *c = connGetPrivateData(conn);
    int nread, big_arg = 0;
    size_t qblen, readlen;

    /* Check if we want to read from the client later when exiting from
     * the event loop. This is the case if threaded I/O is enabled. */
    if (postponeClientRead(c)) return;

    /* Update total number of reads on server */
    atomicIncr(server.stat_total_reads_processed, 1);

    readlen = PROTO_IOBUF_LEN;
    /* If this is a multi bulk request, and we are processing a bulk reply
     * that is large enough, try to maximize the probability that the query
     * buffer contains exactly the SDS string representing the object, even
     * at the risk of requiring more read(2) calls. This way the function
     * processMultiBulkBuffer() can avoid copying buffers to create the
     * robj representing the argument. */
    if (c->reqtype == PROTO_REQ_MULTIBULK && c->multibulklen && c->bulklen != -1 && c->bulklen >= PROTO_MBULK_BIG_ARG) {
        ssize_t remaining = (size_t)(c->bulklen + 2) - (sdslen(c->querybuf) - c->qb_pos);
        big_arg = 1;

        /* Note that the 'remaining' variable may be zero in some edge case,
         * for example once we resume a blocked client after CLIENT PAUSE. */
        if (remaining > 0) readlen = remaining;

        /* Master client needs expand the readlen when meet BIG_ARG(see #9100),
         * but doesn't need align to the next arg, we can read more data. */
        if (c->flags & CLIENT_MASTER && readlen < PROTO_IOBUF_LEN) readlen = PROTO_IOBUF_LEN;
    }

    qblen = sdslen(c->querybuf);
    if (!(c->flags & CLIENT_MASTER) && // master client's querybuf can grow greedy.
        (big_arg || sdsalloc(c->querybuf) < PROTO_IOBUF_LEN)) {
        /* When reading a BIG_ARG we won't be reading more than that one arg
         * into the query buffer, so we don't need to pre-allocate more than we
         * need, so using the non-greedy growing. For an initial allocation of
         * the query buffer, we also don't wanna use the greedy growth, in order
         * to avoid collision with the RESIZE_THRESHOLD mechanism. */
        c->querybuf = sdsMakeRoomForNonGreedy(c->querybuf, readlen);
        /* We later set the peak to the used portion of the buffer, but here we over
         * allocated because we know what we need, make sure it'll not be shrunk before used. */
        if (c->querybuf_peak < qblen + readlen) c->querybuf_peak = qblen + readlen;
    } else {
        c->querybuf = sdsMakeRoomFor(c->querybuf, readlen);

        /* Read as much as possible from the socket to save read(2) system calls. */
        readlen = sdsavail(c->querybuf);
    }
    nread = connRead(c->conn, c->querybuf + qblen, readlen);
    if (nread == -1) {
        if (connGetState(conn) == CONN_STATE_CONNECTED) {
            return;
        } else {
            serverLog(LL_VERBOSE, "Reading from client: %s", connGetLastError(c->conn));
            freeClientAsync(c);
            goto done;
        }
    } else if (nread == 0) {
        if (server.verbosity <= LL_VERBOSE) {
            sds info = catClientInfoString(sdsempty(), c);
            serverLog(LL_VERBOSE, "Client closed connection %s", info);
            sdsfree(info);
        }
        freeClientAsync(c);
        goto done;
    }

    sdsIncrLen(c->querybuf, nread);
    qblen = sdslen(c->querybuf);
    if (c->querybuf_peak < qblen) c->querybuf_peak = qblen;

    c->lastinteraction = server.unixtime;
    if (c->flags & CLIENT_MASTER) {
        c->read_reploff += nread;
        atomicIncr(server.stat_net_repl_input_bytes, nread);
    } else {
        atomicIncr(server.stat_net_input_bytes, nread);
    }
    c->net_input_bytes += nread;

    if (!(c->flags & CLIENT_MASTER) &&
        /* The commands cached in the MULTI/EXEC queue have not been executed yet,
         * so they are also considered a part of the query buffer in a broader sense.
         *
         * For unauthenticated clients, the query buffer cannot exceed 1MB at most. */
        (c->mstate.argv_len_sums + sdslen(c->querybuf) > server.client_max_querybuf_len ||
         (c->mstate.argv_len_sums + sdslen(c->querybuf) > 1024 * 1024 && authRequired(c)))) {
        sds ci = catClientInfoString(sdsempty(), c), bytes = sdsempty();

        bytes = sdscatrepr(bytes, c->querybuf, 64);
        serverLog(LL_WARNING, "Closing client that reached max query buffer length: %s (qbuf initial bytes: %s)", ci,
                  bytes);
        sdsfree(ci);
        sdsfree(bytes);
        freeClientAsync(c);
        atomicIncr(server.stat_client_qbuf_limit_disconnections, 1);
        goto done;
    }

    /* There is more data in the client input buffer, continue parsing it
     * and check if there is a full command to execute. */
    if (processInputBuffer(c) == C_ERR) c = NULL;

done:
    beforeNextClient(c);
}

/* An "Address String" is a colon separated ip:port pair.
 * For IPv4 it's in the form x.y.z.k:port, example: "127.0.0.1:1234".
 * For IPv6 addresses we use [] around the IP part, like in "[::1]:1234".
 * For Unix sockets we use path:0, like in "/tmp/redis:0".
 *
 * An Address String always fits inside a buffer of NET_ADDR_STR_LEN bytes,
 * including the null term.
 *
 * On failure the function still populates 'addr' with the "?:0" string in case
 * you want to relax error checking or need to display something anyway (see
 * anetFdToString implementation for more info). */
void genClientAddrString(client *client, char *addr, size_t addr_len, int remote) {
    if (client->flags & CLIENT_UNIX_SOCKET) {
        /* Unix socket client. */
        snprintf(addr, addr_len, "%s:0", server.unixsocket);
    } else {
        /* TCP client. */
        connFormatAddr(client->conn, addr, addr_len, remote);
    }
}

/* This function returns the client peer id, by creating and caching it
 * if client->peerid is NULL, otherwise returning the cached value.
 * The Peer ID never changes during the life of the client, however it
 * is expensive to compute. */
char *getClientPeerId(client *c) {
    char peerid[NET_ADDR_STR_LEN] = {0};

    if (c->peerid == NULL) {
        genClientAddrString(c, peerid, sizeof(peerid), 1);
        c->peerid = sdsnew(peerid);
    }
    return c->peerid;
}

/* This function returns the client bound socket name, by creating and caching
 * it if client->sockname is NULL, otherwise returning the cached value.
 * The Socket Name never changes during the life of the client, however it
 * is expensive to compute. */
char *getClientSockname(client *c) {
    char sockname[NET_ADDR_STR_LEN] = {0};

    if (c->sockname == NULL) {
        genClientAddrString(c, sockname, sizeof(sockname), 0);
        c->sockname = sdsnew(sockname);
    }
    return c->sockname;
}

/* Concatenate a string representing the state of a client in a human
 * readable format, into the sds string 's'. */
sds catClientInfoString(sds s, client *client) {
    char flags[17], events[3], conninfo[CONN_INFO_LEN], *p;

    p = flags;
    if (client->flags & CLIENT_SLAVE) {
        if (client->flags & CLIENT_MONITOR)
            *p++ = 'O';
        else
            *p++ = 'S';
    }
    /* clang-format off */
    if (client->flags & CLIENT_MASTER) *p++ = 'M';
    if (client->flags & CLIENT_PUBSUB) *p++ = 'P';
    if (client->flags & CLIENT_MULTI) *p++ = 'x';
    if (client->flags & CLIENT_BLOCKED) *p++ = 'b';
    if (client->flags & CLIENT_TRACKING) *p++ = 't';
    if (client->flags & CLIENT_TRACKING_BROKEN_REDIR) *p++ = 'R';
    if (client->flags & CLIENT_TRACKING_BCAST) *p++ = 'B';
    if (client->flags & CLIENT_DIRTY_CAS) *p++ = 'd';
    if (client->flags & CLIENT_CLOSE_AFTER_REPLY) *p++ = 'c';
    if (client->flags & CLIENT_UNBLOCKED) *p++ = 'u';
    if (client->flags & CLIENT_CLOSE_ASAP) *p++ = 'A';
    if (client->flags & CLIENT_UNIX_SOCKET) *p++ = 'U';
    if (client->flags & CLIENT_READONLY) *p++ = 'r';
    if (client->flags & CLIENT_NO_EVICT) *p++ = 'e';
    if (client->flags & CLIENT_NO_TOUCH) *p++ = 'T';
    if (p == flags) *p++ = 'N';
    /* clang-format on */
    *p++ = '\0';

    p = events;
    if (client->conn) {
        if (connHasReadHandler(client->conn)) *p++ = 'r';
        if (connHasWriteHandler(client->conn)) *p++ = 'w';
    }
    *p = '\0';

    /* Compute the total memory consumed by this client. */
    size_t obufmem, total_mem = getClientMemoryUsage(client, &obufmem);

    size_t used_blocks_of_repl_buf = 0;
    if (client->ref_repl_buf_node) {
        replBufBlock *last = listNodeValue(listLast(server.repl_buffer_blocks));
        replBufBlock *cur = listNodeValue(client->ref_repl_buf_node);
        used_blocks_of_repl_buf = last->id - cur->id + 1;
    }

    /* clang-format off */
    sds ret = sdscatfmt(s, FMTARGS(
        "id=%U", (unsigned long long) client->id,
        " addr=%s", getClientPeerId(client),
        " laddr=%s", getClientSockname(client),
        " %s", connGetInfo(client->conn, conninfo, sizeof(conninfo)),
        " name=%s", client->name ? (char*)client->name->ptr : "",
        " age=%I", (long long)(commandTimeSnapshot() / 1000 - client->ctime),
        " idle=%I", (long long)(server.unixtime - client->lastinteraction),
        " flags=%s", flags,
        " db=%i", client->db->id,
        " sub=%i", (int) dictSize(client->pubsub_channels),
        " psub=%i", (int) dictSize(client->pubsub_patterns),
        " ssub=%i", (int) dictSize(client->pubsubshard_channels),
        " multi=%i", (client->flags & CLIENT_MULTI) ? client->mstate.count : -1,
        " watch=%i", (int) listLength(client->watched_keys),
        " qbuf=%U", (unsigned long long) sdslen(client->querybuf),
        " qbuf-free=%U", (unsigned long long) sdsavail(client->querybuf),
        " argv-mem=%U", (unsigned long long) client->argv_len_sum,
        " multi-mem=%U", (unsigned long long) client->mstate.argv_len_sums,
        " rbs=%U", (unsigned long long) client->buf_usable_size,
        " rbp=%U", (unsigned long long) client->buf_peak,
        " obl=%U", (unsigned long long) client->bufpos,
        " oll=%U", (unsigned long long) listLength(client->reply) + used_blocks_of_repl_buf,
        " omem=%U", (unsigned long long) obufmem, /* should not include client->buf since we want to see 0 for static clients. */
        " tot-mem=%U", (unsigned long long) total_mem,
        " events=%s", events,
        " cmd=%s", client->lastcmd ? client->lastcmd->fullname : "NULL",
        " user=%s", client->user ? client->user->name : "(superuser)",
        " redir=%I", (client->flags & CLIENT_TRACKING) ? (long long) client->client_tracking_redirection : -1,
        " resp=%i", client->resp,
        " lib-name=%s", client->lib_name ? (char*)client->lib_name->ptr : "",
        " lib-ver=%s", client->lib_ver ? (char*)client->lib_ver->ptr : "",
        " tot-net-in=%U", client->net_input_bytes,
        " tot-net-out=%U", client->net_output_bytes,
        " tot-cmds=%U", client->commands_processed));
    /* clang-format on */
    return ret;
}

sds getAllClientsInfoString(int type) {
    listNode *ln;
    listIter li;
    client *client;
    sds o = sdsnewlen(SDS_NOINIT, 200 * listLength(server.clients));
    sdsclear(o);
    listRewind(server.clients, &li);
    while ((ln = listNext(&li)) != NULL) {
        client = listNodeValue(ln);
        if (type != -1 && getClientType(client) != type) continue;
        o = catClientInfoString(o, client);
        o = sdscatlen(o, "\n", 1);
    }
    return o;
}

/* Check validity of an attribute that's gonna be shown in CLIENT LIST. */
int validateClientAttr(const char *val) {
    /* Check if the charset is ok. We need to do this otherwise
     * CLIENT LIST format will break. You should always be able to
     * split by space to get the different fields. */
    while (*val) {
        if (*val < '!' || *val > '~') { /* ASCII is assumed. */
            return C_ERR;
        }
        val++;
    }
    return C_OK;
}

/* Returns C_OK if the name is valid. Returns C_ERR & sets `err` (when provided) otherwise. */
int validateClientName(robj *name, const char **err) {
    const char *err_msg = "Client names cannot contain spaces, newlines or special characters.";
    int len = (name != NULL) ? sdslen(name->ptr) : 0;
    /* We allow setting the client name to an empty string. */
    if (len == 0) return C_OK;
    if (validateClientAttr(name->ptr) == C_ERR) {
        if (err) *err = err_msg;
        return C_ERR;
    }
    return C_OK;
}

/* Returns C_OK if the name has been set or C_ERR if the name is invalid. */
int clientSetName(client *c, robj *name, const char **err) {
    if (validateClientName(name, err) == C_ERR) {
        return C_ERR;
    }
    int len = (name != NULL) ? sdslen(name->ptr) : 0;
    /* Setting the client name to an empty string actually removes
     * the current name. */
    if (len == 0) {
        if (c->name) decrRefCount(c->name);
        c->name = NULL;
        return C_OK;
    }
    if (c->name) decrRefCount(c->name);
    c->name = name;
    incrRefCount(name);
    return C_OK;
}

/* This function implements CLIENT SETNAME, including replying to the
 * user with an error if the charset is wrong (in that case C_ERR is
 * returned). If the function succeeded C_OK is returned, and it's up
 * to the caller to send a reply if needed.
 *
 * Setting an empty string as name has the effect of unsetting the
 * currently set name: the client will remain unnamed.
 *
 * This function is also used to implement the HELLO SETNAME option. */
int clientSetNameOrReply(client *c, robj *name) {
    const char *err = NULL;
    int result = clientSetName(c, name, &err);
    if (result == C_ERR) {
        addReplyError(c, err);
    }
    return result;
}

/* Set client or connection related info */
void clientSetinfoCommand(client *c) {
    sds attr = c->argv[2]->ptr;
    robj *valob = c->argv[3];
    sds val = valob->ptr;
    robj **destvar = NULL;
    if (!strcasecmp(attr, "lib-name")) {
        destvar = &c->lib_name;
    } else if (!strcasecmp(attr, "lib-ver")) {
        destvar = &c->lib_ver;
    } else {
        addReplyErrorFormat(c, "Unrecognized option '%s'", attr);
        return;
    }

    if (validateClientAttr(val) == C_ERR) {
        addReplyErrorFormat(c, "%s cannot contain spaces, newlines or special characters.", attr);
        return;
    }
    if (*destvar) decrRefCount(*destvar);
    if (sdslen(val)) {
        *destvar = valob;
        incrRefCount(valob);
    } else
        *destvar = NULL;
    addReply(c, shared.ok);
}

/* Reset the client state to resemble a newly connected client.
 */
void resetCommand(client *c) {
    /* MONITOR clients are also marked with CLIENT_SLAVE, we need to
     * distinguish between the two.
     */
    uint64_t flags = c->flags;
    if (flags & CLIENT_MONITOR) flags &= ~(CLIENT_MONITOR | CLIENT_SLAVE);

    if (flags & (CLIENT_SLAVE | CLIENT_MASTER | CLIENT_MODULE)) {
        addReplyError(c, "can only reset normal client connections");
        return;
    }

    clearClientConnectionState(c);
    addReplyStatus(c, "RESET");
}

/* Disconnect the current client */
void quitCommand(client *c) {
    addReply(c, shared.ok);
    c->flags |= CLIENT_CLOSE_AFTER_REPLY;
}

void clientCommand(client *c) {
    listNode *ln;
    listIter li;

    if (c->argc == 2 && !strcasecmp(c->argv[1]->ptr, "help")) {
        /* clang-format off */
        const char *help[] = {
"CACHING (YES|NO)",
"    Enable/disable tracking of the keys for next command in OPTIN/OPTOUT modes.",
"GETREDIR",
"    Return the client ID we are redirecting to when tracking is enabled.",
"GETNAME",
"    Return the name of the current connection.",
"ID",
"    Return the ID of the current connection.",
"INFO",
"    Return information about the current client connection.",
"KILL <ip:port>",
"    Kill connection made from <ip:port>.",
"KILL <option> <value> [<option> <value> [...]]",
"    Kill connections. Options are:",
"    * ADDR (<ip:port>|<unixsocket>:0)",
"      Kill connections made from the specified address",
"    * LADDR (<ip:port>|<unixsocket>:0)",
"      Kill connections made to specified local address",
"    * TYPE (NORMAL|MASTER|REPLICA|PUBSUB)",
"      Kill connections by type.",
"    * USER <username>",
"      Kill connections authenticated by <username>.",
"    * SKIPME (YES|NO)",
"      Skip killing current connection (default: yes).",
"    * ID <client-id>",
"      Kill connections by client id.",
"    * MAXAGE <maxage>",
"      Kill connections older than the specified age.",
"LIST [options ...]",
"    Return information about client connections. Options:",
"    * TYPE (NORMAL|MASTER|REPLICA|PUBSUB)",
"      Return clients of specified type.",
"UNPAUSE",
"    Stop the current client pause, resuming traffic.",
"PAUSE <timeout> [WRITE|ALL]",
"    Suspend all, or just write, clients for <timeout> milliseconds.",
"REPLY (ON|OFF|SKIP)",
"    Control the replies sent to the current connection.",
"SETNAME <name>",
"    Assign the name <name> to the current connection.",
"SETINFO <option> <value>",
"    Set client meta attr. Options are:",
"    * LIB-NAME: the client lib name.",
"    * LIB-VER: the client lib version.",
"UNBLOCK <clientid> [TIMEOUT|ERROR]",
"    Unblock the specified blocked client.",
"TRACKING (ON|OFF) [REDIRECT <id>] [BCAST] [PREFIX <prefix> [...]]",
"         [OPTIN] [OPTOUT] [NOLOOP]",
"    Control server assisted client side caching.",
"TRACKINGINFO",
"    Report tracking status for the current connection.",
"NO-EVICT (ON|OFF)",
"    Protect current client connection from eviction.",
"NO-TOUCH (ON|OFF)",
"    Will not touch LRU/LFU stats when this mode is on.",
NULL
        };
        /* clang-format on */
        addReplyHelp(c, help);
    } else if (!strcasecmp(c->argv[1]->ptr, "id") && c->argc == 2) {
        /* CLIENT ID */
        addReplyLongLong(c, c->id);
    } else if (!strcasecmp(c->argv[1]->ptr, "info") && c->argc == 2) {
        /* CLIENT INFO */
        sds o = catClientInfoString(sdsempty(), c);
        o = sdscatlen(o, "\n", 1);
        addReplyVerbatim(c, o, sdslen(o), "txt");
        sdsfree(o);
    } else if (!strcasecmp(c->argv[1]->ptr, "list")) {
        /* CLIENT LIST */
        int type = -1;
        sds o = NULL;
        if (c->argc == 4 && !strcasecmp(c->argv[2]->ptr, "type")) {
            type = getClientTypeByName(c->argv[3]->ptr);
            if (type == -1) {
                addReplyErrorFormat(c, "Unknown client type '%s'", (char *)c->argv[3]->ptr);
                return;
            }
        } else if (c->argc > 3 && !strcasecmp(c->argv[2]->ptr, "id")) {
            int j;
            o = sdsempty();
            for (j = 3; j < c->argc; j++) {
                long long cid;
                if (getLongLongFromObjectOrReply(c, c->argv[j], &cid, "Invalid client ID")) {
                    sdsfree(o);
                    return;
                }
                client *cl = lookupClientByID(cid);
                if (cl) {
                    o = catClientInfoString(o, cl);
                    o = sdscatlen(o, "\n", 1);
                }
            }
        } else if (c->argc != 2) {
            addReplyErrorObject(c, shared.syntaxerr);
            return;
        }

        if (!o) o = getAllClientsInfoString(type);
        addReplyVerbatim(c, o, sdslen(o), "txt");
        sdsfree(o);
    } else if (!strcasecmp(c->argv[1]->ptr, "reply") && c->argc == 3) {
        /* CLIENT REPLY ON|OFF|SKIP */
        if (!strcasecmp(c->argv[2]->ptr, "on")) {
            c->flags &= ~(CLIENT_REPLY_SKIP | CLIENT_REPLY_OFF);
            addReply(c, shared.ok);
        } else if (!strcasecmp(c->argv[2]->ptr, "off")) {
            c->flags |= CLIENT_REPLY_OFF;
        } else if (!strcasecmp(c->argv[2]->ptr, "skip")) {
            if (!(c->flags & CLIENT_REPLY_OFF)) c->flags |= CLIENT_REPLY_SKIP_NEXT;
        } else {
            addReplyErrorObject(c, shared.syntaxerr);
            return;
        }
    } else if (!strcasecmp(c->argv[1]->ptr, "no-evict") && c->argc == 3) {
        /* CLIENT NO-EVICT ON|OFF */
        if (!strcasecmp(c->argv[2]->ptr, "on")) {
            c->flags |= CLIENT_NO_EVICT;
            removeClientFromMemUsageBucket(c, 0);
            addReply(c, shared.ok);
        } else if (!strcasecmp(c->argv[2]->ptr, "off")) {
            c->flags &= ~CLIENT_NO_EVICT;
            updateClientMemUsageAndBucket(c);
            addReply(c, shared.ok);
        } else {
            addReplyErrorObject(c, shared.syntaxerr);
            return;
        }
    } else if (!strcasecmp(c->argv[1]->ptr, "kill")) {
        /* CLIENT KILL <ip:port>
         * CLIENT KILL <option> [value] ... <option> [value] */
        char *addr = NULL;
        char *laddr = NULL;
        user *user = NULL;
        int type = -1;
        uint64_t id = 0;
        long long max_age = 0;
        int skipme = 1;
        int killed = 0, close_this_client = 0;

        if (c->argc == 3) {
            /* Old style syntax: CLIENT KILL <addr> */
            addr = c->argv[2]->ptr;
            skipme = 0; /* With the old form, you can kill yourself. */
        } else if (c->argc > 3) {
            int i = 2; /* Next option index. */

            /* New style syntax: parse options. */
            while (i < c->argc) {
                int moreargs = c->argc > i + 1;

                if (!strcasecmp(c->argv[i]->ptr, "id") && moreargs) {
                    long tmp;

                    if (getRangeLongFromObjectOrReply(c, c->argv[i + 1], 1, LONG_MAX, &tmp,
                                                      "client-id should be greater than 0") != C_OK)
                        return;
                    id = tmp;
                } else if (!strcasecmp(c->argv[i]->ptr, "maxage") && moreargs) {
                    long long tmp;

                    if (getLongLongFromObjectOrReply(c, c->argv[i + 1], &tmp,
                                                     "maxage is not an integer or out of range") != C_OK)
                        return;
                    if (tmp <= 0) {
                        addReplyError(c, "maxage should be greater than 0");
                        return;
                    }

                    max_age = tmp;
                } else if (!strcasecmp(c->argv[i]->ptr, "type") && moreargs) {
                    type = getClientTypeByName(c->argv[i + 1]->ptr);
                    if (type == -1) {
                        addReplyErrorFormat(c, "Unknown client type '%s'", (char *)c->argv[i + 1]->ptr);
                        return;
                    }
                } else if (!strcasecmp(c->argv[i]->ptr, "addr") && moreargs) {
                    addr = c->argv[i + 1]->ptr;
                } else if (!strcasecmp(c->argv[i]->ptr, "laddr") && moreargs) {
                    laddr = c->argv[i + 1]->ptr;
                } else if (!strcasecmp(c->argv[i]->ptr, "user") && moreargs) {
                    user = ACLGetUserByName(c->argv[i + 1]->ptr, sdslen(c->argv[i + 1]->ptr));
                    if (user == NULL) {
                        addReplyErrorFormat(c, "No such user '%s'", (char *)c->argv[i + 1]->ptr);
                        return;
                    }
                } else if (!strcasecmp(c->argv[i]->ptr, "skipme") && moreargs) {
                    if (!strcasecmp(c->argv[i + 1]->ptr, "yes")) {
                        skipme = 1;
                    } else if (!strcasecmp(c->argv[i + 1]->ptr, "no")) {
                        skipme = 0;
                    } else {
                        addReplyErrorObject(c, shared.syntaxerr);
                        return;
                    }
                } else {
                    addReplyErrorObject(c, shared.syntaxerr);
                    return;
                }
                i += 2;
            }
        } else {
            addReplyErrorObject(c, shared.syntaxerr);
            return;
        }

        /* Iterate clients killing all the matching clients. */
        listRewind(server.clients, &li);
        while ((ln = listNext(&li)) != NULL) {
            client *client = listNodeValue(ln);
            /* clang-format off */
            if (addr && strcmp(getClientPeerId(client),addr) != 0) continue;
            if (laddr && strcmp(getClientSockname(client),laddr) != 0) continue;
            if (type != -1 && getClientType(client) != type) continue;
            if (id != 0 && client->id != id) continue;
            if (user && client->user != user) continue;
            if (c == client && skipme) continue;
            if (max_age != 0 && (long long)(commandTimeSnapshot() / 1000 - client->ctime) < max_age) continue;
            /* clang-format on */

            /* Kill it. */
            if (c == client) {
                close_this_client = 1;
            } else {
                freeClient(client);
            }
            killed++;
        }

        /* Reply according to old/new format. */
        if (c->argc == 3) {
            if (killed == 0)
                addReplyError(c, "No such client");
            else
                addReply(c, shared.ok);
        } else {
            addReplyLongLong(c, killed);
        }

        /* If this client has to be closed, flag it as CLOSE_AFTER_REPLY
         * only after we queued the reply to its output buffers. */
        if (close_this_client) c->flags |= CLIENT_CLOSE_AFTER_REPLY;
    } else if (!strcasecmp(c->argv[1]->ptr, "unblock") && (c->argc == 3 || c->argc == 4)) {
        /* CLIENT UNBLOCK <id> [timeout|error] */
        long long id;
        int unblock_error = 0;

        if (c->argc == 4) {
            if (!strcasecmp(c->argv[3]->ptr, "timeout")) {
                unblock_error = 0;
            } else if (!strcasecmp(c->argv[3]->ptr, "error")) {
                unblock_error = 1;
            } else {
                addReplyError(c, "CLIENT UNBLOCK reason should be TIMEOUT or ERROR");
                return;
            }
        }
        if (getLongLongFromObjectOrReply(c, c->argv[2], &id, NULL) != C_OK) return;
        struct client *target = lookupClientByID(id);
        /* Note that we never try to unblock a client blocked on a module command, which
         * doesn't have a timeout callback (even in the case of UNBLOCK ERROR).
         * The reason is that we assume that if a command doesn't expect to be timedout,
         * it also doesn't expect to be unblocked by CLIENT UNBLOCK */
        if (target && target->flags & CLIENT_BLOCKED && moduleBlockedClientMayTimeout(target)) {
            if (unblock_error)
                unblockClientOnError(target, "-UNBLOCKED client unblocked via CLIENT UNBLOCK");
            else
                unblockClientOnTimeout(target);

            addReply(c, shared.cone);
        } else {
            addReply(c, shared.czero);
        }
    } else if (!strcasecmp(c->argv[1]->ptr, "setname") && c->argc == 3) {
        /* CLIENT SETNAME */
        if (clientSetNameOrReply(c, c->argv[2]) == C_OK) addReply(c, shared.ok);
    } else if (!strcasecmp(c->argv[1]->ptr, "getname") && c->argc == 2) {
        /* CLIENT GETNAME */
        if (c->name)
            addReplyBulk(c, c->name);
        else
            addReplyNull(c);
    } else if (!strcasecmp(c->argv[1]->ptr, "unpause") && c->argc == 2) {
        /* CLIENT UNPAUSE */
        unpauseActions(PAUSE_BY_CLIENT_COMMAND);
        addReply(c, shared.ok);
    } else if (!strcasecmp(c->argv[1]->ptr, "pause") && (c->argc == 3 || c->argc == 4)) {
        /* CLIENT PAUSE TIMEOUT [WRITE|ALL] */
        mstime_t end;
        int isPauseClientAll = 1;
        if (c->argc == 4) {
            if (!strcasecmp(c->argv[3]->ptr, "write")) {
                isPauseClientAll = 0;
            } else if (strcasecmp(c->argv[3]->ptr, "all")) {
                addReplyError(c, "CLIENT PAUSE mode must be WRITE or ALL");
                return;
            }
        }

        if (getTimeoutFromObjectOrReply(c, c->argv[2], &end, UNIT_MILLISECONDS) != C_OK) return;
        pauseClientsByClient(end, isPauseClientAll);
        addReply(c, shared.ok);
    } else if (!strcasecmp(c->argv[1]->ptr, "tracking") && c->argc >= 3) {
        /* CLIENT TRACKING (on|off) [REDIRECT <id>] [BCAST] [PREFIX first]
         *                          [PREFIX second] [OPTIN] [OPTOUT] [NOLOOP]... */
        long long redir = 0;
        uint64_t options = 0;
        robj **prefix = NULL;
        size_t numprefix = 0;

        /* Parse the options. */
        for (int j = 3; j < c->argc; j++) {
            int moreargs = (c->argc - 1) - j;

            if (!strcasecmp(c->argv[j]->ptr, "redirect") && moreargs) {
                j++;
                if (redir != 0) {
                    addReplyError(c, "A client can only redirect to a single "
                                     "other client");
                    zfree(prefix);
                    return;
                }

                if (getLongLongFromObjectOrReply(c, c->argv[j], &redir, NULL) != C_OK) {
                    zfree(prefix);
                    return;
                }
                /* We will require the client with the specified ID to exist
                 * right now, even if it is possible that it gets disconnected
                 * later. Still a valid sanity check. */
                if (lookupClientByID(redir) == NULL) {
                    addReplyError(c, "The client ID you want redirect to "
                                     "does not exist");
                    zfree(prefix);
                    return;
                }
            } else if (!strcasecmp(c->argv[j]->ptr, "bcast")) {
                options |= CLIENT_TRACKING_BCAST;
            } else if (!strcasecmp(c->argv[j]->ptr, "optin")) {
                options |= CLIENT_TRACKING_OPTIN;
            } else if (!strcasecmp(c->argv[j]->ptr, "optout")) {
                options |= CLIENT_TRACKING_OPTOUT;
            } else if (!strcasecmp(c->argv[j]->ptr, "noloop")) {
                options |= CLIENT_TRACKING_NOLOOP;
            } else if (!strcasecmp(c->argv[j]->ptr, "prefix") && moreargs) {
                j++;
                prefix = zrealloc(prefix, sizeof(robj *) * (numprefix + 1));
                prefix[numprefix++] = c->argv[j];
            } else {
                zfree(prefix);
                addReplyErrorObject(c, shared.syntaxerr);
                return;
            }
        }

        /* Options are ok: enable or disable the tracking for this client. */
        if (!strcasecmp(c->argv[2]->ptr, "on")) {
            /* Before enabling tracking, make sure options are compatible
             * among each other and with the current state of the client. */
            if (!(options & CLIENT_TRACKING_BCAST) && numprefix) {
                addReplyError(c, "PREFIX option requires BCAST mode to be enabled");
                zfree(prefix);
                return;
            }

            if (c->flags & CLIENT_TRACKING) {
                int oldbcast = !!(c->flags & CLIENT_TRACKING_BCAST);
                int newbcast = !!(options & CLIENT_TRACKING_BCAST);
                if (oldbcast != newbcast) {
                    addReplyError(c, "You can't switch BCAST mode on/off before disabling "
                                     "tracking for this client, and then re-enabling it with "
                                     "a different mode.");
                    zfree(prefix);
                    return;
                }
            }

            if (options & CLIENT_TRACKING_BCAST && options & (CLIENT_TRACKING_OPTIN | CLIENT_TRACKING_OPTOUT)) {
                addReplyError(c, "OPTIN and OPTOUT are not compatible with BCAST");
                zfree(prefix);
                return;
            }

            if (options & CLIENT_TRACKING_OPTIN && options & CLIENT_TRACKING_OPTOUT) {
                addReplyError(c, "You can't specify both OPTIN mode and OPTOUT mode");
                zfree(prefix);
                return;
            }

            if ((options & CLIENT_TRACKING_OPTIN && c->flags & CLIENT_TRACKING_OPTOUT) ||
                (options & CLIENT_TRACKING_OPTOUT && c->flags & CLIENT_TRACKING_OPTIN)) {
                addReplyError(c, "You can't switch OPTIN/OPTOUT mode before disabling "
                                 "tracking for this client, and then re-enabling it with "
                                 "a different mode.");
                zfree(prefix);
                return;
            }

            if (options & CLIENT_TRACKING_BCAST) {
                if (!checkPrefixCollisionsOrReply(c, prefix, numprefix)) {
                    zfree(prefix);
                    return;
                }
            }

            enableTracking(c, redir, options, prefix, numprefix);
        } else if (!strcasecmp(c->argv[2]->ptr, "off")) {
            disableTracking(c);
        } else {
            zfree(prefix);
            addReplyErrorObject(c, shared.syntaxerr);
            return;
        }
        zfree(prefix);
        addReply(c, shared.ok);
    } else if (!strcasecmp(c->argv[1]->ptr, "caching") && c->argc >= 3) {
        if (!(c->flags & CLIENT_TRACKING)) {
            addReplyError(c, "CLIENT CACHING can be called only when the "
                             "client is in tracking mode with OPTIN or "
                             "OPTOUT mode enabled");
            return;
        }

        char *opt = c->argv[2]->ptr;
        if (!strcasecmp(opt, "yes")) {
            if (c->flags & CLIENT_TRACKING_OPTIN) {
                c->flags |= CLIENT_TRACKING_CACHING;
            } else {
                addReplyError(c, "CLIENT CACHING YES is only valid when tracking is enabled in OPTIN mode.");
                return;
            }
        } else if (!strcasecmp(opt, "no")) {
            if (c->flags & CLIENT_TRACKING_OPTOUT) {
                c->flags |= CLIENT_TRACKING_CACHING;
            } else {
                addReplyError(c, "CLIENT CACHING NO is only valid when tracking is enabled in OPTOUT mode.");
                return;
            }
        } else {
            addReplyErrorObject(c, shared.syntaxerr);
            return;
        }

        /* Common reply for when we succeeded. */
        addReply(c, shared.ok);
    } else if (!strcasecmp(c->argv[1]->ptr, "getredir") && c->argc == 2) {
        /* CLIENT GETREDIR */
        if (c->flags & CLIENT_TRACKING) {
            addReplyLongLong(c, c->client_tracking_redirection);
        } else {
            addReplyLongLong(c, -1);
        }
    } else if (!strcasecmp(c->argv[1]->ptr, "trackinginfo") && c->argc == 2) {
        addReplyMapLen(c, 3);

        /* Flags */
        addReplyBulkCString(c, "flags");
        void *arraylen_ptr = addReplyDeferredLen(c);
        int numflags = 0;
        addReplyBulkCString(c, c->flags & CLIENT_TRACKING ? "on" : "off");
        numflags++;
        if (c->flags & CLIENT_TRACKING_BCAST) {
            addReplyBulkCString(c, "bcast");
            numflags++;
        }
        if (c->flags & CLIENT_TRACKING_OPTIN) {
            addReplyBulkCString(c, "optin");
            numflags++;
            if (c->flags & CLIENT_TRACKING_CACHING) {
                addReplyBulkCString(c, "caching-yes");
                numflags++;
            }
        }
        if (c->flags & CLIENT_TRACKING_OPTOUT) {
            addReplyBulkCString(c, "optout");
            numflags++;
            if (c->flags & CLIENT_TRACKING_CACHING) {
                addReplyBulkCString(c, "caching-no");
                numflags++;
            }
        }
        if (c->flags & CLIENT_TRACKING_NOLOOP) {
            addReplyBulkCString(c, "noloop");
            numflags++;
        }
        if (c->flags & CLIENT_TRACKING_BROKEN_REDIR) {
            addReplyBulkCString(c, "broken_redirect");
            numflags++;
        }
        setDeferredSetLen(c, arraylen_ptr, numflags);

        /* Redirect */
        addReplyBulkCString(c, "redirect");
        if (c->flags & CLIENT_TRACKING) {
            addReplyLongLong(c, c->client_tracking_redirection);
        } else {
            addReplyLongLong(c, -1);
        }

        /* Prefixes */
        addReplyBulkCString(c, "prefixes");
        if (c->client_tracking_prefixes) {
            addReplyArrayLen(c, raxSize(c->client_tracking_prefixes));
            raxIterator ri;
            raxStart(&ri, c->client_tracking_prefixes);
            raxSeek(&ri, "^", NULL, 0);
            while (raxNext(&ri)) {
                addReplyBulkCBuffer(c, ri.key, ri.key_len);
            }
            raxStop(&ri);
        } else {
            addReplyArrayLen(c, 0);
        }
    } else if (!strcasecmp(c->argv[1]->ptr, "no-touch")) {
        /* CLIENT NO-TOUCH ON|OFF */
        if (!strcasecmp(c->argv[2]->ptr, "on")) {
            c->flags |= CLIENT_NO_TOUCH;
            addReply(c, shared.ok);
        } else if (!strcasecmp(c->argv[2]->ptr, "off")) {
            c->flags &= ~CLIENT_NO_TOUCH;
            addReply(c, shared.ok);
        } else {
            addReplyErrorObject(c, shared.syntaxerr);
        }
    } else {
        addReplySubcommandSyntaxError(c);
    }
}

/* HELLO [<protocol-version> [AUTH <user> <password>] [SETNAME <name>] ] */
void helloCommand(client *c) {
    long long ver = 0;
    int next_arg = 1;

    if (c->argc >= 2) {
        if (getLongLongFromObjectOrReply(c, c->argv[next_arg++], &ver,
                                         "Protocol version is not an integer or out of range") != C_OK) {
            return;
        }

        if (ver < 2 || ver > 3) {
            addReplyError(c, "-NOPROTO unsupported protocol version");
            return;
        }
    }

    robj *username = NULL;
    robj *password = NULL;
    robj *clientname = NULL;
    for (int j = next_arg; j < c->argc; j++) {
        int moreargs = (c->argc - 1) - j;
        const char *opt = c->argv[j]->ptr;
        if (!strcasecmp(opt, "AUTH") && moreargs >= 2) {
            redactClientCommandArgument(c, j + 1);
            redactClientCommandArgument(c, j + 2);
            username = c->argv[j + 1];
            password = c->argv[j + 2];
            j += 2;
        } else if (!strcasecmp(opt, "SETNAME") && moreargs) {
            clientname = c->argv[j + 1];
            const char *err = NULL;
            if (validateClientName(clientname, &err) == C_ERR) {
                addReplyError(c, err);
                return;
            }
            j++;
        } else {
            addReplyErrorFormat(c, "Syntax error in HELLO option '%s'", opt);
            return;
        }
    }

    if (username && password) {
        robj *err = NULL;
        int auth_result = ACLAuthenticateUser(c, username, password, &err);
        if (auth_result == AUTH_ERR) {
            addAuthErrReply(c, err);
        }
        if (err) decrRefCount(err);
        /* In case of auth errors, return early since we already replied with an ERR.
         * In case of blocking module auth, we reply to the client/setname later upon unblocking. */
        if (auth_result == AUTH_ERR || auth_result == AUTH_BLOCKED) {
            return;
        }
    }

    /* At this point we need to be authenticated to continue. */
    if (!c->authenticated) {
        addReplyError(c, "-NOAUTH HELLO must be called with the client already "
                         "authenticated, otherwise the HELLO <proto> AUTH <user> <pass> "
                         "option can be used to authenticate the client and "
                         "select the RESP protocol version at the same time");
        return;
    }

    /* Now that we're authenticated, set the client name. */
    if (clientname) clientSetName(c, clientname, NULL);

    /* Let's switch to the specified RESP mode. */
    if (ver) c->resp = ver;
    addReplyMapLen(c, 6 + !server.sentinel_mode);

    addReplyBulkCString(c, "server");
    addReplyBulkCString(c, server.extended_redis_compat ? "redis" : SERVER_NAME);

    addReplyBulkCString(c, "version");
    addReplyBulkCString(c, server.extended_redis_compat ? REDIS_VERSION : VALKEY_VERSION);

    addReplyBulkCString(c, "proto");
    addReplyLongLong(c, c->resp);

    addReplyBulkCString(c, "id");
    addReplyLongLong(c, c->id);

    addReplyBulkCString(c, "mode");
    if (server.sentinel_mode)
        addReplyBulkCString(c, "sentinel");
    else if (server.cluster_enabled)
        addReplyBulkCString(c, "cluster");
    else
        addReplyBulkCString(c, "standalone");

    if (!server.sentinel_mode) {
        addReplyBulkCString(c, "role");
        addReplyBulkCString(c, server.masterhost ? "replica" : "master");
    }

    addReplyBulkCString(c, "modules");
    addReplyLoadedModules(c);
}

/* This callback is bound to POST and "Host:" command names. Those are not
 * really commands, but are used in security attacks in order to talk to
 * instances via HTTP, with a technique called "cross protocol scripting"
 * which exploits the fact that services like this server will discard invalid
 * HTTP headers and will process what follows.
 *
 * As a protection against this attack, the server will terminate the connection
 * when a POST or "Host:" header is seen, and will log the event from
 * time to time (to avoid creating a DOS as a result of too many logs). */
void securityWarningCommand(client *c) {
    static time_t logged_time = 0;
    time_t now = time(NULL);

    if (llabs(now - logged_time) > 60) {
        char ip[NET_IP_STR_LEN];
        int port;
        if (connAddrPeerName(c->conn, ip, sizeof(ip), &port) == -1) {
            serverLog(LL_WARNING, "Possible SECURITY ATTACK detected. It looks like somebody is sending POST or Host: "
                                  "commands to Redis. This is likely due to an attacker attempting to use Cross "
                                  "Protocol Scripting to compromise your Redis instance. Connection aborted.");
        } else {
            serverLog(LL_WARNING,
                      "Possible SECURITY ATTACK detected. It looks like somebody is sending POST or Host: commands to "
                      "Redis. This is likely due to an attacker attempting to use Cross Protocol Scripting to "
                      "compromise your Redis instance. Connection from %s:%d aborted.",
                      ip, port);
        }
        logged_time = now;
    }
    freeClientAsync(c);
}

/* Keep track of the original command arguments so that we can generate
 * an accurate slowlog entry after the command has been executed. */
static void retainOriginalCommandVector(client *c) {
    /* We already rewrote this command, so don't rewrite it again */
    if (c->original_argv) return;
    c->original_argc = c->argc;
    c->original_argv = zmalloc(sizeof(robj *) * (c->argc));
    for (int j = 0; j < c->argc; j++) {
        c->original_argv[j] = c->argv[j];
        incrRefCount(c->argv[j]);
    }
}

/* Redact a given argument to prevent it from being shown
 * in the slowlog. This information is stored in the
 * original_argv array. */
void redactClientCommandArgument(client *c, int argc) {
    retainOriginalCommandVector(c);
    if (c->original_argv[argc] == shared.redacted) {
        /* This argument has already been redacted */
        return;
    }
    decrRefCount(c->original_argv[argc]);
    c->original_argv[argc] = shared.redacted;
}

/* Rewrite the command vector of the client. All the new objects ref count
 * is incremented. The old command vector is freed, and the old objects
 * ref count is decremented. */
void rewriteClientCommandVector(client *c, int argc, ...) {
    va_list ap;
    int j;
    robj **argv; /* The new argument vector */

    argv = zmalloc(sizeof(robj *) * argc);
    va_start(ap, argc);
    for (j = 0; j < argc; j++) {
        robj *a;

        a = va_arg(ap, robj *);
        argv[j] = a;
        incrRefCount(a);
    }
    replaceClientCommandVector(c, argc, argv);
    va_end(ap);
}

/* Completely replace the client command vector with the provided one. */
void replaceClientCommandVector(client *c, int argc, robj **argv) {
    int j;
    retainOriginalCommandVector(c);
    freeClientArgv(c);
    c->argv = argv;
    c->argc = argc;
    c->argv_len_sum = 0;
    for (j = 0; j < c->argc; j++)
        if (c->argv[j]) c->argv_len_sum += getStringObjectLen(c->argv[j]);
    c->cmd = lookupCommandOrOriginal(c->argv, c->argc);
    serverAssertWithInfo(c, NULL, c->cmd != NULL);
}

/* Rewrite a single item in the command vector.
 * The new val ref count is incremented, and the old decremented.
 *
 * It is possible to specify an argument over the current size of the
 * argument vector: in this case the array of objects gets reallocated
 * and c->argc set to the max value. However it's up to the caller to
 *
 * 1. Make sure there are no "holes" and all the arguments are set.
 * 2. If the original argument vector was longer than the one we
 *    want to end with, it's up to the caller to set c->argc and
 *    free the no longer used objects on c->argv. */
void rewriteClientCommandArgument(client *c, int i, robj *newval) {
    robj *oldval;
    retainOriginalCommandVector(c);

    /* We need to handle both extending beyond argc (just update it and
     * initialize the new element) or beyond argv_len (realloc is needed).
     */
    if (i >= c->argc) {
        if (i >= c->argv_len) {
            c->argv = zrealloc(c->argv, sizeof(robj *) * (i + 1));
            c->argv_len = i + 1;
        }
        c->argc = i + 1;
        c->argv[i] = NULL;
    }
    oldval = c->argv[i];
    if (oldval) c->argv_len_sum -= getStringObjectLen(oldval);
    if (newval) c->argv_len_sum += getStringObjectLen(newval);
    c->argv[i] = newval;
    incrRefCount(newval);
    if (oldval) decrRefCount(oldval);

    /* If this is the command name make sure to fix c->cmd. */
    if (i == 0) {
        c->cmd = lookupCommandOrOriginal(c->argv, c->argc);
        serverAssertWithInfo(c, NULL, c->cmd != NULL);
    }
}

/* This function returns the number of bytes that the server is
 * using to store the reply still not read by the client.
 *
 * Note: this function is very fast so can be called as many time as
 * the caller wishes. The main usage of this function currently is
 * enforcing the client output length limits. */
size_t getClientOutputBufferMemoryUsage(client *c) {
    if (getClientType(c) == CLIENT_TYPE_SLAVE) {
        size_t repl_buf_size = 0;
        size_t repl_node_num = 0;
        size_t repl_node_size = sizeof(listNode) + sizeof(replBufBlock);
        if (c->ref_repl_buf_node) {
            replBufBlock *last = listNodeValue(listLast(server.repl_buffer_blocks));
            replBufBlock *cur = listNodeValue(c->ref_repl_buf_node);
            repl_buf_size = last->repl_offset + last->size - cur->repl_offset;
            repl_node_num = last->id - cur->id + 1;
        }
        return repl_buf_size + (repl_node_size * repl_node_num);
    } else {
        size_t list_item_size = sizeof(listNode) + sizeof(clientReplyBlock);
        return c->reply_bytes + (list_item_size * listLength(c->reply));
    }
}

/* Returns the total client's memory usage.
 * Optionally, if output_buffer_mem_usage is not NULL, it fills it with
 * the client output buffer memory usage portion of the total. */
size_t getClientMemoryUsage(client *c, size_t *output_buffer_mem_usage) {
    size_t mem = getClientOutputBufferMemoryUsage(c);
    if (output_buffer_mem_usage != NULL) *output_buffer_mem_usage = mem;
    mem += sdsZmallocSize(c->querybuf);
    mem += zmalloc_size(c);
    mem += c->buf_usable_size;
    /* For efficiency (less work keeping track of the argv memory), it doesn't include the used memory
     * i.e. unused sds space and internal fragmentation, just the string length. but this is enough to
     * spot problematic clients. */
    mem += c->argv_len_sum + sizeof(robj *) * c->argc;
    mem += multiStateMemOverhead(c);

    /* Add memory overhead of pubsub channels and patterns. Note: this is just the overhead of the robj pointers
     * to the strings themselves because they aren't stored per client. */
    mem += pubsubMemOverhead(c);

    /* Add memory overhead of the tracking prefixes, this is an underestimation so we don't need to traverse the entire
     * rax */
    if (c->client_tracking_prefixes)
        mem += c->client_tracking_prefixes->numnodes * (sizeof(raxNode) * sizeof(raxNode *));

    return mem;
}

/* Get the class of a client, used in order to enforce limits to different
 * classes of clients.
 *
 * The function will return one of the following:
 * CLIENT_TYPE_NORMAL -> Normal client, including MONITOR
 * CLIENT_TYPE_SLAVE  -> Slave
 * CLIENT_TYPE_PUBSUB -> Client subscribed to Pub/Sub channels
 * CLIENT_TYPE_MASTER -> The client representing our replication master.
 */
int getClientType(client *c) {
    if (c->flags & CLIENT_MASTER) return CLIENT_TYPE_MASTER;
    /* Even though MONITOR clients are marked as replicas, we
     * want the expose them as normal clients. */
    if ((c->flags & CLIENT_SLAVE) && !(c->flags & CLIENT_MONITOR)) return CLIENT_TYPE_SLAVE;
    if (c->flags & CLIENT_PUBSUB) return CLIENT_TYPE_PUBSUB;
    return CLIENT_TYPE_NORMAL;
}

int getClientTypeByName(char *name) {
    if (!strcasecmp(name, "normal"))
        return CLIENT_TYPE_NORMAL;
    else if (!strcasecmp(name, "slave"))
        return CLIENT_TYPE_SLAVE;
    else if (!strcasecmp(name, "replica"))
        return CLIENT_TYPE_SLAVE;
    else if (!strcasecmp(name, "pubsub"))
        return CLIENT_TYPE_PUBSUB;
    else if (!strcasecmp(name, "master"))
        return CLIENT_TYPE_MASTER;
    else
        return -1;
}

char *getClientTypeName(int class) {
    switch (class) {
    case CLIENT_TYPE_NORMAL: return "normal";
    case CLIENT_TYPE_SLAVE: return "slave";
    case CLIENT_TYPE_PUBSUB: return "pubsub";
    case CLIENT_TYPE_MASTER: return "master";
    default: return NULL;
    }
}

/* The function checks if the client reached output buffer soft or hard
 * limit, and also update the state needed to check the soft limit as
 * a side effect.
 *
 * Return value: non-zero if the client reached the soft or the hard limit.
 *               Otherwise zero is returned. */
int checkClientOutputBufferLimits(client *c) {
    int soft = 0, hard = 0, class;
    unsigned long used_mem = getClientOutputBufferMemoryUsage(c);

    class = getClientType(c);
    /* For the purpose of output buffer limiting, masters are handled
     * like normal clients. */
    if (class == CLIENT_TYPE_MASTER) class = CLIENT_TYPE_NORMAL;

    /* Note that it doesn't make sense to set the replica clients output buffer
     * limit lower than the repl-backlog-size config (partial sync will succeed
     * and then replica will get disconnected).
     * Such a configuration is ignored (the size of repl-backlog-size will be used).
     * This doesn't have memory consumption implications since the replica client
     * will share the backlog buffers memory. */
    size_t hard_limit_bytes = server.client_obuf_limits[class].hard_limit_bytes;
    if (class == CLIENT_TYPE_SLAVE && hard_limit_bytes && (long long)hard_limit_bytes < server.repl_backlog_size)
        hard_limit_bytes = server.repl_backlog_size;
    if (server.client_obuf_limits[class].hard_limit_bytes && used_mem >= hard_limit_bytes) hard = 1;
    if (server.client_obuf_limits[class].soft_limit_bytes &&
        used_mem >= server.client_obuf_limits[class].soft_limit_bytes)
        soft = 1;

    /* We need to check if the soft limit is reached continuously for the
     * specified amount of seconds. */
    if (soft) {
        if (c->obuf_soft_limit_reached_time == 0) {
            c->obuf_soft_limit_reached_time = server.unixtime;
            soft = 0; /* First time we see the soft limit reached */
        } else {
            time_t elapsed = server.unixtime - c->obuf_soft_limit_reached_time;

            if (elapsed <= server.client_obuf_limits[class].soft_limit_seconds) {
                soft = 0; /* The client still did not reached the max number of
                             seconds for the soft limit to be considered
                             reached. */
            }
        }
    } else {
        c->obuf_soft_limit_reached_time = 0;
    }
    return soft || hard;
}

/* Asynchronously close a client if soft or hard limit is reached on the
 * output buffer size. The caller can check if the client will be closed
 * checking if the client CLIENT_CLOSE_ASAP flag is set.
 *
 * Note: we need to close the client asynchronously because this function is
 * called from contexts where the client can't be freed safely, i.e. from the
 * lower level functions pushing data inside the client output buffers.
 * When `async` is set to 0, we close the client immediately, this is
 * useful when called from cron.
 *
 * Returns 1 if client was (flagged) closed. */
int closeClientOnOutputBufferLimitReached(client *c, int async) {
    if (!c->conn) return 0; /* It is unsafe to free fake clients. */
    serverAssert(c->reply_bytes < SIZE_MAX - (1024 * 64));
    /* Note that c->reply_bytes is irrelevant for replica clients
     * (they use the global repl buffers). */
    if ((c->reply_bytes == 0 && getClientType(c) != CLIENT_TYPE_SLAVE) || c->flags & CLIENT_CLOSE_ASAP) return 0;
    if (checkClientOutputBufferLimits(c)) {
        sds client = catClientInfoString(sdsempty(), c);

        if (async) {
            freeClientAsync(c);
            serverLog(LL_WARNING, "Client %s scheduled to be closed ASAP for overcoming of output buffer limits.",
                      client);
        } else {
            freeClient(c);
            serverLog(LL_WARNING, "Client %s closed for overcoming of output buffer limits.", client);
        }
        sdsfree(client);
        server.stat_client_outbuf_limit_disconnections++;
        return 1;
    }
    return 0;
}

/* Helper function used by performEvictions() in order to flush slaves
 * output buffers without returning control to the event loop.
 * This is also called by SHUTDOWN for a best-effort attempt to send
 * slaves the latest writes. */
void flushSlavesOutputBuffers(void) {
    listIter li;
    listNode *ln;

    listRewind(server.slaves, &li);
    while ((ln = listNext(&li))) {
        client *slave = listNodeValue(ln);
        int can_receive_writes = connHasWriteHandler(slave->conn) || (slave->flags & CLIENT_PENDING_WRITE);

        /* We don't want to send the pending data to the replica in a few
         * cases:
         *
         * 1. For some reason there is neither the write handler installed
         *    nor the client is flagged as to have pending writes: for some
         *    reason this replica may not be set to receive data. This is
         *    just for the sake of defensive programming.
         *
         * 2. The put_online_on_ack flag is true. To know why we don't want
         *    to send data to the replica in this case, please grep for the
         *    flag for this flag.
         *
         * 3. Obviously if the slave is not ONLINE.
         */
        if (slave->replstate == SLAVE_STATE_ONLINE && !(slave->flags & CLIENT_CLOSE_ASAP) && can_receive_writes &&
            !slave->repl_start_cmd_stream_on_ack && clientHasPendingReplies(slave)) {
            writeToClient(slave, 0);
        }
    }
}

/* Compute current paused actions and its end time, aggregated for
 * all pause purposes. */
void updatePausedActions(void) {
    uint32_t prev_paused_actions = server.paused_actions;
    server.paused_actions = 0;

    for (int i = 0; i < NUM_PAUSE_PURPOSES; i++) {
        pause_event *p = &(server.client_pause_per_purpose[i]);
        if (p->end > server.mstime)
            server.paused_actions |= p->paused_actions;
        else {
            p->paused_actions = 0;
            p->end = 0;
        }
    }

    /* If the pause type is less restrictive than before, we unblock all clients
     * so they are reprocessed (may get re-paused). */
    uint32_t mask_cli = (PAUSE_ACTION_CLIENT_WRITE | PAUSE_ACTION_CLIENT_ALL);
    if ((server.paused_actions & mask_cli) < (prev_paused_actions & mask_cli)) {
        unblockPostponedClients();
    }
}

/* Unblock all paused clients (ones that where blocked by BLOCKED_POSTPONE (possibly in processCommand).
 * This means they'll get re-processed in beforeSleep, and may get paused again if needed. */
void unblockPostponedClients(void) {
    listNode *ln;
    listIter li;
    listRewind(server.postponed_clients, &li);
    while ((ln = listNext(&li)) != NULL) {
        client *c = listNodeValue(ln);
        unblockClient(c, 1);
    }
}

/* Set pause-client end-time and restricted action. If already paused, then:
 * 1. Keep higher end-time value between configured and the new one
 * 2. Keep most restrictive action between configured and the new one */
static void pauseClientsByClient(mstime_t endTime, int isPauseClientAll) {
    uint32_t actions;
    pause_event *p = &server.client_pause_per_purpose[PAUSE_BY_CLIENT_COMMAND];

    if (isPauseClientAll)
        actions = PAUSE_ACTIONS_CLIENT_ALL_SET;
    else {
        actions = PAUSE_ACTIONS_CLIENT_WRITE_SET;
        /* If currently configured most restrictive client pause, then keep it */
        if (p->paused_actions & PAUSE_ACTION_CLIENT_ALL) actions = PAUSE_ACTIONS_CLIENT_ALL_SET;
    }

    pauseActions(PAUSE_BY_CLIENT_COMMAND, endTime, actions);
}

/* Pause actions up to the specified unixtime (in ms) for a given type of
 * commands.
 *
 * A main use case of this function is to allow pausing replication traffic
 * so that a failover without data loss to occur. Replicas will continue to receive
 * traffic to facilitate this functionality.
 *
 * This function is also internally used by Cluster for the manual
 * failover procedure implemented by CLUSTER FAILOVER.
 *
 * The function always succeed, even if there is already a pause in progress.
 * The new paused_actions of a given 'purpose' will override the old ones and
 * end time will be updated if new end time is bigger than currently configured */
void pauseActions(pause_purpose purpose, mstime_t end, uint32_t actions) {
    /* Manage pause type and end time per pause purpose. */
    server.client_pause_per_purpose[purpose].paused_actions = actions;

    /* If currently configured end time bigger than new one, then keep it */
    if (server.client_pause_per_purpose[purpose].end < end) server.client_pause_per_purpose[purpose].end = end;

    updatePausedActions();

    /* We allow write commands that were queued
     * up before and after to execute. We need
     * to track this state so that we don't assert
     * in propagateNow(). */
    if (server.in_exec) {
        server.client_pause_in_transaction = 1;
    }
}

/* Unpause actions and queue them for reprocessing. */
void unpauseActions(pause_purpose purpose) {
    server.client_pause_per_purpose[purpose].end = 0;
    server.client_pause_per_purpose[purpose].paused_actions = 0;
    updatePausedActions();
}

/* Returns bitmask of paused actions */
uint32_t isPausedActions(uint32_t actions_bitmask) {
    return (server.paused_actions & actions_bitmask);
}

/* Returns bitmask of paused actions */
uint32_t isPausedActionsWithUpdate(uint32_t actions_bitmask) {
    if (!(server.paused_actions & actions_bitmask)) return 0;
    updatePausedActions();
    return (server.paused_actions & actions_bitmask);
}

/* This function is called by the server in order to process a few events from
 * time to time while blocked into some not interruptible operation.
 * This allows to reply to clients with the -LOADING error while loading the
 * data set at startup or after a full resynchronization with the master
 * and so forth.
 *
 * It calls the event loop in order to process a few events. Specifically we
 * try to call the event loop 4 times as long as we receive acknowledge that
 * some event was processed, in order to go forward with the accept, read,
 * write, close sequence needed to serve a client.
 *
 * The function returns the total number of events processed. */
void processEventsWhileBlocked(void) {
    int iterations = 4; /* See the function top-comment. */

    /* Update our cached time since it is used to create and update the last
     * interaction time with clients and for other important things. */
    updateCachedTime(0);

    /* For the few commands that are allowed during busy scripts, we rather
     * provide a fresher time than the one from when the script started (they
     * still won't get it from the call due to execution_nesting. For commands
     * during loading this doesn't matter. */
    mstime_t prev_cmd_time_snapshot = server.cmd_time_snapshot;
    server.cmd_time_snapshot = server.mstime;

    /* Note: when we are processing events while blocked (for instance during
     * busy Lua scripts), we set a global flag. When such flag is set, we
     * avoid handling the read part of clients using threaded I/O.
     * See https://github.com/redis/redis/issues/6988 for more info.
     * Note that there could be cases of nested calls to this function,
     * specifically on a busy script during async_loading rdb, and scripts
     * that came from AOF. */
    ProcessingEventsWhileBlocked++;
    while (iterations--) {
        long long startval = server.events_processed_while_blocked;
        long long ae_events =
            aeProcessEvents(server.el, AE_FILE_EVENTS | AE_DONT_WAIT | AE_CALL_BEFORE_SLEEP | AE_CALL_AFTER_SLEEP);
        /* Note that server.events_processed_while_blocked will also get
         * incremented by callbacks called by the event loop handlers. */
        server.events_processed_while_blocked += ae_events;
        long long events = server.events_processed_while_blocked - startval;
        if (!events) break;
    }

    whileBlockedCron();

    ProcessingEventsWhileBlocked--;
    serverAssert(ProcessingEventsWhileBlocked >= 0);

    server.cmd_time_snapshot = prev_cmd_time_snapshot;
}

/* ==========================================================================
 * Threaded I/O
 * ========================================================================== */

#define IO_THREADS_MAX_NUM 128
#ifndef CACHE_LINE_SIZE
#if defined(__aarch64__) && defined(__APPLE__)
#define CACHE_LINE_SIZE 128
#else
#define CACHE_LINE_SIZE 64
#endif
#endif

typedef struct __attribute__((aligned(CACHE_LINE_SIZE))) threads_pending {
    serverAtomic unsigned long value;
} threads_pending;

pthread_t io_threads[IO_THREADS_MAX_NUM];
pthread_mutex_t io_threads_mutex[IO_THREADS_MAX_NUM];
threads_pending io_threads_pending[IO_THREADS_MAX_NUM];
int io_threads_op;
    /* IO_THREADS_OP_IDLE, IO_THREADS_OP_READ or IO_THREADS_OP_WRITE. */ // TODO: should access to this be atomic??!

/* This is the list of clients each thread will serve when threaded I/O is
 * used. We spawn io_threads_num-1 threads, since one is the main thread
 * itself. */
list *io_threads_list[IO_THREADS_MAX_NUM];

static inline unsigned long getIOPendingCount(int i) {
    unsigned long count = 0;
    atomicGetWithSync(io_threads_pending[i].value, count);
    return count;
}

static inline void setIOPendingCount(int i, unsigned long count) {
    atomicSetWithSync(io_threads_pending[i].value, count);
}

void *IOThreadMain(void *myid) {
    /* The ID is the thread number (from 0 to server.io_threads_num-1), and is
     * used by the thread to just manipulate a single sub-array of clients. */
    long id = (unsigned long)myid;
    char thdname[16];

    snprintf(thdname, sizeof(thdname), "io_thd_%ld", id);
    valkey_set_thread_title(thdname);
    serverSetCpuAffinity(server.server_cpulist);
    makeThreadKillable();

    while (1) {
        /* Wait for start */
        for (int j = 0; j < 1000000; j++) {
            if (getIOPendingCount(id) != 0) break;
        }

        /* Give the main thread a chance to stop this thread. */
        if (getIOPendingCount(id) == 0) {
            pthread_mutex_lock(&io_threads_mutex[id]);
            pthread_mutex_unlock(&io_threads_mutex[id]);
            continue;
        }

        serverAssert(getIOPendingCount(id) != 0);

        /* Process: note that the main thread will never touch our list
         * before we drop the pending count to 0. */
        listIter li;
        listNode *ln;
        listRewind(io_threads_list[id], &li);
        while ((ln = listNext(&li))) {
            client *c = listNodeValue(ln);
            if (io_threads_op == IO_THREADS_OP_WRITE) {
                writeToClient(c, 0);
            } else if (io_threads_op == IO_THREADS_OP_READ) {
                readQueryFromClient(c->conn);
            } else {
                serverPanic("io_threads_op value is unknown");
            }
        }
        listEmpty(io_threads_list[id]);
        setIOPendingCount(id, 0);
    }
}

/* Initialize the data structures needed for threaded I/O. */
void initThreadedIO(void) {
    /* We start from the main thread, no additional io-threads created yet. */
    server.io_threads_active_num = 1;

    /* Indicate that io-threads are currently idle */
    io_threads_op = IO_THREADS_OP_IDLE;

    /* Don't spawn any thread if the user selected a single thread:
     * we'll handle I/O directly from the main thread. */
    if (server.io_threads_num == 1) return;

    if (server.io_threads_num > IO_THREADS_MAX_NUM) {
        serverLog(LL_WARNING,
                  "Fatal: too many I/O threads configured. "
                  "The maximum number is %d.",
                  IO_THREADS_MAX_NUM);
        exit(1);
    }

    /* Spawn and initialize the I/O threads. */
    for (int i = 0; i < server.io_threads_num; i++) {
        /* Things we do for all the threads including the main thread. */
        io_threads_list[i] = listCreate();
        if (i == 0) continue; /* Thread 0 is the main thread. */

        /* Things we do only for the additional threads. */
        pthread_t tid;
        pthread_mutex_init(&io_threads_mutex[i], NULL);
        setIOPendingCount(i, 0);
        pthread_mutex_lock(&io_threads_mutex[i]); /* Thread will be stopped. */
        if (pthread_create(&tid, NULL, IOThreadMain, (void *)(long)i) != 0) {
            serverLog(LL_WARNING, "Fatal: Can't initialize IO thread.");
            exit(1);
        }
        io_threads[i] = tid;
    }
}

void killIOThreads(void) {
    int err, j;
    for (j = 0; j < server.io_threads_num; j++) {
        if (io_threads[j] == pthread_self()) continue;
        if (io_threads[j] && pthread_cancel(io_threads[j]) == 0) {
            if ((err = pthread_join(io_threads[j], NULL)) != 0) {
                serverLog(LL_WARNING, "IO thread(tid:%lu) can not be joined: %s", (unsigned long)io_threads[j],
                          strerror(err));
            } else {
                serverLog(LL_WARNING, "IO thread(tid:%lu) terminated", (unsigned long)io_threads[j]);
            }
        }
    }
}

<<<<<<< HEAD
/* This function dynamically adjusts the I/O thread number to match real-time
 * workloads. It tracks the latest 'x' rounds of pending writes as a measure of
 * clients needing parallel handling. If there are too few pending clients, I/O
 * threading is disabled globally, for both reads and writes.
=======
void startThreadedIO(void) {
    serverAssert(server.io_threads_active == 0);
    for (int j = 1; j < server.io_threads_num; j++) pthread_mutex_unlock(&io_threads_mutex[j]);
    server.io_threads_active = 1;
}

void stopThreadedIO(void) {
    /* We may have still clients with pending reads when this function
     * is called: handle them before stopping the threads. */
    handleClientsWithPendingReadsUsingThreads();
    serverAssert(server.io_threads_active == 1);
    for (int j = 1; j < server.io_threads_num; j++) pthread_mutex_lock(&io_threads_mutex[j]);
    server.io_threads_active = 0;
}

/* This function checks if there are not enough pending clients to justify
 * taking the I/O threads active: in that case I/O threads are stopped if
 * currently active. We track the pending writes as a measure of clients
 * we need to handle in parallel, however the I/O threading is disabled
 * globally for reads as well if we have too little pending clients.
>>>>>>> 1c55f3ca
 *
 * The function returns the active IO worker thread count. */
#define IO_THREAD_BATCH_NUM 2
#define SMOOTH_FACTOR 0.8
int adjustIOThreadCount(void) {
    /* Return ASAP if I/O threads are disabled (single threaded mode). */
    if (server.io_threads_num == 1) return 1;

<<<<<<< HEAD
    int pending = listLength(server.clients_pending_write);
    server.clients_pending_write_avg_num = (int)max(
        server.clients_pending_write_avg_num * SMOOTH_FACTOR +
        pending * (1 - SMOOTH_FACTOR), pending);

    /* The target io-thread number should be within the range of [1, io_threads_num]. */
    int target_num = min(server.io_threads_num,
        max(1, server.clients_pending_write_avg_num / IO_THREAD_BATCH_NUM));

    if (server.io_threads_active_num < target_num) {
        /* Increasing active threads. */
        for (int i = server.io_threads_active_num; i < target_num; ++i) {
            pthread_mutex_unlock(&io_threads_mutex[i]);
        }
=======
    if (pending < (server.io_threads_num * 2)) {
        if (server.io_threads_active) stopThreadedIO();
        return 1;
>>>>>>> 1c55f3ca
    } else {
        /* We may still have clients with pending reads when this function
         * is called: Handle them before stopping the threads. */
        handleClientsWithPendingReadsUsingThreads();
        /* Decreasing active threads. */
        for (int i = server.io_threads_active_num; i > target_num; --i) {
            pthread_mutex_lock(&io_threads_mutex[i - 1]);
        }
    }
    server.io_threads_active_num = target_num;

    return server.io_threads_active_num;
}

/* This function achieves thread safety using a fan-out -> fan-in paradigm:
 * Fan out: The main thread fans out work to the io-threads which block until
 * setIOPendingCount() is called with a value larger than 0 by the main thread.
 * Fan in: The main thread waits until getIOPendingCount() returns 0. Then
 * it can safely perform post-processing and return to normal synchronous
 * work. */
int handleClientsWithPendingWritesUsingThreads(void) {
    int processed = listLength(server.clients_pending_write);
    if (processed == 0) return 0; /* Return ASAP if there are no clients. */

    /* If I/O threads are disabled or we have few clients to serve, don't
     * use I/O threads, but the boring synchronous code. */
    int io_threads_active_num = adjustIOThreadCount();
    if (io_threads_active_num == 1) {
        return handleClientsWithPendingWrites();
    }

    /* Distribute the clients across N different lists. */
    listIter li;
    listNode *ln;
    listRewind(server.clients_pending_write, &li);
    int item_id = 0;
    while ((ln = listNext(&li))) {
        client *c = listNodeValue(ln);
        c->flags &= ~CLIENT_PENDING_WRITE;

        /* Remove clients from the list of pending writes since
         * they are going to be closed ASAP. */
        if (c->flags & CLIENT_CLOSE_ASAP) {
            listUnlinkNode(server.clients_pending_write, ln);
            continue;
        }

        /* Since all replicas and replication backlog use global replication
         * buffer, to guarantee data accessing thread safe, we must put all
         * replicas client into io_threads_list[0] i.e. main thread handles
         * sending the output buffer of all replicas. */
        if (getClientType(c) == CLIENT_TYPE_SLAVE) {
            listAddNodeTail(io_threads_list[0], c);
            continue;
        }

<<<<<<< HEAD
        int target_id = item_id % io_threads_active_num;
        listAddNodeTail(io_threads_list[target_id],c);
=======
        int target_id = item_id % server.io_threads_num;
        listAddNodeTail(io_threads_list[target_id], c);
>>>>>>> 1c55f3ca
        item_id++;
    }

    /* Give the start condition to the waiting threads, by setting the
     * start condition atomic var. */
    io_threads_op = IO_THREADS_OP_WRITE;
    for (int j = 1; j < io_threads_active_num; j++) {
        int count = listLength(io_threads_list[j]);
        setIOPendingCount(j, count);
    }

    /* Also use the main thread to process a slice of clients. */
    listRewind(io_threads_list[0], &li);
    while ((ln = listNext(&li))) {
        client *c = listNodeValue(ln);
        writeToClient(c, 0);
    }
    listEmpty(io_threads_list[0]);

    /* Wait for all the other threads to end their work. */
    while (1) {
        unsigned long pending = 0;
<<<<<<< HEAD
        for (int j = 1; j < io_threads_active_num; j++)
            pending += getIOPendingCount(j);
=======
        for (int j = 1; j < server.io_threads_num; j++) pending += getIOPendingCount(j);
>>>>>>> 1c55f3ca
        if (pending == 0) break;
    }

    io_threads_op = IO_THREADS_OP_IDLE;

    /* Run the list of clients again to install the write handler where
     * needed. */
    listRewind(server.clients_pending_write, &li);
    while ((ln = listNext(&li))) {
        client *c = listNodeValue(ln);

        /* Update the client in the mem usage after we're done processing it in the io-threads */
        updateClientMemUsageAndBucket(c);

        /* Install the write handler if there are pending writes in some
         * of the clients. */
        if (clientHasPendingReplies(c)) {
            installClientWriteHandler(c);
        }
    }
    while (listLength(server.clients_pending_write) > 0) {
        listUnlinkNode(server.clients_pending_write, server.clients_pending_write->head);
    }

    /* Update processed count on server */
    server.stat_io_writes_processed += processed;

    return processed;
}

/* Return 1 if we want to handle the client read later using threaded I/O.
 * This is called by the readable handler of the event loop.
 * As a side effect of calling this function the client is put in the
 * pending read clients and flagged as such. */
int postponeClientRead(client *c) {
<<<<<<< HEAD
    if (server.io_threads_active_num > 1 &&
        server.io_threads_do_reads &&
        !ProcessingEventsWhileBlocked &&
        !(c->flags & (CLIENT_MASTER|CLIENT_SLAVE|CLIENT_BLOCKED)) &&
        io_threads_op == IO_THREADS_OP_IDLE)
    {
        listAddNodeHead(server.clients_pending_read,c);
=======
    if (server.io_threads_active && server.io_threads_do_reads && !ProcessingEventsWhileBlocked &&
        !(c->flags & (CLIENT_MASTER | CLIENT_SLAVE | CLIENT_BLOCKED)) && io_threads_op == IO_THREADS_OP_IDLE) {
        listAddNodeHead(server.clients_pending_read, c);
>>>>>>> 1c55f3ca
        c->pending_read_list_node = listFirst(server.clients_pending_read);
        return 1;
    } else {
        return 0;
    }
}

/* When threaded I/O is also enabled for the reading + parsing side, the
 * readable handler will just put normal clients into a queue of clients to
 * process (instead of serving them synchronously). This function runs
 * the queue using the I/O threads, and process them in order to accumulate
 * the reads in the buffers, and also parse the first command available
 * rendering it in the client structures.
 * This function achieves thread safety using a fan-out -> fan-in paradigm:
 * Fan out: The main thread fans out work to the io-threads which block until
 * setIOPendingCount() is called with a value larger than 0 by the main thread.
 * Fan in: The main thread waits until getIOPendingCount() returns 0. Then
 * it can safely perform post-processing and return to normal synchronous
 * work. */
int handleClientsWithPendingReadsUsingThreads(void) {
    if (server.io_threads_active_num == 1 || !server.io_threads_do_reads) return 0;
    int processed = listLength(server.clients_pending_read);
    if (processed == 0) return 0;

    /* Distribute the clients across N different lists. */
    listIter li;
    listNode *ln;
    listRewind(server.clients_pending_read, &li);
    int item_id = 0;
    while ((ln = listNext(&li))) {
        client *c = listNodeValue(ln);
<<<<<<< HEAD
        int target_id = item_id % server.io_threads_active_num;
        listAddNodeTail(io_threads_list[target_id],c);
=======
        int target_id = item_id % server.io_threads_num;
        listAddNodeTail(io_threads_list[target_id], c);
>>>>>>> 1c55f3ca
        item_id++;
    }

    /* Give the start condition to the waiting threads, by setting the
     * start condition atomic var. */
    io_threads_op = IO_THREADS_OP_READ;
    for (int j = 1; j < server.io_threads_active_num; j++) {
        int count = listLength(io_threads_list[j]);
        setIOPendingCount(j, count);
    }

    /* Also use the main thread to process a slice of clients. */
    listRewind(io_threads_list[0], &li);
    while ((ln = listNext(&li))) {
        client *c = listNodeValue(ln);
        readQueryFromClient(c->conn);
    }
    listEmpty(io_threads_list[0]);

    /* Wait for all the other threads to end their work. */
    while (1) {
        unsigned long pending = 0;
<<<<<<< HEAD
        for (int j = 1; j < server.io_threads_active_num; j++)
            pending += getIOPendingCount(j);
=======
        for (int j = 1; j < server.io_threads_num; j++) pending += getIOPendingCount(j);
>>>>>>> 1c55f3ca
        if (pending == 0) break;
    }

    io_threads_op = IO_THREADS_OP_IDLE;

    /* Run the list of clients again to process the new buffers. */
    while (listLength(server.clients_pending_read)) {
        ln = listFirst(server.clients_pending_read);
        client *c = listNodeValue(ln);
        listDelNode(server.clients_pending_read, ln);
        c->pending_read_list_node = NULL;

        serverAssert(!(c->flags & CLIENT_BLOCKED));

        if (beforeNextClient(c) == C_ERR) {
            /* If the client is no longer valid, we avoid
             * processing the client later. So we just go
             * to the next. */
            continue;
        }

        /* Once io-threads are idle we can update the client in the mem usage */
        updateClientMemUsageAndBucket(c);

        if (processPendingCommandAndInputBuffer(c) == C_ERR) {
            /* If the client is no longer valid, we avoid
             * processing the client later. So we just go
             * to the next. */
            continue;
        }

        /* We may have pending replies if a thread readQueryFromClient() produced
         * replies and did not put the client in pending write queue (it can't).
         */
        if (!(c->flags & CLIENT_PENDING_WRITE) && clientHasPendingReplies(c)) putClientInPendingWriteQueue(c);
    }

    /* Update processed count on server */
    server.stat_io_reads_processed += processed;

    return processed;
}

/* Returns the actual client eviction limit based on current configuration or
 * 0 if no limit. */
size_t getClientEvictionLimit(void) {
    size_t maxmemory_clients_actual = SIZE_MAX;

    /* Handle percentage of maxmemory*/
    if (server.maxmemory_clients < 0 && server.maxmemory > 0) {
        unsigned long long maxmemory_clients_bytes =
            (unsigned long long)((double)server.maxmemory * -(double)server.maxmemory_clients / 100);
        if (maxmemory_clients_bytes <= SIZE_MAX) maxmemory_clients_actual = maxmemory_clients_bytes;
    } else if (server.maxmemory_clients > 0)
        maxmemory_clients_actual = server.maxmemory_clients;
    else
        return 0;

    /* Don't allow a too small maxmemory-clients to avoid cases where we can't communicate
     * at all with the server because of bad configuration */
    if (maxmemory_clients_actual < 1024 * 128) maxmemory_clients_actual = 1024 * 128;

    return maxmemory_clients_actual;
}

void evictClients(void) {
    if (!server.client_mem_usage_buckets) return;
    /* Start eviction from topmost bucket (largest clients) */
    int curr_bucket = CLIENT_MEM_USAGE_BUCKETS - 1;
    listIter bucket_iter;
    listRewind(server.client_mem_usage_buckets[curr_bucket].clients, &bucket_iter);
    size_t client_eviction_limit = getClientEvictionLimit();
    if (client_eviction_limit == 0) return;
    while (server.stat_clients_type_memory[CLIENT_TYPE_NORMAL] + server.stat_clients_type_memory[CLIENT_TYPE_PUBSUB] >=
           client_eviction_limit) {
        listNode *ln = listNext(&bucket_iter);
        if (ln) {
            client *c = ln->value;
            sds ci = catClientInfoString(sdsempty(), c);
            serverLog(LL_NOTICE, "Evicting client: %s", ci);
            freeClient(c);
            sdsfree(ci);
            server.stat_evictedclients++;
        } else {
            curr_bucket--;
            if (curr_bucket < 0) {
                serverLog(LL_WARNING, "Over client maxmemory after evicting all evictable clients");
                break;
            }
            listRewind(server.client_mem_usage_buckets[curr_bucket].clients, &bucket_iter);
        }
    }
}<|MERGE_RESOLUTION|>--- conflicted
+++ resolved
@@ -4259,33 +4259,10 @@
     }
 }
 
-<<<<<<< HEAD
 /* This function dynamically adjusts the I/O thread number to match real-time
  * workloads. It tracks the latest 'x' rounds of pending writes as a measure of
  * clients needing parallel handling. If there are too few pending clients, I/O
  * threading is disabled globally, for both reads and writes.
-=======
-void startThreadedIO(void) {
-    serverAssert(server.io_threads_active == 0);
-    for (int j = 1; j < server.io_threads_num; j++) pthread_mutex_unlock(&io_threads_mutex[j]);
-    server.io_threads_active = 1;
-}
-
-void stopThreadedIO(void) {
-    /* We may have still clients with pending reads when this function
-     * is called: handle them before stopping the threads. */
-    handleClientsWithPendingReadsUsingThreads();
-    serverAssert(server.io_threads_active == 1);
-    for (int j = 1; j < server.io_threads_num; j++) pthread_mutex_lock(&io_threads_mutex[j]);
-    server.io_threads_active = 0;
-}
-
-/* This function checks if there are not enough pending clients to justify
- * taking the I/O threads active: in that case I/O threads are stopped if
- * currently active. We track the pending writes as a measure of clients
- * we need to handle in parallel, however the I/O threading is disabled
- * globally for reads as well if we have too little pending clients.
->>>>>>> 1c55f3ca
  *
  * The function returns the active IO worker thread count. */
 #define IO_THREAD_BATCH_NUM 2
@@ -4294,7 +4271,6 @@
     /* Return ASAP if I/O threads are disabled (single threaded mode). */
     if (server.io_threads_num == 1) return 1;
 
-<<<<<<< HEAD
     int pending = listLength(server.clients_pending_write);
     server.clients_pending_write_avg_num = (int)max(
         server.clients_pending_write_avg_num * SMOOTH_FACTOR +
@@ -4309,11 +4285,6 @@
         for (int i = server.io_threads_active_num; i < target_num; ++i) {
             pthread_mutex_unlock(&io_threads_mutex[i]);
         }
-=======
-    if (pending < (server.io_threads_num * 2)) {
-        if (server.io_threads_active) stopThreadedIO();
-        return 1;
->>>>>>> 1c55f3ca
     } else {
         /* We may still have clients with pending reads when this function
          * is called: Handle them before stopping the threads. */
@@ -4370,13 +4341,8 @@
             continue;
         }
 
-<<<<<<< HEAD
         int target_id = item_id % io_threads_active_num;
         listAddNodeTail(io_threads_list[target_id],c);
-=======
-        int target_id = item_id % server.io_threads_num;
-        listAddNodeTail(io_threads_list[target_id], c);
->>>>>>> 1c55f3ca
         item_id++;
     }
 
@@ -4399,12 +4365,7 @@
     /* Wait for all the other threads to end their work. */
     while (1) {
         unsigned long pending = 0;
-<<<<<<< HEAD
-        for (int j = 1; j < io_threads_active_num; j++)
-            pending += getIOPendingCount(j);
-=======
-        for (int j = 1; j < server.io_threads_num; j++) pending += getIOPendingCount(j);
->>>>>>> 1c55f3ca
+        for (int j = 1; j < io_threads_active_num; j++) pending += getIOPendingCount(j);
         if (pending == 0) break;
     }
 
@@ -4440,19 +4401,9 @@
  * As a side effect of calling this function the client is put in the
  * pending read clients and flagged as such. */
 int postponeClientRead(client *c) {
-<<<<<<< HEAD
-    if (server.io_threads_active_num > 1 &&
-        server.io_threads_do_reads &&
-        !ProcessingEventsWhileBlocked &&
-        !(c->flags & (CLIENT_MASTER|CLIENT_SLAVE|CLIENT_BLOCKED)) &&
-        io_threads_op == IO_THREADS_OP_IDLE)
-    {
-        listAddNodeHead(server.clients_pending_read,c);
-=======
-    if (server.io_threads_active && server.io_threads_do_reads && !ProcessingEventsWhileBlocked &&
+    if (server.io_threads_active_num > 1 && server.io_threads_do_reads && !ProcessingEventsWhileBlocked &&
         !(c->flags & (CLIENT_MASTER | CLIENT_SLAVE | CLIENT_BLOCKED)) && io_threads_op == IO_THREADS_OP_IDLE) {
         listAddNodeHead(server.clients_pending_read, c);
->>>>>>> 1c55f3ca
         c->pending_read_list_node = listFirst(server.clients_pending_read);
         return 1;
     } else {
@@ -4484,13 +4435,8 @@
     int item_id = 0;
     while ((ln = listNext(&li))) {
         client *c = listNodeValue(ln);
-<<<<<<< HEAD
         int target_id = item_id % server.io_threads_active_num;
         listAddNodeTail(io_threads_list[target_id],c);
-=======
-        int target_id = item_id % server.io_threads_num;
-        listAddNodeTail(io_threads_list[target_id], c);
->>>>>>> 1c55f3ca
         item_id++;
     }
 
@@ -4513,12 +4459,7 @@
     /* Wait for all the other threads to end their work. */
     while (1) {
         unsigned long pending = 0;
-<<<<<<< HEAD
-        for (int j = 1; j < server.io_threads_active_num; j++)
-            pending += getIOPendingCount(j);
-=======
-        for (int j = 1; j < server.io_threads_num; j++) pending += getIOPendingCount(j);
->>>>>>> 1c55f3ca
+        for (int j = 1; j < server.io_threads_active_num; j++) pending += getIOPendingCount(j);
         if (pending == 0) break;
     }
 
