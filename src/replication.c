/* Asynchronous replication implementation.
 *
 * Copyright (c) 2009-2012, Salvatore Sanfilippo <antirez at gmail dot com>
 * All rights reserved.
 *
 * Redistribution and use in source and binary forms, with or without
 * modification, are permitted provided that the following conditions are met:
 *
 *   * Redistributions of source code must retain the above copyright notice,
 *     this list of conditions and the following disclaimer.
 *   * Redistributions in binary form must reproduce the above copyright
 *     notice, this list of conditions and the following disclaimer in the
 *     documentation and/or other materials provided with the distribution.
 *   * Neither the name of Redis nor the names of its contributors may be used
 *     to endorse or promote products derived from this software without
 *     specific prior written permission.
 *
 * THIS SOFTWARE IS PROVIDED BY THE COPYRIGHT HOLDERS AND CONTRIBUTORS "AS IS"
 * AND ANY EXPRESS OR IMPLIED WARRANTIES, INCLUDING, BUT NOT LIMITED TO, THE
 * IMPLIED WARRANTIES OF MERCHANTABILITY AND FITNESS FOR A PARTICULAR PURPOSE
 * ARE DISCLAIMED. IN NO EVENT SHALL THE COPYRIGHT OWNER OR CONTRIBUTORS BE
 * LIABLE FOR ANY DIRECT, INDIRECT, INCIDENTAL, SPECIAL, EXEMPLARY, OR
 * CONSEQUENTIAL DAMAGES (INCLUDING, BUT NOT LIMITED TO, PROCUREMENT OF
 * SUBSTITUTE GOODS OR SERVICES; LOSS OF USE, DATA, OR PROFITS; OR BUSINESS
 * INTERRUPTION) HOWEVER CAUSED AND ON ANY THEORY OF LIABILITY, WHETHER IN
 * CONTRACT, STRICT LIABILITY, OR TORT (INCLUDING NEGLIGENCE OR OTHERWISE)
 * ARISING IN ANY WAY OUT OF THE USE OF THIS SOFTWARE, EVEN IF ADVISED OF THE
 * POSSIBILITY OF SUCH DAMAGE.
 */


#include "server.h"
#include "cluster.h"
#include "bio.h"
#include "functions.h"
#include "connection.h"

#include <memory.h>
#include <sys/time.h>
#include <unistd.h>
#include <fcntl.h>
#include <stdatomic.h>
#include <sys/socket.h>
#include <sys/stat.h>
#include <ctype.h>

<<<<<<< HEAD
void replicationDiscardCachedMaster(void);
void replicationResurrectCachedMaster(connection *conn);
void replicationResurrectProvisionalMaster(void);
=======
void replicationDiscardCachedPrimary(void);
void replicationResurrectCachedPrimary(connection *conn);
>>>>>>> ab387301
void replicationSendAck(void);
int replicaPutOnline(client *replica);
void replicaStartCommandStream(client *replica);
int cancelReplicationHandshake(int reconnect);
void syncWithMaster(connection *conn);
void replicationSteadyStateInit(void);
void setupMainConnForPsync(connection *conn);
void completeTaskRDBChannelSyncMainConn(connection *conn);
void completeTaskRDBChannelSyncRdbConn(connection *conn);
void replicationAbortSyncTransfer(void);

/* We take a global flag to remember if this instance generated an RDB
 * because of replication, so that we can remove the RDB file in case
 * the instance is configured to have no persistence. */
int RDBGeneratedByReplication = 0;

/* --------------------------- Utility functions ---------------------------- */
static ConnectionType *connTypeOfReplication(void) {
    if (server.tls_replication) {
        return connectionTypeTls();
    }

    return connectionTypeTcp();
}

/* Return the pointer to a string representing the replica ip:listening_port
 * pair. Mostly useful for logging, since we want to log a replica using its
 * IP address and its listening port which is more clear for the user, for
 * example: "Closing connection with replica 10.1.2.3:6380". */
char *replicationGetReplicaName(client *c) {
    static char buf[NET_HOST_PORT_STR_LEN];
    char ip[NET_IP_STR_LEN];

    ip[0] = '\0';
    buf[0] = '\0';
    if (c->replica_addr || connAddrPeerName(c->conn, ip, sizeof(ip), NULL) != -1) {
        char *addr = c->replica_addr ? c->replica_addr : ip;
        if (c->replica_listening_port)
            formatAddr(buf, sizeof(buf), addr, c->replica_listening_port);
        else
            snprintf(buf, sizeof(buf), "%s:<unknown-replica-port>", addr);
    } else {
        snprintf(buf, sizeof(buf), "client id #%llu", (unsigned long long)c->id);
    }
    return buf;
}

/* Plain unlink() can block for quite some time in order to actually apply
 * the file deletion to the filesystem. This call removes the file in a
 * background thread instead. We actually just do close() in the thread,
 * by using the fact that if there is another instance of the same file open,
 * the foreground unlink() will only remove the fs name, and deleting the
 * file's storage space will only happen once the last reference is lost. */
int bg_unlink(const char *filename) {
    int fd = open(filename, O_RDONLY | O_NONBLOCK);
    if (fd == -1) {
        /* Can't open the file? Fall back to unlinking in the main thread. */
        return unlink(filename);
    } else {
        /* The following unlink() removes the name but doesn't free the
         * file contents because a process still has it open. */
        int retval = unlink(filename);
        if (retval == -1) {
            /* If we got an unlink error, we just return it, closing the
             * new reference we have to the file. */
            int old_errno = errno;
            close(fd); /* This would overwrite our errno. So we saved it. */
            errno = old_errno;
            return -1;
        }
        bioCreateCloseJob(fd, 0, 0);
        return 0; /* Success. */
    }
}

/* ---------------------------------- PRIMARY -------------------------------- */

void createReplicationBacklog(void) {
    serverAssert(server.repl_backlog == NULL);
    server.repl_backlog = zmalloc(sizeof(replBacklog));
    server.repl_backlog->ref_repl_buf_node = NULL;
    server.repl_backlog->unindexed_count = 0;
    server.repl_backlog->blocks_index = raxNew();
    server.repl_backlog->histlen = 0;
    /* We don't have any data inside our buffer, but virtually the first
     * byte we have is the next byte that will be generated for the
     * replication stream. */
    server.repl_backlog->offset = server.primary_repl_offset + 1;
}

/* This function is called when the user modifies the replication backlog
 * size at runtime. It is up to the function to resize the buffer and setup it
 * so that it contains the same data as the previous one (possibly less data,
 * but the most recent bytes, or the same data and more free space in case the
 * buffer is enlarged). */
void resizeReplicationBacklog(void) {
    if (server.repl_backlog_size < CONFIG_REPL_BACKLOG_MIN_SIZE)
        server.repl_backlog_size = CONFIG_REPL_BACKLOG_MIN_SIZE;
    if (server.repl_backlog) incrementalTrimReplicationBacklog(REPL_BACKLOG_TRIM_BLOCKS_PER_CALL);
}

void freeReplicationBacklog(void) {
    serverAssert(listLength(server.replicas) == 0);
    if (server.repl_backlog == NULL) return;

    /* Decrease the start buffer node reference count. */
    if (server.repl_backlog->ref_repl_buf_node) {
        replBufBlock *o = listNodeValue(server.repl_backlog->ref_repl_buf_node);
        serverAssert(o->refcount == 1); /* Last reference. */
        o->refcount--;
    }

    /* Replication buffer blocks are completely released when we free the
     * backlog, since the backlog is released only when there are no replicas
     * and the backlog keeps the last reference of all blocks. */
    freeReplicationBacklogRefMemAsync(server.repl_buffer_blocks, server.repl_backlog->blocks_index);
    resetReplicationBuffer();
    zfree(server.repl_backlog);
    server.repl_backlog = NULL;
}

/* To make search offset from replication buffer blocks quickly
 * when replicas ask partial resynchronization, we create one index
 * block every REPL_BACKLOG_INDEX_PER_BLOCKS blocks. */
void createReplicationBacklogIndex(listNode *ln) {
    server.repl_backlog->unindexed_count++;
    if (server.repl_backlog->unindexed_count >= REPL_BACKLOG_INDEX_PER_BLOCKS) {
        replBufBlock *o = listNodeValue(ln);
        uint64_t encoded_offset = htonu64(o->repl_offset);
        raxInsert(server.repl_backlog->blocks_index, (unsigned char *)&encoded_offset, sizeof(uint64_t), ln, NULL);
        server.repl_backlog->unindexed_count = 0;
    }
}

/* Rebase replication buffer blocks' offset since the initial
 * setting offset starts from 0 when primary restart. */
void rebaseReplicationBuffer(long long base_repl_offset) {
    raxFree(server.repl_backlog->blocks_index);
    server.repl_backlog->blocks_index = raxNew();
    server.repl_backlog->unindexed_count = 0;

    listIter li;
    listNode *ln;
    listRewind(server.repl_buffer_blocks, &li);
    while ((ln = listNext(&li))) {
        replBufBlock *o = listNodeValue(ln);
        o->repl_offset += base_repl_offset;
        createReplicationBacklogIndex(ln);
    }
}

/* Replication: Master side - connections association.
 * On rdb-channel sync, connection association is used to keep replication data in 
 * the backlog until the replica requests PSYNC. Association happens in two forms, 
 * if there's an existing buffer block at the fork time, the replica is attached
 * to the tail, if there is no tail, the replica will be attached when a new
 * buffer block is created (see the Retrospect function below).
 * Replica rdb client id is used as a unique key for the association. 
 * On COB overrun, association is deleted and the RDB connection 
 * is dropped.
 */
void addReplicaToPsyncWaitingRax(client* replica) {
    listNode *ln = NULL;
    replBufBlock *tail = NULL;
    if (server.repl_backlog == NULL) {
        createReplicationBacklog();
    } else {
        ln = listLast(server.repl_buffer_blocks);
        tail = ln ? listNodeValue(ln) : NULL;
        if (tail) {
            tail->refcount++;
        }
    }
    serverLog(LL_DEBUG, "Add replica %s to waiting psync rax, with cid %llu, %s ", replicationGetReplicaName(replica), (long long unsigned int)replica->id,
        tail? "with repl-backlog tail": "repl-backlog is empty");
    replica->ref_repl_buf_node = tail? ln: NULL;
    /* Prevent rdb client from being freed before psync is established. */
    replica->flags |= CLIENT_PROTECTED_RDB_CHANNEL;
    uint64_t id = htonu64(replica->id);
    raxInsert(server.replicas_waiting_psync,(unsigned char*)&id,sizeof(id),replica,NULL);
}

/* Attach waiting psync replicas with new replication backlog head. */
void addReplicaToPsyncWaitingRaxRetrospect(void) {
    listNode *ln = listFirst(server.repl_buffer_blocks);
    replBufBlock *head = ln ? listNodeValue(ln) : NULL;
    raxIterator iter;

    if (head == NULL) return;
    /* Update waiting psync replicas to wait on new buffer block */
    raxStart(&iter,server.replicas_waiting_psync);
    raxSeek(&iter, "^", NULL, 0);
    while(raxNext(&iter)) {
        client* replica = iter.data;
        if (replica->ref_repl_buf_node) continue;
        replica->ref_repl_buf_node = ln;
        head->refcount++;
        serverLog(LL_DEBUG, "Retrospect attach replica %llu to repl buf block", (long long unsigned int)replica->id);
    }
    raxStop(&iter);
}

void removeReplicaFromPsyncWaitingRax(client* replica) {
    listNode *ln;
    replBufBlock *o;
    /* Get replBufBlock pointed by this replica */ 
    client *peer_replica = lookupRdbClientByID(replica->associated_rdb_client_id);
    ln = peer_replica->ref_repl_buf_node;
    o = ln ? listNodeValue(ln) : NULL;
    if (o != NULL) {
        serverAssert(o->refcount > 0);
        o->refcount--;
    }
    peer_replica->ref_repl_buf_node = NULL;
    peer_replica->flags &= ~CLIENT_PROTECTED_RDB_CHANNEL;
    serverLog(LL_DEBUG, "Remove psync waiting replica %s with cid %llu, repl buffer block %s", 
        replicationGetReplicaName(replica), (long long unsigned int)replica->associated_rdb_client_id, o? "ref count decreased": "doesn't exist");
    uint64_t id = htonu64(peer_replica->id);
    raxRemove(server.replicas_waiting_psync,(unsigned char*)&id,sizeof(id),NULL);
}

void resetReplicationBuffer(void) {
    server.repl_buffer_mem = 0;
    server.repl_buffer_blocks = listCreate();
    listSetFreeMethod(server.repl_buffer_blocks, (void (*)(void *))zfree);
}

int canFeedReplicaReplBuffer(client *replica) {
    /* Don't feed replicas that only want the RDB. */
    if (replica->flags & CLIENT_REPL_RDBONLY) return 0;

    /* Don't feed replicas that are still waiting for BGSAVE to start. */
    if (replica->repl_state == REPLICA_STATE_WAIT_BGSAVE_START) return 0;

    return 1;
}

/* Similar with 'prepareClientToWrite', note that we must call this function
 * before feeding replication stream into global replication buffer, since
 * clientHasPendingReplies in prepareClientToWrite will access the global
 * replication buffer to make judgements. */
int prepareReplicasToWrite(void) {
    listIter li;
    listNode *ln;
    int prepared = 0;

    listRewind(server.replicas, &li);
    while ((ln = listNext(&li))) {
        client *replica = ln->value;
        if (!canFeedReplicaReplBuffer(replica)) continue;
        if (prepareClientToWrite(replica) == C_ERR) continue;
        prepared++;
    }

    return prepared;
}

/* Wrapper for feedReplicationBuffer() that takes string Objects
 * as input. */
void feedReplicationBufferWithObject(robj *o) {
    char llstr[LONG_STR_SIZE];
    void *p;
    size_t len;

    if (o->encoding == OBJ_ENCODING_INT) {
        len = ll2string(llstr, sizeof(llstr), (long)o->ptr);
        p = llstr;
    } else {
        len = sdslen(o->ptr);
        p = o->ptr;
    }
    feedReplicationBuffer(p, len);
}

/* Generally, we only have one replication buffer block to trim when replication
 * backlog size exceeds our setting and no replica reference it. But if replica
 * clients disconnect, we need to free many replication buffer blocks that are
 * referenced. It would cost much time if there are a lots blocks to free, that
 * will freeze server, so we trim replication backlog incrementally. */
void incrementalTrimReplicationBacklog(size_t max_blocks) {
    serverAssert(server.repl_backlog != NULL);

    size_t trimmed_blocks = 0;
    while (server.repl_backlog->histlen > server.repl_backlog_size && trimmed_blocks < max_blocks) {
        /* We never trim backlog to less than one block. */
        if (listLength(server.repl_buffer_blocks) <= 1) break;

        /* Replicas increment the refcount of the first replication buffer block
         * they refer to, in that case, we don't trim the backlog even if
         * backlog_histlen exceeds backlog_size. This implicitly makes backlog
         * bigger than our setting, but makes the primary accept partial resync as
         * much as possible. So that backlog must be the last reference of
         * replication buffer blocks. */
        listNode *first = listFirst(server.repl_buffer_blocks);
        serverAssert(first == server.repl_backlog->ref_repl_buf_node);
        replBufBlock *fo = listNodeValue(first);
        if (fo->refcount != 1) break;

        /* We don't try trim backlog if backlog valid size will be lessen than
         * setting backlog size once we release the first repl buffer block. */
        if (server.repl_backlog->histlen - (long long)fo->size <= server.repl_backlog_size) break;

        /* Decr refcount and release the first block later. */
        fo->refcount--;
        trimmed_blocks++;
        server.repl_backlog->histlen -= fo->size;

        /* Go to use next replication buffer block node. */
        listNode *next = listNextNode(first);
        server.repl_backlog->ref_repl_buf_node = next;
        serverAssert(server.repl_backlog->ref_repl_buf_node != NULL);
        /* Incr reference count to keep the new head node. */
        ((replBufBlock *)listNodeValue(next))->refcount++;

        /* Remove the node in recorded blocks. */
        uint64_t encoded_offset = htonu64(fo->repl_offset);
        raxRemove(server.repl_backlog->blocks_index, (unsigned char *)&encoded_offset, sizeof(uint64_t), NULL);

        /* Delete the first node from global replication buffer. */
        serverAssert(fo->refcount == 0 && fo->used == fo->size);
        server.repl_buffer_mem -= (fo->size + sizeof(listNode) + sizeof(replBufBlock));
        listDelNode(server.repl_buffer_blocks, first);
    }

    /* Set the offset of the first byte we have in the backlog. */
    server.repl_backlog->offset = server.primary_repl_offset - server.repl_backlog->histlen + 1;
}

/* Free replication buffer blocks that are referenced by this client. */
void freeReplicaReferencedReplBuffer(client *replica) {
    if (replica->flags & CLIENT_REPL_RDB_CHANNEL) {
        uint64_t id = htonu64(replica->id);
        if(raxRemove(server.replicas_waiting_psync,(unsigned char*)&id,sizeof(id),NULL)) {
            serverLog(LL_DEBUG, "Remove psync waiting slave %s with cid %llu from replicas rax.",
                replicationGetReplicaName(replica), (long long unsigned int)replica->associated_rdb_client_id);
        }
    }
    if (replica->ref_repl_buf_node != NULL) {
        /* Decrease the start buffer node reference count. */
        replBufBlock *o = listNodeValue(replica->ref_repl_buf_node);
        serverAssert(o->refcount > 0);
        o->refcount--;
        incrementalTrimReplicationBacklog(REPL_BACKLOG_TRIM_BLOCKS_PER_CALL);
    }
    replica->ref_repl_buf_node = NULL;
    replica->ref_block_pos = 0;
}

/* Replication: Master side.
 * Append bytes into the global replication buffer list, replication backlog and
 * all replica clients use replication buffers collectively, this function replace
 * 'addReply*', 'feedReplicationBacklog' for replicas and replication backlog,
 * First we add buffer into global replication buffer block list, and then
 * update replica / replication-backlog referenced node and block position. */
void feedReplicationBuffer(char *s, size_t len) {
    static long long repl_block_id = 0;

    if (server.repl_backlog == NULL) return;

    while (len > 0) {
        size_t start_pos = 0;        /* The position of referenced block to start sending. */
        listNode *start_node = NULL; /* Replica/backlog starts referenced node. */
        int add_new_block = 0;       /* Create new block if current block is total used. */
        listNode *ln = listLast(server.repl_buffer_blocks);
        replBufBlock *tail = ln ? listNodeValue(ln) : NULL;
        int empty_backlog = (tail == NULL);

        /* Append to tail string when possible. */
        if (tail && tail->size > tail->used) {
            start_node = listLast(server.repl_buffer_blocks);
            start_pos = tail->used;
            /* Copy the part we can fit into the tail, and leave the rest for a
             * new node */
            size_t avail = tail->size - tail->used;
            size_t copy = (avail >= len) ? len : avail;
            memcpy(tail->buf + tail->used, s, copy);
            tail->used += copy;
            s += copy;
            len -= copy;
            server.primary_repl_offset += copy;
            server.repl_backlog->histlen += copy;
        }
        if (len) {
            /* Create a new node, make sure it is allocated to at
             * least PROTO_REPLY_CHUNK_BYTES */
            size_t usable_size;
            /* Avoid creating nodes smaller than PROTO_REPLY_CHUNK_BYTES, so that we can append more data into them,
             * and also avoid creating nodes bigger than repl_backlog_size / 16, so that we won't have huge nodes that
             * can't trim when we only still need to hold a small portion from them. */
            size_t limit = max((size_t)server.repl_backlog_size / 16, (size_t)PROTO_REPLY_CHUNK_BYTES);
            size_t size = min(max(len, (size_t)PROTO_REPLY_CHUNK_BYTES), limit);
            tail = zmalloc_usable(size + sizeof(replBufBlock), &usable_size);
            /* Take over the allocation's internal fragmentation */
            tail->size = usable_size - sizeof(replBufBlock);
            size_t copy = (tail->size >= len) ? len : tail->size;
            tail->used = copy;
            tail->refcount = 0;
            tail->repl_offset = server.primary_repl_offset + 1;
            tail->id = repl_block_id++;
            memcpy(tail->buf, s, copy);
            listAddNodeTail(server.repl_buffer_blocks, tail);
            /* We also count the list node memory into replication buffer memory. */
            server.repl_buffer_mem += (usable_size + sizeof(listNode));
            add_new_block = 1;
            if (start_node == NULL) {
                start_node = listLast(server.repl_buffer_blocks);
                start_pos = 0;
            }
            s += copy;
            len -= copy;
            server.primary_repl_offset += copy;
            server.repl_backlog->histlen += copy;
        }
        if (empty_backlog && raxSize(server.replicas_waiting_psync) > 0) {
            /* Increase refcount for pending replicas. */
            addReplicaToPsyncWaitingRaxRetrospect();
        }

        /* For output buffer of replicas. */
        listIter li;
        listRewind(server.replicas,&li);
        while((ln = listNext(&li))) {
            client *replica = ln->value;
            if (!canFeedReplicaReplBuffer(replica) && 
                !(replica->flags & CLIENT_PROTECTED_RDB_CHANNEL)) continue;
            /* Update shared replication buffer start position. */
            if (replica->ref_repl_buf_node == NULL) {
                replica->ref_repl_buf_node = start_node;
                replica->ref_block_pos = start_pos;
                /* Only increase the start block reference count. */
                ((replBufBlock *)listNodeValue(start_node))->refcount++;
            }

            /* Check output buffer limit only when add new block. */
            if (add_new_block) closeClientOnOutputBufferLimitReached(replica, 1);
        }

        /* For replication backlog */
        if (server.repl_backlog->ref_repl_buf_node == NULL) {
            server.repl_backlog->ref_repl_buf_node = start_node;
            /* Only increase the start block reference count. */
            ((replBufBlock *)listNodeValue(start_node))->refcount++;

            /* Replication buffer must be empty before adding replication stream
             * into replication backlog. */
            serverAssert(add_new_block == 1 && start_pos == 0);
        }
        if (add_new_block) {
            createReplicationBacklogIndex(listLast(server.repl_buffer_blocks));
            /* It is important to trim after adding replication data to keep the backlog size close to
             * repl_backlog_size in the common case. We wait until we add a new block to avoid repeated
             * unnecessary trimming attempts when small amounts of data are added. See comments in
             * freeMemoryGetNotCountedMemory() for details on replication backlog memory tracking. */
            incrementalTrimReplicationBacklog(REPL_BACKLOG_TRIM_BLOCKS_PER_CALL);
        }
    }
}

/* Propagate write commands to replication stream.
 *
 * This function is used if the instance is a primary: we use the commands
 * received by our clients in order to create the replication stream.
 * Instead if the instance is a replica and has sub-replicas attached, we use
 * replicationFeedStreamFromPrimaryStream() */
void replicationFeedReplicas(int dictid, robj **argv, int argc) {
    int j, len;
    char llstr[LONG_STR_SIZE];

    /* In case we propagate a command that doesn't touch keys (PING, REPLCONF) we
     * pass dbid=-1 that indicate there is no need to replicate `select` command. */
    serverAssert(dictid == -1 || (dictid >= 0 && dictid < server.dbnum));

    /* If the instance is not a top level primary, return ASAP: we'll just proxy
     * the stream of data we receive from our primary instead, in order to
     * propagate *identical* replication stream. In this way this replica can
     * advertise the same replication ID as the primary (since it shares the
     * primary replication history and has the same backlog and offsets). */
    if (server.primary_host != NULL) return;

    /* If there aren't replicas, and there is no backlog buffer to populate,
     * we can return ASAP. */
    if (server.repl_backlog == NULL && listLength(server.replicas) == 0) {
        /* We increment the repl_offset anyway, since we use that for tracking AOF fsyncs
         * even when there's no replication active. This code will not be reached if AOF
         * is also disabled. */
        server.primary_repl_offset += 1;
        return;
    }

    /* We can't have replicas attached and no backlog. */
    serverAssert(!(listLength(server.replicas) != 0 && server.repl_backlog == NULL));

    /* Must install write handler for all replicas first before feeding
     * replication stream. */
    prepareReplicasToWrite();

    /* Send SELECT command to every replica if needed. */
    if (dictid != -1 && server.replicas_eldb != dictid) {
        robj *selectcmd;

        /* For a few DBs we have pre-computed SELECT command. */
        if (dictid >= 0 && dictid < PROTO_SHARED_SELECT_CMDS) {
            selectcmd = shared.select[dictid];
        } else {
            int dictid_len;

            dictid_len = ll2string(llstr, sizeof(llstr), dictid);
            selectcmd = createObject(
                OBJ_STRING, sdscatprintf(sdsempty(), "*2\r\n$6\r\nSELECT\r\n$%d\r\n%s\r\n", dictid_len, llstr));
        }

        feedReplicationBufferWithObject(selectcmd);

        if (dictid < 0 || dictid >= PROTO_SHARED_SELECT_CMDS) decrRefCount(selectcmd);

        server.replicas_eldb = dictid;
    }

    /* Write the command to the replication buffer if any. */
    char aux[LONG_STR_SIZE + 3];

    /* Add the multi bulk reply length. */
    aux[0] = '*';
    len = ll2string(aux + 1, sizeof(aux) - 1, argc);
    aux[len + 1] = '\r';
    aux[len + 2] = '\n';
    feedReplicationBuffer(aux, len + 3);

    for (j = 0; j < argc; j++) {
        long objlen = stringObjectLen(argv[j]);

        /* We need to feed the buffer with the object as a bulk reply
         * not just as a plain string, so create the $..CRLF payload len
         * and add the final CRLF */
        aux[0] = '$';
        len = ll2string(aux + 1, sizeof(aux) - 1, objlen);
        aux[len + 1] = '\r';
        aux[len + 2] = '\n';
        feedReplicationBuffer(aux, len + 3);
        feedReplicationBufferWithObject(argv[j]);
        feedReplicationBuffer(aux + len + 1, 2);
    }
}

/* This is a debugging function that gets called when we detect something
 * wrong with the replication protocol: the goal is to peek into the
 * replication backlog and show a few final bytes to make simpler to
 * guess what kind of bug it could be. */
void showLatestBacklog(void) {
    if (server.repl_backlog == NULL) return;
    if (listLength(server.repl_buffer_blocks) == 0) return;

    size_t dumplen = 256;
    if (server.repl_backlog->histlen < (long long)dumplen) dumplen = server.repl_backlog->histlen;

    sds dump = sdsempty();
    listNode *node = listLast(server.repl_buffer_blocks);
    while (dumplen) {
        if (node == NULL) break;
        replBufBlock *o = listNodeValue(node);
        size_t thislen = o->used >= dumplen ? dumplen : o->used;
        sds head = sdscatrepr(sdsempty(), o->buf + o->used - thislen, thislen);
        sds tmp = sdscatsds(head, dump);
        sdsfree(dump);
        dump = tmp;
        dumplen -= thislen;
        node = listPrevNode(node);
    }

    /* Finally log such bytes: this is vital debugging info to
     * understand what happened. */
    serverLog(LL_NOTICE, "Latest backlog is: '%s'", dump);
    sdsfree(dump);
}

/* This function is used in order to proxy what we receive from our primary
 * to our sub-replicas. */
#include <ctype.h>
void replicationFeedStreamFromPrimaryStream(char *buf, size_t buflen) {
    /* Debugging: this is handy to see the stream sent from primary
     * to replicas. Disabled with if(0). */
    if (0) {
        printf("%zu:", buflen);
        for (size_t j = 0; j < buflen; j++) {
            printf("%c", isprint(buf[j]) ? buf[j] : '.');
        }
        printf("\n");
    }

    /* There must be replication backlog if having attached replicas. */
    if (listLength(server.replicas)) serverAssert(server.repl_backlog != NULL);
    if (server.repl_backlog) {
        /* Must install write handler for all replicas first before feeding
         * replication stream. */
        prepareReplicasToWrite();
        feedReplicationBuffer(buf, buflen);
    }
}

void replicationFeedMonitors(client *c, list *monitors, int dictid, robj **argv, int argc) {
    /* Fast path to return if the monitors list is empty or the server is in loading. */
    if (monitors == NULL || listLength(monitors) == 0 || server.loading) return;
    listNode *ln;
    listIter li;
    int j;
    sds cmdrepr = sdsnew("+");
    robj *cmdobj;
    struct timeval tv;

    gettimeofday(&tv, NULL);
    cmdrepr = sdscatprintf(cmdrepr, "%ld.%06ld ", (long)tv.tv_sec, (long)tv.tv_usec);
    if (c->flags & CLIENT_SCRIPT) {
        cmdrepr = sdscatprintf(cmdrepr, "[%d lua] ", dictid);
    } else if (c->flags & CLIENT_UNIX_SOCKET) {
        cmdrepr = sdscatprintf(cmdrepr, "[%d unix:%s] ", dictid, server.unixsocket);
    } else {
        cmdrepr = sdscatprintf(cmdrepr, "[%d %s] ", dictid, getClientPeerId(c));
    }

    for (j = 0; j < argc; j++) {
        if (argv[j]->encoding == OBJ_ENCODING_INT) {
            cmdrepr = sdscatprintf(cmdrepr, "\"%ld\"", (long)argv[j]->ptr);
        } else {
            cmdrepr = sdscatrepr(cmdrepr, (char *)argv[j]->ptr, sdslen(argv[j]->ptr));
        }
        if (j != argc - 1) cmdrepr = sdscatlen(cmdrepr, " ", 1);
    }
    cmdrepr = sdscatlen(cmdrepr, "\r\n", 2);
    cmdobj = createObject(OBJ_STRING, cmdrepr);

    listRewind(monitors, &li);
    while ((ln = listNext(&li))) {
        client *monitor = ln->value;
        addReply(monitor, cmdobj);
        updateClientMemUsageAndBucket(monitor);
    }
    decrRefCount(cmdobj);
}

/* Feed the replica 'c' with the replication backlog starting from the
 * specified 'offset' up to the end of the backlog. */
long long addReplyReplicationBacklog(client *c, long long offset) {
    long long skip;

    serverLog(LL_DEBUG, "[PSYNC] Replica request offset: %lld", offset);

    if (server.repl_backlog->histlen == 0) {
        serverLog(LL_DEBUG, "[PSYNC] Backlog history len is zero");
        return 0;
    }

    serverLog(LL_DEBUG, "[PSYNC] Backlog size: %lld", server.repl_backlog_size);
    serverLog(LL_DEBUG, "[PSYNC] First byte: %lld", server.repl_backlog->offset);
    serverLog(LL_DEBUG, "[PSYNC] History len: %lld", server.repl_backlog->histlen);

    /* Compute the amount of bytes we need to discard. */
    skip = offset - server.repl_backlog->offset;
    serverLog(LL_DEBUG, "[PSYNC] Skipping: %lld", skip);

    /* Iterate recorded blocks, quickly search the approximate node. */
    listNode *node = NULL;
    if (raxSize(server.repl_backlog->blocks_index) > 0) {
        uint64_t encoded_offset = htonu64(offset);
        raxIterator ri;
        raxStart(&ri, server.repl_backlog->blocks_index);
        raxSeek(&ri, ">", (unsigned char *)&encoded_offset, sizeof(uint64_t));
        if (raxEOF(&ri)) {
            /* No found, so search from the last recorded node. */
            raxSeek(&ri, "$", NULL, 0);
            raxPrev(&ri);
            node = (listNode *)ri.data;
        } else {
            raxPrev(&ri); /* Skip the sought node. */
            /* We should search from the prev node since the offset of current
             * sought node exceeds searching offset. */
            if (raxPrev(&ri))
                node = (listNode *)ri.data;
            else
                node = server.repl_backlog->ref_repl_buf_node;
        }
        raxStop(&ri);
    } else {
        /* No recorded blocks, just from the start node to search. */
        node = server.repl_backlog->ref_repl_buf_node;
    }

    /* Search the exact node. */
    while (node != NULL) {
        replBufBlock *o = listNodeValue(node);
        if (o->repl_offset + (long long)o->used >= offset) break;
        node = listNextNode(node);
    }
    serverAssert(node != NULL);

    /* Install a writer handler first.*/
    prepareClientToWrite(c);
    /* Setting output buffer of the replica. */
    replBufBlock *o = listNodeValue(node);
    o->refcount++;
    c->ref_repl_buf_node = node;
    c->ref_block_pos = offset - o->repl_offset;

    return server.repl_backlog->histlen - skip;
}

/* Return the offset to provide as reply to the PSYNC command received
 * from the replica. The returned value is only valid immediately after
 * the BGSAVE process started and before executing any other command
 * from clients. */
long long getPsyncInitialOffset(void) {
    return server.primary_repl_offset;
}

/* Send a FULLRESYNC reply in the specific case of a full resynchronization,
 * as a side effect setup the replica for a full sync in different ways:
 *
 * 1) Remember, into the replica client structure, the replication offset
 *    we sent here, so that if new replicas will later attach to the same
 *    background RDB saving process (by duplicating this client output
 *    buffer), we can get the right offset from this replica.
 * 2) Set the replication state of the replica to WAIT_BGSAVE_END so that
 *    we start accumulating differences from this point.
 * 3) Force the replication stream to re-emit a SELECT statement so
 *    the new replica incremental differences will start selecting the
 *    right database number.
 *
 * Normally this function should be called immediately after a successful
 * BGSAVE for replication was started, or when there is one already in
 * progress that we attached our replica to. */
int replicationSetupReplicaForFullResync(client *replica, long long offset) {
    char buf[128];
    int buflen;

    replica->psync_initial_offset = offset;
    replica->repl_state = REPLICA_STATE_WAIT_BGSAVE_END;
    /* We are going to accumulate the incremental changes for this
     * replica as well. Set replicas_eldb to -1 in order to force to re-emit
     * a SELECT statement in the replication stream. */
    server.replicas_eldb = -1;

    /* Don't send this reply to replicas that approached us with
     * the old SYNC command. */
    if (!(replica->flags & CLIENT_PRE_PSYNC)) {
        buflen = snprintf(buf, sizeof(buf), "+FULLRESYNC %s %lld\r\n", server.replid, offset);
        if (connWrite(replica->conn, buf, buflen) != buflen) {
            freeClientAsync(replica);
            return C_ERR;
        }
    }
    return C_OK;
}

/* This function handles the PSYNC command from the point of view of a
 * primary receiving a request for partial resynchronization.
 *
 * On success return C_OK, otherwise C_ERR is returned and we proceed
 * with the usual full resync. */
int primaryTryPartialResynchronization(client *c, long long psync_offset) {
    long long psync_len;
    char *primary_replid = c->argv[1]->ptr;
    char buf[128];
    int buflen;

    /* Is the replication ID of this primary the same advertised by the wannabe
     * replica via PSYNC? If the replication ID changed this primary has a
     * different replication history, and there is no way to continue.
     *
     * Note that there are two potentially valid replication IDs: the ID1
     * and the ID2. The ID2 however is only valid up to a specific offset. */
    if (strcasecmp(primary_replid, server.replid) &&
        (strcasecmp(primary_replid, server.replid2) || psync_offset > server.second_replid_offset)) {
        /* Replid "?" is used by replicas that want to force a full resync. */
        if (primary_replid[0] != '?') {
            if (strcasecmp(primary_replid, server.replid) && strcasecmp(primary_replid, server.replid2)) {
                serverLog(LL_NOTICE,
                          "Partial resynchronization not accepted: "
                          "Replication ID mismatch (Replica asked for '%s', my "
                          "replication IDs are '%s' and '%s')",
                          primary_replid, server.replid, server.replid2);
            } else {
                serverLog(LL_NOTICE,
                          "Partial resynchronization not accepted: "
                          "Requested offset for second ID was %lld, but I can reply "
                          "up to %lld",
                          psync_offset, server.second_replid_offset);
            }
        } else {
            serverLog(LL_NOTICE, "Full resync requested by replica %s", replicationGetReplicaName(c));
        }
        goto need_full_resync;
    }

    /* We still have the data our replica is asking for? */
    if (!server.repl_backlog || psync_offset < server.repl_backlog->offset ||
        psync_offset > (server.repl_backlog->offset + server.repl_backlog->histlen)) {
        serverLog(LL_NOTICE,
                  "Unable to partial resync with replica %s for lack of backlog (Replica request was: %lld).",
                  replicationGetReplicaName(c), psync_offset);
        if (psync_offset > server.primary_repl_offset) {
            serverLog(LL_WARNING,
                      "Warning: replica %s tried to PSYNC with an offset that is greater than the primary replication "
                      "offset.",
                      replicationGetReplicaName(c));
        }
        goto need_full_resync;
    }

    /* There are two scenarios that lead to this point. One is that we are able 
     * to perform a partial resync with the replica. The second is that the replica 
     * is using rdb-connection sync, while loading the snapshot in the background.
     * in both cases:
     * 1) Set client state to make it a replica.
     * 2) Inform the client we can continue with +CONTINUE
     * 3) Send the backlog data (from the offset to the end) to the replica. */
    c->flags |= CLIENT_REPLICA;
    if (c->flags & CLIENT_REPL_MAIN_CHANNEL && lookupRdbClientByID(c->associated_rdb_client_id)) {
        c->repl_state = SLAVE_STATE_BG_RDB_LOAD;
        removeReplicaFromPsyncWaitingRax(c);
    } else {
         c->repl_state = REPLICA_STATE_ONLINE;
    }
    c->repl_ack_time = server.unixtime;
    c->repl_start_cmd_stream_on_ack = 0;
    listAddNodeTail(server.replicas, c);
    /* We can't use the connection buffers since they are used to accumulate
     * new commands at this stage. But we are sure the socket send buffer is
     * empty so this write will never fail actually. */
    if (c->replica_capa & REPLICA_CAPA_PSYNC2) {
        buflen = snprintf(buf, sizeof(buf), "+CONTINUE %s\r\n", server.replid);
    } else {
        buflen = snprintf(buf, sizeof(buf), "+CONTINUE\r\n");
    }
    if (connWrite(c->conn, buf, buflen) != buflen) {
        freeClientAsync(c);
        return C_OK;
    }
    psync_len = addReplyReplicationBacklog(c, psync_offset);
    serverLog(
        LL_NOTICE,
        "Partial resynchronization request from %s accepted. Sending %lld bytes of backlog starting from offset %lld.",
        replicationGetReplicaName(c), psync_len, psync_offset);
    /* Note that we don't need to set the selected DB at server.replicas_eldb
     * to -1 to force the primary to emit SELECT, since the replica already
     * has this state from the previous connection with the primary. */

    refreshGoodReplicasCount();

    /* Fire the replica change modules event. */
    moduleFireServerEvent(VALKEYMODULE_EVENT_REPLICA_CHANGE, VALKEYMODULE_SUBEVENT_REPLICA_CHANGE_ONLINE, NULL);

    return C_OK; /* The caller can return, no full resync needed. */

need_full_resync:
    /* We need a full resync for some reason... Note that we can't
     * reply to PSYNC right now if a full SYNC is needed. The reply
     * must include the primary offset at the time the RDB file we transfer
     * is generated, so we need to delay the reply to that moment. */
    return C_ERR;
}

/* Start a BGSAVE for replication goals, which is, selecting the disk or
 * socket target depending on the configuration, and making sure that
 * the script cache is flushed before to start.
 *
 * The mincapa argument is the bitwise AND among all the replicas capabilities
 * of the replicas waiting for this BGSAVE, so represents the replica capabilities
 * all the replicas support. Can be tested via REPLICA_CAPA_* macros.
 *
 * Side effects, other than starting a BGSAVE:
 *
 * 1) Handle the replicas in WAIT_START state, by preparing them for a full
 *    sync if the BGSAVE was successfully started, or sending them an error
 *    and dropping them from the list of replicas.
 *
 * 2) Flush the Lua scripting script cache if the BGSAVE was actually
 *    started.
 *
 * Returns C_OK on success or C_ERR otherwise. */
int startBgsaveForReplication(int mincapa, int req) {
    int retval;
    int socket_target = 0;
    listIter li;
    listNode *ln;

    /* We use a socket target if replica can handle the EOF marker and we're configured to do diskless syncs.
     * Note that in case we're creating a "filtered" RDB (functions-only, for example) we also force socket replication
     * to avoid overwriting the snapshot RDB file with filtered data. */
    socket_target = (server.repl_diskless_sync || req & REPLICA_REQ_RDB_MASK) && (mincapa & REPLICA_CAPA_EOF);
    /* `SYNC` should have failed with error if we don't support socket and require a filter, assert this here */
    serverAssert(socket_target || !(req & REPLICA_REQ_RDB_MASK));

    serverLog(LL_NOTICE, "Starting BGSAVE for SYNC with target: %s", socket_target ? "replicas sockets" : "disk");

    rdbSaveInfo rsi, *rsiptr;
    rsiptr = rdbPopulateSaveInfo(&rsi);
    /* Only do rdbSave* when rsiptr is not NULL,
     * otherwise replica will miss repl-stream-db. */
    if (rsiptr) {
        if (socket_target)
            retval = rdbSaveToReplicasSockets(req, rsiptr);
        else {
            /* Keep the page cache since it'll get used soon */
            retval = rdbSaveBackground(req, server.rdb_filename, rsiptr, RDBFLAGS_REPLICATION | RDBFLAGS_KEEP_CACHE);
        }
        if (server.debug_sleep_after_fork) usleep(server.debug_sleep_after_fork);
    } else {
        serverLog(LL_WARNING, "BGSAVE for replication: replication information not available, can't generate the RDB "
                              "file right now. Try later.");
        retval = C_ERR;
    }

    /* If we succeeded to start a BGSAVE with disk target, let's remember
     * this fact, so that we can later delete the file if needed. Note
     * that we don't set the flag to 1 if the feature is disabled, otherwise
     * it would never be cleared: the file is not deleted. This way if
     * the user enables it later with CONFIG SET, we are fine. */
    if (retval == C_OK && !socket_target && server.rdb_del_sync_files) RDBGeneratedByReplication = 1;

    /* If we failed to BGSAVE, remove the replicas waiting for a full
     * resynchronization from the list of replicas, inform them with
     * an error about what happened, close the connection ASAP. */
    if (retval == C_ERR) {
        serverLog(LL_WARNING, "BGSAVE for replication failed");
        listRewind(server.replicas, &li);
        while ((ln = listNext(&li))) {
            client *replica = ln->value;

            if (replica->repl_state == REPLICA_STATE_WAIT_BGSAVE_START) {
                replica->repl_state = REPL_STATE_NONE;
                replica->flags &= ~CLIENT_REPLICA;
                listDelNode(server.replicas, ln);
                addReplyError(replica, "BGSAVE failed, replication can't continue");
                replica->flags |= CLIENT_CLOSE_AFTER_REPLY;
            }
        }
        return retval;
    }

    /* If the target is socket, rdbSaveToReplicasSockets() already setup
     * the replicas for a full resync. Otherwise for disk target do it now.*/
    if (!socket_target) {
        listRewind(server.replicas, &li);
        while ((ln = listNext(&li))) {
            client *replica = ln->value;

            if (replica->repl_state == REPLICA_STATE_WAIT_BGSAVE_START) {
                /* Check replica has the exact requirements */
                if (replica->replica_req != req) continue;
                replicationSetupReplicaForFullResync(replica, getPsyncInitialOffset());
            }
        }
    }

    return retval;
}

/* SYNC and PSYNC command implementation. */
void syncCommand(client *c) {
    /* ignore SYNC if already replica or in monitor mode */
    if (c->flags & CLIENT_REPLICA) return;

    /* Check if this is a failover request to a replica with the same replid and
     * become a primary if so. */
    if (c->argc > 3 && !strcasecmp(c->argv[0]->ptr, "psync") && !strcasecmp(c->argv[3]->ptr, "failover")) {
        serverLog(LL_NOTICE, "Failover request received for replid %s.", (unsigned char *)c->argv[1]->ptr);
        if (!server.primary_host) {
            addReplyError(c, "PSYNC FAILOVER can't be sent to a master.");
            return;
        }

        if (!strcasecmp(c->argv[1]->ptr, server.replid)) {
            if (server.cluster_enabled) {
                clusterPromoteSelfToPrimary();
            } else {
                replicationUnsetPrimary();
            }
            sds client = catClientInfoString(sdsempty(), c);
            serverLog(LL_NOTICE, "PRIMARY MODE enabled (failover request from '%s')", client);
            sdsfree(client);
        } else {
            addReplyError(c, "PSYNC FAILOVER replid must match my replid.");
            return;
        }
    }

    /* Don't let replicas sync with us while we're failing over */
    if (server.failover_state != NO_FAILOVER) {
        addReplyError(c, "-NOMASTERLINK Can't SYNC while failing over");
        return;
    }

    /* Refuse SYNC requests if we are a replica but the link with our primary
     * is not ok... */
    if (server.primary_host && server.repl_state != REPL_STATE_CONNECTED) {
        addReplyError(c, "-NOMASTERLINK Can't SYNC while not connected with my master");
        return;
    }

    /* SYNC can't be issued when the server has pending data to send to
     * the client about already issued commands. We need a fresh reply
     * buffer registering the differences between the BGSAVE and the current
     * dataset, so that we can copy to other replicas if needed. */
    if (clientHasPendingReplies(c)) {
        addReplyError(c, "SYNC and PSYNC are invalid with pending output");
        return;
    }

    /* Fail sync if replica doesn't support EOF capability but wants a filtered RDB. This is because we force filtered
     * RDB's to be generated over a socket and not through a file to avoid conflicts with the snapshot files. Forcing
     * use of a socket is handled, if needed, in `startBgsaveForReplication`. */
    if (c->replica_req & REPLICA_REQ_RDB_MASK && !(c->replica_capa & REPLICA_CAPA_EOF)) {
        addReplyError(c, "Filtered replica requires EOF capability");
        return;
    }

    serverLog(LL_NOTICE, "Replica %s asks for synchronization", replicationGetReplicaName(c));

    /* Try a partial resynchronization if this is a PSYNC command.
     * If it fails, we continue with usual full resynchronization, however
     * when this happens replicationSetupReplicaForFullResync will replied
     * with:
     *
     * +FULLRESYNC <replid> <offset>
     *
     * So the replica knows the new replid and offset to try a PSYNC later
     * if the connection with the primary is lost. */
    if (!strcasecmp(c->argv[0]->ptr, "psync")) {
        long long psync_offset;
        if (getLongLongFromObjectOrReply(c, c->argv[2], &psync_offset, NULL) != C_OK) {
            serverLog(LL_WARNING, "Replica %s asks for synchronization but with a wrong offset",
                      replicationGetReplicaName(c));
            return;
        }

        if (primaryTryPartialResynchronization(c, psync_offset) == C_OK) {
            server.stat_sync_partial_ok++;
            return; /* No full resync needed, return. */
        } else {
            char *primary_replid = c->argv[1]->ptr;

            /* Increment stats for failed PSYNCs, but only if the
             * replid is not "?", as this is used by replicas to force a full
             * resync on purpose when they are not able to partially
             * resync. */
            if (primary_replid[0] != '?') server.stat_sync_partial_err++;
            if (c->replica_capa & REPLICA_CAPA_RDB_CHANNEL) {
                c->flags |= CLIENT_REPL_MAIN_CHANNEL;                
                serverLog(LL_NOTICE,"Replica %s is capable of rdb-channel synchronization, and partial sync isn't possible. "
                    "Full sync will continue with dedicated RDB connection.", replicationGetReplicaName(c));
                if (connWrite(c->conn,"+FULLSYNCNEEDED\r\n",17) != 17) {
                    freeClientAsync(c);
                }
                return;
            }
        }
    } else {
        /* If a replica uses SYNC, we are dealing with an old implementation
         * of the replication protocol (like valkey-cli --replica). Flag the client
         * so that we don't expect to receive REPLCONF ACK feedbacks. */
        c->flags |= CLIENT_PRE_PSYNC;
    }

    /* Full resynchronization. */
    server.stat_sync_full++;

    /* Setup the replica as one waiting for BGSAVE to start. The following code
     * paths will change the state if we handle the replica differently. */
    c->repl_state = REPLICA_STATE_WAIT_BGSAVE_START;
    if (server.repl_disable_tcp_nodelay) connDisableTcpNoDelay(c->conn); /* Non critical if it fails. */
    c->repldbfd = -1;
    c->flags |= CLIENT_REPLICA;
    listAddNodeTail(server.replicas, c);

    /* Create the replication backlog if needed. */
    if (listLength(server.replicas) == 1 && server.repl_backlog == NULL) {
        /* When we create the backlog from scratch, we always use a new
         * replication ID and clear the ID2, since there is no valid
         * past history. */
        changeReplicationId();
        clearReplicationId2();
        createReplicationBacklog();
        serverLog(LL_NOTICE,
                  "Replication backlog created, my new "
                  "replication IDs are '%s' and '%s'",
                  server.replid, server.replid2);
    }

    /* CASE 1: BGSAVE is in progress, with disk target. */
    if (server.child_type == CHILD_TYPE_RDB && server.rdb_child_type == RDB_CHILD_TYPE_DISK) {
        /* Ok a background save is in progress. Let's check if it is a good
         * one for replication, i.e. if there is another replica that is
         * registering differences since the server forked to save. */
        client *replica;
        listNode *ln;
        listIter li;

        listRewind(server.replicas, &li);
        while ((ln = listNext(&li))) {
            replica = ln->value;
            /* If the client needs a buffer of commands, we can't use
             * a replica without replication buffer. */
            if (replica->repl_state == REPLICA_STATE_WAIT_BGSAVE_END &&
                (!(replica->flags & CLIENT_REPL_RDBONLY) || (c->flags & CLIENT_REPL_RDBONLY)))
                break;
        }
        /* To attach this replica, we check that it has at least all the
         * capabilities of the replica that triggered the current BGSAVE
         * and its exact requirements. */
        if (ln && ((c->replica_capa & replica->replica_capa) == replica->replica_capa) &&
            c->replica_req == replica->replica_req) {
            /* Perfect, the server is already registering differences for
             * another replica. Set the right state, and copy the buffer.
             * We don't copy buffer if clients don't want. */
            if (!(c->flags & CLIENT_REPL_RDBONLY)) copyReplicaOutputBuffer(c, replica);
            replicationSetupReplicaForFullResync(c, replica->psync_initial_offset);
            serverLog(LL_NOTICE, "Waiting for end of BGSAVE for SYNC");
        } else {
            /* No way, we need to wait for the next BGSAVE in order to
             * register differences. */
            serverLog(LL_NOTICE, "Can't attach the replica to the current BGSAVE. Waiting for next BGSAVE for SYNC");
        }

        /* CASE 2: BGSAVE is in progress, with socket target. */
    } else if (server.child_type == CHILD_TYPE_RDB && server.rdb_child_type == RDB_CHILD_TYPE_SOCKET) {
        /* There is an RDB child process but it is writing directly to
         * children sockets. We need to wait for the next BGSAVE
         * in order to synchronize. */
        serverLog(LL_NOTICE, "Current BGSAVE has socket target. Waiting for next BGSAVE for SYNC");

        /* CASE 3: There is no BGSAVE is in progress. */
    } else {
        if (server.repl_diskless_sync && (c->replica_capa & REPLICA_CAPA_EOF) && server.repl_diskless_sync_delay) {
            /* Diskless replication RDB child is created inside
             * replicationCron() since we want to delay its start a
             * few seconds to wait for more replicas to arrive. */
            serverLog(LL_NOTICE, "Delay next BGSAVE for diskless SYNC");
        } else {
            /* We don't have a BGSAVE in progress, let's start one. Diskless
             * or disk-based mode is determined by replica's capacity. */
            if (!hasActiveChildProcess()) {
                startBgsaveForReplication(c->replica_capa, c->replica_req);
            } else {
                serverLog(LL_NOTICE, "No BGSAVE in progress, but another BG operation is active. "
                                     "BGSAVE for replication delayed");
            }
        }
    }
    return;
}

/* REPLCONF <option> <value> <option> <value> ...
 * This command is used by a replica in order to configure the replication
 * process before starting it with the SYNC command.
 * This command is also used by a primary in order to get the replication
 * offset from a replica.
 *
 * Currently we support these options:
 *
 * - listening-port <port>
 * - ip-address <ip>
 * What is the listening ip and port of the Replica instance, so that
 * the primary can accurately lists replicas and their listening ports in the
 * INFO output.
 *
 * - capa <eof|psync2|dual-channel>
 * What is the capabilities of this instance.
 * eof: supports EOF-style RDB transfer for diskless replication.
 * psync2: supports PSYNC v2, so understands +CONTINUE <new repl ID>.
 * dual-channel: supports full sync using rdb channel.
 *
 * - ack <offset> [fack <aofofs>]
 * Replica informs the primary the amount of replication stream that it
 * processed so far, and optionally the replication offset fsynced to the AOF file.
 * This special pattern doesn't reply to the caller.
 *
 * - getack <dummy>
 * Unlike other subcommands, this is used by primary to get the replication
 * offset from a replica.
 *
 * - rdb-only <0|1>
 * Only wants RDB snapshot without replication buffer.
 *
 * - rdb-filter-only <include-filters>
 * Define "include" filters for the RDB snapshot. Currently we only support
 * a single include filter: "functions". Passing an empty string "" will
 * result in an empty RDB.
 *
 * - version <major.minor.patch>
 * The replica reports its version.
 * 
 * - rdb-channel <1|0>
 * Used to identify the client as a replica's rdb connection in an rdb connection 
 * sync session. 
 * */
void replconfCommand(client *c) {
    int j;

    if ((c->argc % 2) == 0) {
        /* Number of arguments must be odd to make sure that every
         * option has a corresponding value. */
        addReplyErrorObject(c, shared.syntaxerr);
        return;
    }

    /* Process every option-value pair. */
    for (j = 1; j < c->argc; j += 2) {
        if (!strcasecmp(c->argv[j]->ptr, "listening-port")) {
            long port;

            if ((getLongFromObjectOrReply(c, c->argv[j + 1], &port, NULL) != C_OK)) return;
            c->replica_listening_port = port;
        } else if (!strcasecmp(c->argv[j]->ptr, "ip-address")) {
            sds addr = c->argv[j + 1]->ptr;
            if (sdslen(addr) < NET_HOST_STR_LEN) {
                if (c->replica_addr) sdsfree(c->replica_addr);
                c->replica_addr = sdsdup(addr);
            } else {
                addReplyErrorFormat(c,
                                    "REPLCONF ip-address provided by "
                                    "replica instance is too long: %zd bytes",
                                    sdslen(addr));
                return;
            }
        } else if (!strcasecmp(c->argv[j]->ptr, "capa")) {
            /* Ignore capabilities not understood by this primary. */
            if (!strcasecmp(c->argv[j + 1]->ptr, "eof"))
                c->replica_capa |= REPLICA_CAPA_EOF;
            else if (!strcasecmp(c->argv[j + 1]->ptr, "psync2"))
                c->replica_capa |= REPLICA_CAPA_PSYNC2;
            else if (!strcasecmp(c->argv[j+1]->ptr,"dual-channel") && 
                server.rdb_channel_enabled && server.repl_diskless_sync) {
                /* If rdb-channel is disable on this primary, treat this command as unrecognized 
                 * replconf option. */
                c->replica_capa |= REPLICA_CAPA_RDB_CHANNEL;
            }
        } else if (!strcasecmp(c->argv[j]->ptr, "ack")) {
            /* REPLCONF ACK is used by replica to inform the primary the amount
             * of replication stream that it processed so far. It is an
             * internal only command that normal clients should never use. */
            long long offset;

            if (!(c->flags & CLIENT_REPLICA)) return;
            if ((getLongLongFromObject(c->argv[j + 1], &offset) != C_OK)) return;
            if (offset > c->repl_ack_off) c->repl_ack_off = offset;
            if (c->argc > j + 3 && !strcasecmp(c->argv[j + 2]->ptr, "fack")) {
                if ((getLongLongFromObject(c->argv[j + 3], &offset) != C_OK)) return;
                if (offset > c->repl_aof_off) c->repl_aof_off = offset;
            }
            c->repl_ack_time = server.unixtime;
            /* If this was a diskless replication, we need to really put
             * the replica online when the first ACK is received (which
             * confirms replica is online and ready to get more data). This
             * allows for simpler and less CPU intensive EOF detection
             * when streaming RDB files.
             * There's a chance the ACK got to us before we detected that the
             * bgsave is done (since that depends on cron ticks), so run a
             * quick check first (instead of waiting for the next ACK. */
            if (server.child_type == CHILD_TYPE_RDB && c->repl_state == REPLICA_STATE_WAIT_BGSAVE_END)
                checkChildrenDone();
            if (c->repl_start_cmd_stream_on_ack && c->repl_state == REPLICA_STATE_ONLINE)
                replicaStartCommandStream(c);
            if (c->repl_state == SLAVE_STATE_BG_RDB_LOAD) {
                c->flags &= ~CLIENT_REPL_MAIN_CHANNEL;
                replicaPutOnline(c);
            }
            /* Note: this command does not reply anything! */
            return;
        } else if (!strcasecmp(c->argv[j]->ptr, "getack")) {
            /* REPLCONF GETACK is used in order to request an ACK ASAP
             * to the replica. */
            if (server.primary_host && server.primary) replicationSendAck();
            return;
        } else if (!strcasecmp(c->argv[j]->ptr, "rdb-only")) {
            /* REPLCONF RDB-ONLY is used to identify the client only wants
             * RDB snapshot without replication buffer. */
            long rdb_only = 0;
            if (getRangeLongFromObjectOrReply(c, c->argv[j + 1], 0, 1, &rdb_only, NULL) != C_OK) return;
            if (rdb_only == 1)
                c->flags |= CLIENT_REPL_RDBONLY;
            else
                c->flags &= ~CLIENT_REPL_RDBONLY;
        } else if (!strcasecmp(c->argv[j]->ptr, "rdb-filter-only")) {
            /* REPLCONFG RDB-FILTER-ONLY is used to define "include" filters
             * for the RDB snapshot. Currently we only support a single
             * include filter: "functions". In the future we may want to add
             * other filters like key patterns, key types, non-volatile, module
             * aux fields, ...
             * We might want to add the complementing "RDB-FILTER-EXCLUDE" to
             * filter out certain data. */
            int filter_count, i;
            sds *filters;
            if (!(filters = sdssplitargs(c->argv[j + 1]->ptr, &filter_count))) {
                addReplyError(c, "Missing rdb-filter-only values");
                return;
            }
            /* By default filter out all parts of the rdb */
            c->replica_req |= REPLICA_REQ_RDB_EXCLUDE_DATA;
            c->replica_req |= REPLICA_REQ_RDB_EXCLUDE_FUNCTIONS;
            for (i = 0; i < filter_count; i++) {
                if (!strcasecmp(filters[i], "functions"))
                    c->replica_req &= ~REPLICA_REQ_RDB_EXCLUDE_FUNCTIONS;
                else {
                    addReplyErrorFormat(c, "Unsupported rdb-filter-only option: %s", (char *)filters[i]);
                    sdsfreesplitres(filters, filter_count);
                    return;
                }
            }
            sdsfreesplitres(filters, filter_count);
        } else if (!strcasecmp(c->argv[j]->ptr, "version")) {
            /* REPLCONF VERSION x.y.z */
            int version = version2num(c->argv[j + 1]->ptr);
            if (version >= 0) {
                c->replica_version = version;
            } else {
                addReplyErrorFormat(c, "Unrecognized version format: %s", (char *)c->argv[j + 1]->ptr);
                return;
            }
        } else if (!strcasecmp(c->argv[j]->ptr, "rdb-conn")) {
            long start_with_offset = 0;
            if (getRangeLongFromObjectOrReply(c, c->argv[j +1],
                    0, 1, &start_with_offset,NULL) != C_OK) {
                return;
            } 
            if (start_with_offset == 1) {
                c->flags |= CLIENT_REPL_RDB_CHANNEL;
                c->replica_req |= REPLICA_REQ_RDB_CHANNEL;
            } else {
                c->flags &= ~CLIENT_REPL_RDB_CHANNEL;
                c->replica_req &= ~REPLICA_REQ_RDB_CHANNEL;
            }
        } else if (!strcasecmp(c->argv[j]->ptr, "set-rdb-client-id")) {
            /* REPLCONF identify <client-id> is used to identify the current replica main connection with existing
             * rdb-connection with the given id. */
            long long client_id = 0;
            if (getLongLongFromObjectOrReply(c, c->argv[j +1], &client_id, NULL) != C_OK) {
                return;
            }
            c->associated_rdb_client_id = (uint64_t)client_id;
        } else {
            addReplyErrorFormat(c, "Unrecognized REPLCONF option: %s", (char *)c->argv[j]->ptr);
            return;
        }
    }
    addReply(c, shared.ok);
}

/* This function puts a replica in the online state, and should be called just
 * after a replica received the RDB file for the initial synchronization.
 *
 * It does a few things:
 * 1) Put the replica in ONLINE state.
 * 2) Update the count of "good replicas".
 * 3) Trigger the module event.
 *
 * the return value indicates that the replica should be disconnected.
 * */
int replicaPutOnline(client *replica) {
    if (replica->flags & CLIENT_REPL_RDBONLY) {
        replica->repl_state = REPLICA_STATE_RDB_TRANSMITTED;
        /* The client asked for RDB only so we should close it ASAP */
        serverLog(LL_NOTICE, "RDB transfer completed, rdb only replica (%s) should be disconnected asap",
                  replicationGetReplicaName(replica));
        return 0;
    }
    replica->repl_state = REPLICA_STATE_ONLINE;
    replica->repl_ack_time = server.unixtime; /* Prevent false timeout. */

    refreshGoodReplicasCount();
    /* Fire the replica change modules event. */
    moduleFireServerEvent(VALKEYMODULE_EVENT_REPLICA_CHANGE, VALKEYMODULE_SUBEVENT_REPLICA_CHANGE_ONLINE, NULL);
    serverLog(LL_NOTICE, "Synchronization with replica %s succeeded", replicationGetReplicaName(replica));

    return 1;
}

/* This function should be called just after a replica received the RDB file
 * for the initial synchronization, and we are finally ready to send the
 * incremental stream of commands.
 *
 * It does a few things:
 * 1) Close the replica's connection async if it doesn't need replication
 *    commands buffer stream, since it actually isn't a valid replica.
 * 2) Make sure the writable event is re-installed, since when calling the SYNC
 *    command we had no replies and it was disabled, and then we could
 *    accumulate output buffer data without sending it to the replica so it
 *    won't get mixed with the RDB stream. */
void replicaStartCommandStream(client *replica) {
    serverAssert(!(replica->flags & CLIENT_REPL_RDBONLY));
    replica->repl_start_cmd_stream_on_ack = 0;

    putClientInPendingWriteQueue(replica);
}

/* We call this function periodically to remove an RDB file that was
 * generated because of replication, in an instance that is otherwise
 * without any persistence. We don't want instances without persistence
 * to take RDB files around, this violates certain policies in certain
 * environments. */
void removeRDBUsedToSyncReplicas(void) {
    /* If the feature is disabled, return ASAP but also clear the
     * RDBGeneratedByReplication flag in case it was set. Otherwise if the
     * feature was enabled, but gets disabled later with CONFIG SET, the
     * flag may remain set to one: then next time the feature is re-enabled
     * via CONFIG SET we have it set even if no RDB was generated
     * because of replication recently. */
    if (!server.rdb_del_sync_files) {
        RDBGeneratedByReplication = 0;
        return;
    }

    if (allPersistenceDisabled() && RDBGeneratedByReplication) {
        client *replica;
        listNode *ln;
        listIter li;

        int delrdb = 1;
        listRewind(server.replicas, &li);
        while ((ln = listNext(&li))) {
            replica = ln->value;
            if (replica->repl_state == REPLICA_STATE_WAIT_BGSAVE_START ||
                replica->repl_state == REPLICA_STATE_WAIT_BGSAVE_END ||
                replica->repl_state == REPLICA_STATE_SEND_BULK) {
                delrdb = 0;
                break; /* No need to check the other replicas. */
            }
        }
        if (delrdb) {
            struct stat sb;
            if (lstat(server.rdb_filename, &sb) != -1) {
                RDBGeneratedByReplication = 0;
                serverLog(LL_NOTICE, "Removing the RDB file used to feed replicas "
                                     "in a persistence-less instance");
                bg_unlink(server.rdb_filename);
            }
        }
    }
}

/* Close the repldbfd and reclaim the page cache if the client hold
 * the last reference to replication DB */
void closeRepldbfd(client *myself) {
    listNode *ln;
    listIter li;
    int reclaim = 1;
    listRewind(server.replicas, &li);
    while ((ln = listNext(&li))) {
        client *replica = ln->value;
        if (replica != myself && replica->repl_state == REPLICA_STATE_SEND_BULK) {
            reclaim = 0;
            break;
        }
    }

    if (reclaim) {
        bioCreateCloseJob(myself->repldbfd, 0, 1);
    } else {
        close(myself->repldbfd);
    }
    myself->repldbfd = -1;
}

void sendBulkToReplica(connection *conn) {
    client *replica = connGetPrivateData(conn);
    char buf[PROTO_IOBUF_LEN];
    ssize_t nwritten, buflen;

    /* Before sending the RDB file, we send the preamble as configured by the
     * replication process. Currently the preamble is just the bulk count of
     * the file in the form "$<length>\r\n". */
    if (replica->replpreamble) {
        nwritten = connWrite(conn, replica->replpreamble, sdslen(replica->replpreamble));
        if (nwritten == -1) {
            serverLog(LL_WARNING, "Write error sending RDB preamble to replica: %s", connGetLastError(conn));
            freeClient(replica);
            return;
        }
        atomic_fetch_add_explicit(&server.stat_net_repl_output_bytes, nwritten, memory_order_relaxed);
        sdsrange(replica->replpreamble, nwritten, -1);
        if (sdslen(replica->replpreamble) == 0) {
            sdsfree(replica->replpreamble);
            replica->replpreamble = NULL;
            /* fall through sending data. */
        } else {
            return;
        }
    }

    /* If the preamble was already transferred, send the RDB bulk data. */
    lseek(replica->repldbfd, replica->repldboff, SEEK_SET);
    buflen = read(replica->repldbfd, buf, PROTO_IOBUF_LEN);
    if (buflen <= 0) {
        serverLog(LL_WARNING, "Read error sending DB to replica: %s",
                  (buflen == 0) ? "premature EOF" : strerror(errno));
        freeClient(replica);
        return;
    }
    if ((nwritten = connWrite(conn, buf, buflen)) == -1) {
        if (connGetState(conn) != CONN_STATE_CONNECTED) {
            serverLog(LL_WARNING, "Write error sending DB to replica: %s", connGetLastError(conn));
            freeClient(replica);
        }
        return;
    }
    replica->repldboff += nwritten;
    atomic_fetch_add_explicit(&server.stat_net_repl_output_bytes, nwritten, memory_order_relaxed);
    if (replica->repldboff == replica->repldbsize) {
        closeRepldbfd(replica);
        connSetWriteHandler(replica->conn, NULL);
        if (!replicaPutOnline(replica)) {
            freeClient(replica);
            return;
        }
        replicaStartCommandStream(replica);
    }
}

/* Remove one write handler from the list of connections waiting to be writable
 * during rdb pipe transfer. */
void rdbPipeWriteHandlerConnRemoved(struct connection *conn) {
    if (!connHasWriteHandler(conn)) return;
    connSetWriteHandler(conn, NULL);
    client *replica = connGetPrivateData(conn);
    replica->repl_last_partial_write = 0;
    server.rdb_pipe_numconns_writing--;
    /* if there are no more writes for now for this conn, or write error: */
    if (server.rdb_pipe_numconns_writing == 0) {
        if (aeCreateFileEvent(server.el, server.rdb_pipe_read, AE_READABLE, rdbPipeReadHandler, NULL) == AE_ERR) {
            serverPanic("Unrecoverable error creating server.rdb_pipe_read file event.");
        }
    }
}

/* Called in diskless primary during transfer of data from the rdb pipe, when
 * the replica becomes writable again. */
void rdbPipeWriteHandler(struct connection *conn) {
    serverAssert(server.rdb_pipe_bufflen > 0);
    client *replica = connGetPrivateData(conn);
    ssize_t nwritten;
    if ((nwritten = connWrite(conn, server.rdb_pipe_buff + replica->repldboff,
                              server.rdb_pipe_bufflen - replica->repldboff)) == -1) {
        if (connGetState(conn) == CONN_STATE_CONNECTED) return; /* equivalent to EAGAIN */
        serverLog(LL_WARNING, "Write error sending DB to replica: %s", connGetLastError(conn));
        freeClient(replica);
        return;
    } else {
        replica->repldboff += nwritten;
        atomic_fetch_add_explicit(&server.stat_net_repl_output_bytes, nwritten, memory_order_relaxed);
        if (replica->repldboff < server.rdb_pipe_bufflen) {
            replica->repl_last_partial_write = server.unixtime;
            return; /* more data to write.. */
        }
    }
    rdbPipeWriteHandlerConnRemoved(conn);
}

/* Called in diskless primary, when there's data to read from the child's rdb pipe */
void rdbPipeReadHandler(struct aeEventLoop *eventLoop, int fd, void *clientData, int mask) {
    UNUSED(mask);
    UNUSED(clientData);
    UNUSED(eventLoop);
    int i;
    if (!server.rdb_pipe_buff) server.rdb_pipe_buff = zmalloc(PROTO_IOBUF_LEN);
    serverAssert(server.rdb_pipe_numconns_writing == 0);

    while (1) {
        server.rdb_pipe_bufflen = read(fd, server.rdb_pipe_buff, PROTO_IOBUF_LEN);
        if (server.rdb_pipe_bufflen < 0) {
            if (errno == EAGAIN || errno == EWOULDBLOCK) return;
            serverLog(LL_WARNING, "Diskless rdb transfer, read error sending DB to replicas: %s", strerror(errno));
            for (i = 0; i < server.rdb_pipe_numconns; i++) {
                connection *conn = server.rdb_pipe_conns[i];
                if (!conn) continue;
                client *replica = connGetPrivateData(conn);
                freeClient(replica);
                server.rdb_pipe_conns[i] = NULL;
            }
            killRDBChild();
            return;
        }

        if (server.rdb_pipe_bufflen == 0) {
            /* EOF - write end was closed. */
            int stillUp = 0;
            aeDeleteFileEvent(server.el, server.rdb_pipe_read, AE_READABLE);
            for (i = 0; i < server.rdb_pipe_numconns; i++) {
                connection *conn = server.rdb_pipe_conns[i];
                if (!conn) continue;
                stillUp++;
            }
            serverLog(LL_NOTICE, "Diskless rdb transfer, done reading from pipe, %d replicas still up.", stillUp);
            /* Now that the replicas have finished reading, notify the child that it's safe to exit.
             * When the server detects the child has exited, it can mark the replica as online, and
             * start streaming the replication buffers. */
            close(server.rdb_child_exit_pipe);
            server.rdb_child_exit_pipe = -1;
            return;
        }

        int stillAlive = 0;
        for (i = 0; i < server.rdb_pipe_numconns; i++) {
            ssize_t nwritten;
            connection *conn = server.rdb_pipe_conns[i];
            if (!conn) continue;

            client *replica = connGetPrivateData(conn);
            if ((nwritten = connWrite(conn, server.rdb_pipe_buff, server.rdb_pipe_bufflen)) == -1) {
                if (connGetState(conn) != CONN_STATE_CONNECTED) {
                    serverLog(LL_WARNING, "Diskless rdb transfer, write error sending DB to replica: %s",
                              connGetLastError(conn));
                    freeClient(replica);
                    server.rdb_pipe_conns[i] = NULL;
                    continue;
                }
                /* An error and still in connected state, is equivalent to EAGAIN */
                replica->repldboff = 0;
            } else {
                /* Note: when use diskless replication, 'repldboff' is the offset
                 * of 'rdb_pipe_buff' sent rather than the offset of entire RDB. */
                replica->repldboff = nwritten;
                atomic_fetch_add_explicit(&server.stat_net_repl_output_bytes, nwritten, memory_order_relaxed);
            }
            /* If we were unable to write all the data to one of the replicas,
             * setup write handler (and disable pipe read handler, below) */
            if (nwritten != server.rdb_pipe_bufflen) {
                replica->repl_last_partial_write = server.unixtime;
                server.rdb_pipe_numconns_writing++;
                connSetWriteHandler(conn, rdbPipeWriteHandler);
            }
            stillAlive++;
        }

        if (stillAlive == 0) {
            serverLog(LL_WARNING, "Diskless rdb transfer, last replica dropped, killing fork child.");
            killRDBChild();
        }
        /*  Remove the pipe read handler if at least one write handler was set. */
        if (server.rdb_pipe_numconns_writing || stillAlive == 0) {
            aeDeleteFileEvent(server.el, server.rdb_pipe_read, AE_READABLE);
            break;
        }
    }
}

/* This function is called at the end of every background saving.
 *
 * The argument bgsaveerr is C_OK if the background saving succeeded
 * otherwise C_ERR is passed to the function.
 * The 'type' argument is the type of the child that terminated
 * (if it had a disk or socket target). */
void updateReplicasWaitingBgsave(int bgsaveerr, int type) {
    listNode *ln;
    listIter li;

    /* Note: there's a chance we got here from within the REPLCONF ACK command
     * so we must avoid using freeClient, otherwise we'll crash on our way up. */

    listRewind(server.replicas, &li);
    while ((ln = listNext(&li))) {
        client *replica = ln->value;

        if (replica->repl_state == REPLICA_STATE_WAIT_BGSAVE_END) {
            struct valkey_stat buf;

            if (bgsaveerr != C_OK) {
                freeClientAsync(replica);
                serverLog(LL_WARNING, "SYNC failed. BGSAVE child returned an error");
                continue;
            }

            /* If this was an RDB on disk save, we have to prepare to send
             * the RDB from disk to the replica socket. Otherwise if this was
             * already an RDB -> Replicas socket transfer, used in the case of
             * diskless replication, our work is trivial, we can just put
             * the replica online. */
            if (type == RDB_CHILD_TYPE_SOCKET) {
                serverLog(LL_NOTICE,
                          "Streamed RDB transfer with replica %s succeeded (socket). Waiting for REPLCONF ACK from "
                          "replica to enable streaming",
                          replicationGetReplicaName(replica));
                /* Note: we wait for a REPLCONF ACK message from the replica in
                 * order to really put it online (install the write handler
                 * so that the accumulated data can be transferred). However
                 * we change the replication state ASAP, since our replica
                 * is technically online now.
                 *
                 * So things work like that:
                 *
                 * 1. We end transferring the RDB file via socket.
                 * 2. The replica is put ONLINE but the write handler
                 *    is not installed.
                 * 3. The replica however goes really online, and pings us
                 *    back via REPLCONF ACK commands.
                 * 4. Now we finally install the write handler, and send
                 *    the buffers accumulated so far to the replica.
                 *
                 * But why we do that? Because the replica, when we stream
                 * the RDB directly via the socket, must detect the RDB
                 * EOF (end of file), that is a special random string at the
                 * end of the RDB (for streamed RDBs we don't know the length
                 * in advance). Detecting such final EOF string is much
                 * simpler and less CPU intensive if no more data is sent
                 * after such final EOF. So we don't want to glue the end of
                 * the RDB transfer with the start of the other replication
                 * data. */
                if (!replicaPutOnline(replica)) {
                    freeClientAsync(replica);
                    continue;
                }
                replica->repl_start_cmd_stream_on_ack = 1;
            } else {
                if ((replica->repldbfd = open(server.rdb_filename, O_RDONLY)) == -1 ||
                    valkey_fstat(replica->repldbfd, &buf) == -1) {
                    freeClientAsync(replica);
                    serverLog(LL_WARNING, "SYNC failed. Can't open/stat DB after BGSAVE: %s", strerror(errno));
                    continue;
                }
                replica->repldboff = 0;
                replica->repldbsize = buf.st_size;
                replica->repl_state = REPLICA_STATE_SEND_BULK;
                replica->replpreamble = sdscatprintf(sdsempty(), "$%lld\r\n", (unsigned long long)replica->repldbsize);

                connSetWriteHandler(replica->conn, NULL);
                if (connSetWriteHandler(replica->conn, sendBulkToReplica) == C_ERR) {
                    freeClientAsync(replica);
                    continue;
                }
            }
        }
    }
}

/* Change the current instance replication ID with a new, random one.
 * This will prevent successful PSYNCs between this primary and other
 * replicas, so the command should be called when something happens that
 * alters the current story of the dataset. */
void changeReplicationId(void) {
    getRandomHexChars(server.replid, CONFIG_RUN_ID_SIZE);
    server.replid[CONFIG_RUN_ID_SIZE] = '\0';
}

/* Clear (invalidate) the secondary replication ID. This happens, for
 * example, after a full resynchronization, when we start a new replication
 * history. */
void clearReplicationId2(void) {
    memset(server.replid2, '0', sizeof(server.replid));
    server.replid2[CONFIG_RUN_ID_SIZE] = '\0';
    server.second_replid_offset = -1;
}

/* Use the current replication ID / offset as secondary replication
 * ID, and change the current one in order to start a new history.
 * This should be used when an instance is switched from replica to primary
 * so that it can serve PSYNC requests performed using the primary
 * replication ID. */
void shiftReplicationId(void) {
    memcpy(server.replid2, server.replid, sizeof(server.replid));
    /* We set the second replid offset to the primary offset + 1, since
     * the replica will ask for the first byte it has not yet received, so
     * we need to add one to the offset: for example if, as a replica, we are
     * sure we have the same history as the primary for 50 bytes, after we
     * are turned into a primary, we can accept a PSYNC request with offset
     * 51, since the replica asking has the same history up to the 50th
     * byte, and is asking for the new bytes starting at offset 51. */
    server.second_replid_offset = server.primary_repl_offset + 1;
    changeReplicationId();
    serverLog(LL_NOTICE, "Setting secondary replication ID to %s, valid up to offset: %lld. New replication ID is %s",
              server.replid2, server.second_replid_offset, server.replid);
}

/* ----------------------------------- REPLICA -------------------------------- */

/* Returns 1 if the given replication state is a handshake state,
 * 0 otherwise. */
int replicaIsInHandshakeState(void) {
    return server.repl_state >= REPL_STATE_RECEIVE_PING_REPLY && server.repl_state <= REPL_STATE_RECEIVE_PSYNC_REPLY;
}

/* Avoid the primary to detect the replica is timing out while loading the
 * RDB file in initial synchronization. We send a single newline character
 * that is valid protocol but is guaranteed to either be sent entirely or
 * not, since the byte is indivisible.
 *
 * The function is called in two contexts: while we flush the current
 * data with emptyData(), and while we load the new data received as an
 * RDB file from the primary. */
void replicationSendNewlineToPrimary(void) {
    static time_t newline_sent;
    if (time(NULL) != newline_sent) {
        newline_sent = time(NULL);
        /* Pinging back in this stage is best-effort. */
        if (server.repl_transfer_s) connWrite(server.repl_transfer_s, "\n", 1);
    }
}

/* Callback used by emptyData() while flushing away old data to load
 * the new dataset received by the primary and by discardTempDb()
 * after loading succeeded or failed. */
void replicationEmptyDbCallback(dict *d) {
    UNUSED(d);
    if (server.repl_state == REPL_STATE_TRANSFER) replicationSendNewlineToPrimary();
}

/* Once we have a link with the primary and the synchronization was
 * performed, this function materializes the primary client we store
 * at server.primary, starting from the specified file descriptor. */
<<<<<<< HEAD
void replicationCreateMasterClientWithHandler(connection *conn, int dbid, ConnectionCallbackFunc handler) {
=======
void replicationCreatePrimaryClient(connection *conn, int dbid) {
>>>>>>> ab387301
    server.primary = createClient(conn);
    if (conn)
        connSetReadHandler(server.primary->conn, handler);

    /**
     * Important note:
     * The CLIENT_DENY_BLOCKING flag is not, and should not, be set here.
     * For commands like BLPOP, it makes no sense to block the primary
     * connection, and such blocking attempt will probably cause deadlock and
     * break the replication. We consider such a thing as a bug because
     * commands as BLPOP should never be sent on the replication link.
     * A possible use-case for blocking the replication link is if a module wants
     * to pass the execution to a background thread and unblock after the
     * execution is done. This is the reason why we allow blocking the replication
     * connection. */
    server.primary->flags |= (CLIENT_PRIMARY | CLIENT_AUTHENTICATED);

    /* Allocate a private query buffer for the primary client instead of using the shared query buffer.
     * This is done because the primary's query buffer data needs to be preserved for my sub-replicas to use. */
    server.primary->querybuf = sdsempty();
    server.primary->reploff = server.primary_initial_offset;
    server.primary->read_reploff = server.primary->reploff;
    server.primary->user = NULL; /* This client can do everything. */
    memcpy(server.primary->replid, server.primary_replid, sizeof(server.primary_replid));
    /* If primary offset is set to -1, this primary is old and is not
     * PSYNC capable, so we flag it accordingly. */
    if (server.primary->reploff == -1) server.primary->flags |= CLIENT_PRE_PSYNC;
    if (dbid != -1) selectDb(server.primary, dbid);
}

/* Wrapper for replicationCreateMasterClientWithHandler, init master connection handler
 * with ordinary client connection handler */
void replicationCreateMasterClient(connection *conn, int dbid) {
    replicationCreateMasterClientWithHandler(conn, dbid, readQueryFromClient);
}

/* This function will try to re-enable the AOF file after the
 * primary-replica synchronization: if it fails after multiple attempts
 * the replica cannot be considered reliable and exists with an
 * error. */
void restartAOFAfterSYNC(void) {
    unsigned int tries, max_tries = 10;
    for (tries = 0; tries < max_tries; ++tries) {
        if (startAppendOnly() == C_OK) break;
        serverLog(LL_WARNING, "Failed enabling the AOF after successful primary synchronization! "
                              "Trying it again in one second.");
        sleep(1);
    }
    if (tries == max_tries) {
        serverLog(LL_WARNING, "FATAL: this replica instance finished the synchronization with "
                              "its primary, but the AOF can't be turned on. Exiting now.");
        exit(1);
    }
}

static int useDisklessLoad(void) {
    /* compute boolean decision to use diskless load */
    int enabled = server.repl_diskless_load == REPL_DISKLESS_LOAD_SWAPDB ||
                  (server.repl_diskless_load == REPL_DISKLESS_LOAD_WHEN_DB_EMPTY && dbTotalServerKeyCount() == 0);

    if (enabled) {
        /* Check all modules handle read errors, otherwise it's not safe to use diskless load. */
        if (!moduleAllDatatypesHandleErrors()) {
            serverLog(LL_NOTICE, "Skipping diskless-load because there are modules that don't handle read errors.");
            enabled = 0;
        }
        /* Check all modules handle async replication, otherwise it's not safe to use diskless load. */
        else if (server.repl_diskless_load == REPL_DISKLESS_LOAD_SWAPDB && !moduleAllModulesHandleReplAsyncLoad()) {
            serverLog(LL_NOTICE,
                      "Skipping diskless-load because there are modules that are not aware of async replication.");
            enabled = 0;
        }
    }
    return enabled;
}

/* Helper function for readSyncBulkPayload() to initialize tempDb
 * before socket-loading the new db from primary. The tempDb may be populated
 * by swapMainDbWithTempDb or freed by disklessLoadDiscardTempDb later. */
serverDb *disklessLoadInitTempDb(void) {
    return initTempDb();
}

/* Helper function for readSyncBulkPayload() to discard our tempDb
 * when the loading succeeded or failed. */
void disklessLoadDiscardTempDb(serverDb *tempDb) {
    discardTempDb(tempDb, replicationEmptyDbCallback);
}

/* If we know we got an entirely different data set from our primary
 * we have no way to incrementally feed our replicas after that.
 * We want our replicas to resync with us as well, if we have any sub-replicas.
 * This is useful on readSyncBulkPayload in places where we just finished transferring db. */
void replicationAttachToNewPrimary(void) {
    /* Replica starts to apply data from new primary, we must discard the cached
     * primary structure. */
    serverAssert(server.primary == NULL);
    replicationDiscardCachedPrimary();

    disconnectReplicas();     /* Force our replicas to resync with us as well. */
    freeReplicationBacklog(); /* Don't allow our chained replicas to PSYNC. */
}

/* Asynchronously read the SYNC payload we receive from a primary */
#define REPL_MAX_WRITTEN_BEFORE_FSYNC (1024 * 1024 * 8) /* 8 MB */
void readSyncBulkPayload(connection *conn) {
    char buf[PROTO_IOBUF_LEN];
    ssize_t nread, readlen, nwritten;
    int use_diskless_load = useDisklessLoad();
    serverDb *diskless_load_tempDb = NULL;
    functionsLibCtx *temp_functions_lib_ctx = NULL;
    int empty_db_flags = server.repl_replica_lazy_flush ? EMPTYDB_ASYNC : EMPTYDB_NO_FLAGS;
    off_t left;

    /* Static vars used to hold the EOF mark, and the last bytes received
     * from the server: when they match, we reached the end of the transfer. */
    static char eofmark[CONFIG_RUN_ID_SIZE];
    static char lastbytes[CONFIG_RUN_ID_SIZE];
    static int usemark = 0;

    /* If repl_transfer_size == -1 we still have to read the bulk length
     * from the primary reply. */
    if (server.repl_transfer_size == -1) {
        nread = connSyncReadLine(conn, buf, 1024, server.repl_syncio_timeout * 1000);
        if (nread == -1) {
            serverLog(LL_WARNING, "I/O error reading bulk count from PRIMARY: %s", connGetLastError(conn));
            goto error;
        } else {
            /* nread here is returned by connSyncReadLine(), which calls syncReadLine() and
             * convert "\r\n" to '\0' so 1 byte is lost. */
            atomic_fetch_add_explicit(&server.stat_net_repl_input_bytes, nread + 1, memory_order_relaxed);
        }

        if (buf[0] == '-') {
            serverLog(LL_WARNING, "PRIMARY aborted replication with an error: %s", buf + 1);
            goto error;
        } else if (buf[0] == '\0') {
            /* At this stage just a newline works as a PING in order to take
             * the connection live. So we refresh our last interaction
             * timestamp. */
            server.repl_transfer_lastio = server.unixtime;
            return;
        } else if (buf[0] != '$') {
            serverLog(LL_WARNING,
                      "Bad protocol from PRIMARY, the first byte is not '$' (we received '%s'), are you sure the host "
                      "and port are right?",
                      buf);
            goto error;
        }

        /* There are two possible forms for the bulk payload. One is the
         * usual $<count> bulk format. The other is used for diskless transfers
         * when the primary does not know beforehand the size of the file to
         * transfer. In the latter case, the following format is used:
         *
         * $EOF:<40 bytes delimiter>
         *
         * At the end of the file the announced delimiter is transmitted. The
         * delimiter is long and random enough that the probability of a
         * collision with the actual file content can be ignored. */
        if (strncmp(buf + 1, "EOF:", 4) == 0 && strlen(buf + 5) >= CONFIG_RUN_ID_SIZE) {
            usemark = 1;
            memcpy(eofmark, buf + 5, CONFIG_RUN_ID_SIZE);
            memset(lastbytes, 0, CONFIG_RUN_ID_SIZE);
            /* Set any repl_transfer_size to avoid entering this code path
             * at the next call. */
            server.repl_transfer_size = 0;
            serverLog(LL_NOTICE, "PRIMARY <-> REPLICA sync: receiving streamed RDB from primary with EOF %s",
                      use_diskless_load ? "to parser" : "to disk");
        } else {
            usemark = 0;
            server.repl_transfer_size = strtol(buf + 1, NULL, 10);
            serverLog(LL_NOTICE, "PRIMARY <-> REPLICA sync: receiving %lld bytes from primary %s",
                      (long long)server.repl_transfer_size, use_diskless_load ? "to parser" : "to disk");
        }
        return;
    }

    if (!use_diskless_load) {
        /* Read the data from the socket, store it to a file and search
         * for the EOF. */
        if (usemark) {
            readlen = sizeof(buf);
        } else {
            left = server.repl_transfer_size - server.repl_transfer_read;
            readlen = (left < (signed)sizeof(buf)) ? left : (signed)sizeof(buf);
        }

        nread = connRead(conn, buf, readlen);
        if (nread <= 0) {
            if (connGetState(conn) == CONN_STATE_CONNECTED) {
                /* equivalent to EAGAIN */
                return;
            }
            serverLog(LL_WARNING, "I/O error trying to sync with PRIMARY: %s",
                      (nread == -1) ? connGetLastError(conn) : "connection lost");
            cancelReplicationHandshake(1);
            return;
        }
        atomic_fetch_add_explicit(&server.stat_net_repl_input_bytes, nread, memory_order_relaxed);

        /* When a mark is used, we want to detect EOF asap in order to avoid
         * writing the EOF mark into the file... */
        int eof_reached = 0;

        if (usemark) {
            /* Update the last bytes array, and check if it matches our
             * delimiter. */
            if (nread >= CONFIG_RUN_ID_SIZE) {
                memcpy(lastbytes, buf + nread - CONFIG_RUN_ID_SIZE, CONFIG_RUN_ID_SIZE);
            } else {
                int rem = CONFIG_RUN_ID_SIZE - nread;
                memmove(lastbytes, lastbytes + nread, rem);
                memcpy(lastbytes + rem, buf, nread);
            }
            if (memcmp(lastbytes, eofmark, CONFIG_RUN_ID_SIZE) == 0) eof_reached = 1;
        }

        /* Update the last I/O time for the replication transfer (used in
         * order to detect timeouts during replication), and write what we
         * got from the socket to the dump file on disk. */
        server.repl_transfer_lastio = server.unixtime;
        if ((nwritten = write(server.repl_transfer_fd, buf, nread)) != nread) {
            serverLog(LL_WARNING,
                      "Write error or short write writing to the DB dump file "
                      "needed for PRIMARY <-> REPLICA synchronization: %s",
                      (nwritten == -1) ? strerror(errno) : "short write");
            goto error;
        }
        server.repl_transfer_read += nread;

        /* Delete the last 40 bytes from the file if we reached EOF. */
        if (usemark && eof_reached) {
            if (ftruncate(server.repl_transfer_fd, server.repl_transfer_read - CONFIG_RUN_ID_SIZE) == -1) {
                serverLog(LL_WARNING,
                          "Error truncating the RDB file received from the primary "
                          "for SYNC: %s",
                          strerror(errno));
                goto error;
            }
        }

        /* Sync data on disk from time to time, otherwise at the end of the
         * transfer we may suffer a big delay as the memory buffers are copied
         * into the actual disk. */
        if (server.repl_transfer_read >= server.repl_transfer_last_fsync_off + REPL_MAX_WRITTEN_BEFORE_FSYNC) {
            off_t sync_size = server.repl_transfer_read - server.repl_transfer_last_fsync_off;
            rdb_fsync_range(server.repl_transfer_fd, server.repl_transfer_last_fsync_off, sync_size);
            server.repl_transfer_last_fsync_off += sync_size;
        }

        /* Check if the transfer is now complete */
        if (!usemark) {
            if (server.repl_transfer_read == server.repl_transfer_size) eof_reached = 1;
        }

        /* If the transfer is yet not complete, we need to read more, so
         * return ASAP and wait for the handler to be called again. */
        if (!eof_reached) return;
    }

    /* We reach this point in one of the following cases:
     *
     * 1. The replica is using diskless replication, that is, it reads data
     *    directly from the socket to the server memory, without using
     *    a temporary RDB file on disk. In that case we just block and
     *    read everything from the socket.
     *
     * 2. Or when we are done reading from the socket to the RDB file, in
     *    such case we want just to read the RDB file in memory. */

    /* We need to stop any AOF rewriting child before flushing and parsing
     * the RDB, otherwise we'll create a copy-on-write disaster. */
    if (server.aof_state != AOF_OFF) stopAppendOnly();
    /* Also try to stop save RDB child before flushing and parsing the RDB:
     * 1. Ensure background save doesn't overwrite synced data after being loaded.
     * 2. Avoid copy-on-write disaster. */
    if (server.child_type == CHILD_TYPE_RDB) {
        if (!use_diskless_load) {
            serverLog(LL_NOTICE,
                      "Replica is about to load the RDB file received from the "
                      "primary, but there is a pending RDB child running. "
                      "Killing process %ld and removing its temp file to avoid "
                      "any race",
                      (long)server.child_pid);
        }
        killRDBChild();
    }

    if (use_diskless_load && server.repl_diskless_load == REPL_DISKLESS_LOAD_SWAPDB) {
        /* Initialize empty tempDb dictionaries. */
        diskless_load_tempDb = disklessLoadInitTempDb();
        temp_functions_lib_ctx = functionsLibCtxCreate();

        moduleFireServerEvent(VALKEYMODULE_EVENT_REPL_ASYNC_LOAD, VALKEYMODULE_SUBEVENT_REPL_ASYNC_LOAD_STARTED, NULL);
    } else {
        replicationAttachToNewPrimary();

        serverLog(LL_NOTICE, "PRIMARY <-> REPLICA sync: Flushing old data");
        emptyData(-1, empty_db_flags, replicationEmptyDbCallback);
    }

    /* Before loading the DB into memory we need to delete the readable
     * handler, otherwise it will get called recursively since
     * rdbLoad() will call the event loop to process events from time to
     * time for non blocking loading. */
    connSetReadHandler(conn, NULL);

    serverLog(LL_NOTICE, "PRIMARY <-> REPLICA sync: Loading DB in memory");
    rdbSaveInfo rsi = RDB_SAVE_INFO_INIT;
    if (use_diskless_load) {
        rio rdb;
        serverDb *dbarray;
        functionsLibCtx *functions_lib_ctx;
        int asyncLoading = 0;

        if (server.repl_diskless_load == REPL_DISKLESS_LOAD_SWAPDB) {
            /* Async loading means we continue serving read commands during full resync, and
             * "swap" the new db with the old db only when loading is done.
             * It is enabled only on SWAPDB diskless replication when primary replication ID hasn't changed,
             * because in that state the old content of the db represents a different point in time of the same
             * data set we're currently receiving from the primary. */
            if (memcmp(server.replid, server.primary_replid, CONFIG_RUN_ID_SIZE) == 0) {
                asyncLoading = 1;
            }
            dbarray = diskless_load_tempDb;
            functions_lib_ctx = temp_functions_lib_ctx;
        } else {
            dbarray = server.db;
            functions_lib_ctx = functionsLibCtxGetCurrent();
            functionsLibCtxClear(functions_lib_ctx);
        }

        rioInitWithConn(&rdb, conn, server.repl_transfer_size);

        /* Put the socket in blocking mode to simplify RDB transfer.
         * We'll restore it when the RDB is received. */
        connBlock(conn);
        connRecvTimeout(conn, server.repl_timeout * 1000);
        startLoading(server.repl_transfer_size, RDBFLAGS_REPLICATION, asyncLoading);

        int loadingFailed = 0;
        rdbLoadingCtx loadingCtx = {.dbarray = dbarray, .functions_lib_ctx = functions_lib_ctx};
        if (rdbLoadRioWithLoadingCtx(&rdb, RDBFLAGS_REPLICATION, &rsi, &loadingCtx) != C_OK) {
            /* RDB loading failed. */
            serverLog(LL_WARNING, "Failed trying to load the PRIMARY synchronization DB "
                                  "from socket, check server logs.");
            loadingFailed = 1;
        } else if (usemark) {
            /* Verify the end mark is correct. */
            if (!rioRead(&rdb, buf, CONFIG_RUN_ID_SIZE) || memcmp(buf, eofmark, CONFIG_RUN_ID_SIZE) != 0) {
                serverLog(LL_WARNING, "Replication stream EOF marker is broken");
                loadingFailed = 1;
            }
        }

        if (loadingFailed) {
            stopLoading(0);
            cancelReplicationHandshake(1);
            rioFreeConn(&rdb, NULL);

            if (server.repl_diskless_load == REPL_DISKLESS_LOAD_SWAPDB) {
                /* Discard potentially partially loaded tempDb. */
                moduleFireServerEvent(VALKEYMODULE_EVENT_REPL_ASYNC_LOAD, VALKEYMODULE_SUBEVENT_REPL_ASYNC_LOAD_ABORTED,
                                      NULL);

                disklessLoadDiscardTempDb(diskless_load_tempDb);
                functionsLibCtxFree(temp_functions_lib_ctx);
                serverLog(LL_NOTICE, "PRIMARY <-> REPLICA sync: Discarding temporary DB in background");
            } else {
                /* Remove the half-loaded data in case we started with an empty replica. */
                emptyData(-1, empty_db_flags, replicationEmptyDbCallback);
            }

            /* Note that there's no point in restarting the AOF on SYNC
             * failure, it'll be restarted when sync succeeds or the replica
             * gets promoted. */
            return;
        }

        /* RDB loading succeeded if we reach this point. */
        if (server.repl_diskless_load == REPL_DISKLESS_LOAD_SWAPDB) {
            /* We will soon swap main db with tempDb and replicas will start
             * to apply data from new primary, we must discard the cached
             * primary structure and force resync of sub-replicas. */
            replicationAttachToNewPrimary();

            serverLog(LL_NOTICE, "PRIMARY <-> REPLICA sync: Swapping active DB with loaded DB");
            swapMainDbWithTempDb(diskless_load_tempDb);

            /* swap existing functions ctx with the temporary one */
            functionsLibCtxSwapWithCurrent(temp_functions_lib_ctx);

            moduleFireServerEvent(VALKEYMODULE_EVENT_REPL_ASYNC_LOAD, VALKEYMODULE_SUBEVENT_REPL_ASYNC_LOAD_COMPLETED,
                                  NULL);

            /* Delete the old db as it's useless now. */
            disklessLoadDiscardTempDb(diskless_load_tempDb);
            serverLog(LL_NOTICE, "PRIMARY <-> REPLICA sync: Discarding old DB in background");
        }

        /* Inform about db change, as replication was diskless and didn't cause a save. */
        server.dirty++;

        stopLoading(1);

        /* Cleanup and restore the socket to the original state to continue
         * with the normal replication. */
        rioFreeConn(&rdb, NULL);
        connNonBlock(conn);
        connRecvTimeout(conn, 0);
    } else {
        /* Make sure the new file (also used for persistence) is fully synced
         * (not covered by earlier calls to rdb_fsync_range). */
        if (fsync(server.repl_transfer_fd) == -1) {
            serverLog(LL_WARNING,
                      "Failed trying to sync the temp DB to disk in "
                      "PRIMARY <-> REPLICA synchronization: %s",
                      strerror(errno));
            cancelReplicationHandshake(1);
            return;
        }

        /* Rename rdb like renaming rewrite aof asynchronously. */
        int old_rdb_fd = open(server.rdb_filename, O_RDONLY | O_NONBLOCK);
        if (rename(server.repl_transfer_tmpfile, server.rdb_filename) == -1) {
            serverLog(LL_WARNING,
                      "Failed trying to rename the temp DB into %s in "
                      "PRIMARY <-> REPLICA synchronization: %s",
                      server.rdb_filename, strerror(errno));
            cancelReplicationHandshake(1);
            if (old_rdb_fd != -1) close(old_rdb_fd);
            return;
        }
        /* Close old rdb asynchronously. */
        if (old_rdb_fd != -1) bioCreateCloseJob(old_rdb_fd, 0, 0);

        /* Sync the directory to ensure rename is persisted */
        if (fsyncFileDir(server.rdb_filename) == -1) {
            serverLog(LL_WARNING,
                      "Failed trying to sync DB directory %s in "
                      "PRIMARY <-> REPLICA synchronization: %s",
                      server.rdb_filename, strerror(errno));
            cancelReplicationHandshake(1);
            return;
        }

        if (rdbLoad(server.rdb_filename, &rsi, RDBFLAGS_REPLICATION) != RDB_OK) {
            serverLog(LL_WARNING, "Failed trying to load the PRIMARY synchronization "
                                  "DB from disk, check server logs.");
            cancelReplicationHandshake(1);
            if (server.rdb_del_sync_files && allPersistenceDisabled()) {
                serverLog(LL_NOTICE, "Removing the RDB file obtained from "
                                     "the primary. This replica has persistence "
                                     "disabled");
                bg_unlink(server.rdb_filename);
            }

            /* If disk-based RDB loading fails, remove the half-loaded dataset. */
            emptyData(-1, empty_db_flags, replicationEmptyDbCallback);

            /* Note that there's no point in restarting the AOF on sync failure,
               it'll be restarted when sync succeeds or replica promoted. */
            return;
        }

        /* Cleanup. */
        if (server.rdb_del_sync_files && allPersistenceDisabled()) {
            serverLog(LL_NOTICE, "Removing the RDB file obtained from "
                                 "the primary. This replica has persistence "
                                 "disabled");
            bg_unlink(server.rdb_filename);
        }

        zfree(server.repl_transfer_tmpfile);
        close(server.repl_transfer_fd);
        server.repl_transfer_fd = -1;
        server.repl_transfer_tmpfile = NULL;
    }

    /* Final setup of the connected replica <- primary link */
<<<<<<< HEAD
    if (conn == server.repl_rdb_transfer_s) {
        /* In case of full-sync using rdb channel, the master client was already created for psync purposes
         * Instead of creating a new client we will use the one created for partial sync */
        completeTaskRDBChannelSyncRdbConn(conn);
    } else {
        replicationCreateMasterClient(server.repl_transfer_s, rsi.repl_stream_db);
        server.repl_state = REPL_STATE_CONNECTED;
        /* Send the initial ACK immediately to put this replica in online state. */
        replicationSendAck();
    }
=======
    replicationCreatePrimaryClient(server.repl_transfer_s, rsi.repl_stream_db);
    server.repl_state = REPL_STATE_CONNECTED;
>>>>>>> ab387301
    server.repl_down_since = 0;

    /* Fire the master link modules event. */
    moduleFireServerEvent(VALKEYMODULE_EVENT_PRIMARY_LINK_CHANGE,
                          VALKEYMODULE_SUBEVENT_PRIMARY_LINK_UP,
                          NULL);
    if (server.repl_state == REPL_STATE_CONNECTED) {
        /* After a full resynchronization we use the replication ID and
        * offset of the primary. The secondary ID / offset are cleared since
        * we are starting a new history. */
        memcpy(server.replid, server.primary->replid, sizeof(server.replid));
        server.primary_repl_offset = server.primary->reploff;
    }
    clearReplicationId2();

    /* Let's create the replication backlog if needed. Replicas need to
     * accumulate the backlog regardless of the fact they have sub-replicas
     * or not, in order to behave correctly if they are promoted to
     * primaries after a failover. */
    if (server.repl_backlog == NULL) createReplicationBacklog();
    serverLog(LL_NOTICE, "PRIMARY <-> REPLICA sync: Finished with success");

    if (server.supervised_mode == SUPERVISED_SYSTEMD) {
        serverCommunicateSystemd("STATUS=PRIMARY <-> REPLICA sync: Finished with success. Ready to accept connections "
                                 "in read-write mode.\n");
    }

    /* Restart the AOF subsystem now that we finished the sync. This
     * will trigger an AOF rewrite, and when done will start appending
     * to the new file. */
    if (server.aof_enabled) restartAOFAfterSYNC();
    
    /* In case of RDB Connection Sync we want to close the RDB connection
     * once the connection is established */
    if (conn == server.repl_rdb_transfer_s) {
        connClose(conn);
        server.repl_rdb_transfer_s = NULL;
    }
    return;

error:
    cancelReplicationHandshake(1);
    return;
}

char *receiveSynchronousResponse(connection *conn) {
    char buf[256];
    /* Read the reply from the server. */
    if (connSyncReadLine(conn, buf, sizeof(buf), server.repl_syncio_timeout * 1000) == -1) {
        serverLog(LL_WARNING, "Failed to read response from the server: %s", connGetLastError(conn));
        return NULL;
    }
    server.repl_transfer_lastio = server.unixtime;
    return sdsnew(buf);
}

/* Send a pre-formatted multi-bulk command to the connection. */
char *sendCommandRaw(connection *conn, sds cmd) {
    if (connSyncWrite(conn, cmd, sdslen(cmd), server.repl_syncio_timeout * 1000) == -1) {
        return sdscatprintf(sdsempty(), "-Writing to master: %s", connGetLastError(conn));
    }
    return NULL;
}

/* Compose a multi-bulk command and send it to the connection.
 * Used to send AUTH and REPLCONF commands to the primary before starting the
 * replication.
 *
 * Takes a list of char* arguments, terminated by a NULL argument.
 *
 * The command returns an sds string representing the result of the
 * operation. On error the first byte is a "-".
 */
char *sendCommand(connection *conn, ...) {
    va_list ap;
    sds cmd = sdsempty();
    sds cmdargs = sdsempty();
    size_t argslen = 0;
    char *arg;

    /* Create the command to send to the primarprimaryuse binary
     * protocol to make sure correct arguments are sent. This function
     * is not safe for all binary data. */
    va_start(ap, conn);
    while (1) {
        arg = va_arg(ap, char *);
        if (arg == NULL) break;
        cmdargs = sdscatprintf(cmdargs, "$%zu\r\n%s\r\n", strlen(arg), arg);
        argslen++;
    }

    cmd = sdscatprintf(cmd, "*%zu\r\n", argslen);
    cmd = sdscatsds(cmd, cmdargs);
    sdsfree(cmdargs);

    va_end(ap);
    char *err = sendCommandRaw(conn, cmd);
    sdsfree(cmd);
    if (err) return err;
    return NULL;
}

/* Compose a multi-bulk command and send it to the connection.
 * Used to send AUTH and REPLCONF commands to the primary before starting the
 * replication.
 *
 * argv_lens is optional, when NULL, strlen is used.
 *
 * The command returns an sds string representing the result of the
 * operation. On error the first byte is a "-".
 */
char *sendCommandArgv(connection *conn, int argc, char **argv, size_t *argv_lens) {
    sds cmd = sdsempty();
    char *arg;
    int i;

    /* Create the command to send to the primary. */
    cmd = sdscatfmt(cmd, "*%i\r\n", argc);
    for (i = 0; i < argc; i++) {
        int len;
        arg = argv[i];
        len = argv_lens ? argv_lens[i] : strlen(arg);
        cmd = sdscatfmt(cmd, "$%i\r\n", len);
        cmd = sdscatlen(cmd, arg, len);
        cmd = sdscatlen(cmd, "\r\n", 2);
    }
    char *err = sendCommandRaw(conn, cmd);
    sdsfree(cmd);
    if (err) return err;
    return NULL;
}

/* Replication: Replica side.
 * Returns an sds represent this replica port to be used by the master (mostly 
 * for logs) */
sds getReplicaPortString(void) {
    long long replica_port;
    if (server.replica_announce_port) {
        replica_port = server.replica_announce_port;
    } else if (server.tls_replication && server.tls_port) {
        replica_port = server.tls_port;
    } else {
        replica_port = server.port;
    }
    return sdsfromlonglong(replica_port);
}

/* Replication: Replica side.
 * Free replica's local replication buffer */
void freePendingReplDataBuf(void) {
    if (server.pending_repl_data.blocks) {
        listRelease(server.pending_repl_data.blocks);
    }
    server.pending_repl_data.blocks = NULL;
    server.pending_repl_data.len = 0;
}

/* Replication: Replica side.
 * Upon rdb-sync failure, close rdb-connection, reset repl-state, reset 
 * provisional master struct, and free local replication buffer. */
void abortRdbConnectionSync(void) {
    serverAssert(server.repl_rdb_conn_state != REPL_RDB_CONN_STATE_NONE);
    serverLog(LL_WARNING, "Aborting RDB connection sync");
    if (server.repl_rdb_transfer_s) {
        connClose(server.repl_rdb_transfer_s);
        server.repl_rdb_transfer_s = NULL;
    }
    if (server.repl_transfer_tmpfile) {
        zfree(server.repl_transfer_tmpfile);
        server.repl_transfer_tmpfile = NULL;
    }
    if (server.repl_transfer_fd != -1) {
        close(server.repl_transfer_fd);
        server.repl_transfer_fd = -1;
    }
    server.repl_rdb_conn_state = REPL_RDB_CONN_STATE_NONE;
    server.repl_provisional_master.read_reploff = 0;
    server.repl_provisional_master.reploff = 0;
    server.repl_provisional_master.conn = NULL;
    server.repl_provisional_master.dbid = -1;
    server.rdb_client_id = -1;
    freePendingReplDataBuf();
    return;
}

/* Replication: Master side.
 * Send current replication offset to replica. Use the following structure:
 * $ENDOFF:<repl-offset> <master-repl-id> <current-db-id> <client-id> */
int sendCurrentOffsetToReplica(client* replica) {
    char buf[128];
    int buflen;
    buflen = snprintf(buf, sizeof(buf), "$ENDOFF:%lld %s %d %llu\r\n", server.primary_repl_offset, server.replid, server.db->id, (long long unsigned int)replica->id);
    serverLog(LL_NOTICE, "Sending to replica %s RDB end offset %lld and client-id %llu", 
        replicationGetReplicaName(replica), server.primary_repl_offset, (long long unsigned int)replica->id);    
    if (connSyncWrite(replica->conn, buf, buflen, server.repl_syncio_timeout*1000) != buflen) {
        freeClientAsync(replica);
        return C_ERR;
    }
    return C_OK;
}

/* Replication: Replica side.
 * This connection handler is used to initialize the RDB connection (repl-rdb-channel sync). 
 * Once a replica with repl rdb-channel enabled, denied from PSYNC with its primary, 
 * fullSyncWithMaster begins its role. The connection handler prepare server.repl_rdb_transfer_s
 * for a rdb stream, and server.repl_transfer_s for increamental replication data stream. */
void fullSyncWithMaster(connection* conn) {
    char *err = NULL;
    serverAssert(conn == server.repl_rdb_transfer_s);
    /* If this event fired after the user turned the instance into a master
     * with SLAVEOF NO ONE we must just return ASAP. */
    if (server.repl_state == REPL_STATE_NONE) {
        goto error;
    }
    /* Check for errors in the socket: after a non blocking connect() we
     * may find that the socket is in error state. */
    if (connGetState(conn) != CONN_STATE_CONNECTED) {
        serverLog(LL_WARNING,"Error condition on socket for RDB-CHANNEL-SYNC: %s",
                connGetLastError(conn));
        goto error;
    }
    /* Send replica capabilities */
    if (server.repl_rdb_conn_state == REPL_RDB_CONN_SEND_HANDSHAKE) {
        serverLog(LL_DEBUG, "Received first reply from primary using rdb connection.");
        /* AUTH with the master if required. */
        if (server.primary_auth) {
            char *args[3] = {"AUTH",NULL,NULL};
            size_t lens[3] = {4,0,0};
            int argc = 1;
            if (server.primary_user) {
                args[argc] = server.primary_user;
                lens[argc] = strlen(server.primary_user);
                argc++;
            }
            args[argc] = server.primary_auth;
            lens[argc] = sdslen(server.primary_auth);
            argc++;
            err = sendCommandArgv(conn, argc, args, lens);
            if (err) goto write_error;
        }
        /* Send replica lisening port to master for clarification */
        sds portstr = getReplicaPortString();        
        err = sendCommand(conn, "REPLCONF", "capa", "eof",
                            "rdb-only", "1", "rdb-conn", "1", "listening-port", portstr, NULL);
        sdsfree(portstr);
        if (err) goto write_error;
        server.repl_rdb_conn_state = REPL_RDB_CONN_RECEIVE_AUTH_REPLY;

        if (connSetReadHandler(conn, fullSyncWithMaster) == C_ERR) {
            char conninfo[CONN_INFO_LEN];
            serverLog(LL_WARNING,
                "Can't create readable event for SYNC: %s (%s)",
                strerror(errno), connGetInfo(conn, conninfo, sizeof(conninfo)));
            goto error;
        }
        return;
    }
    if (server.repl_rdb_conn_state == REPL_RDB_CONN_RECEIVE_AUTH_REPLY && !server.primary_auth) {
        server.repl_rdb_conn_state = REPL_RDB_CONN_RECEIVE_REPLCONF_REPLY;
    }
    /* Receive AUTH reply. */
    if (server.repl_rdb_conn_state == REPL_RDB_CONN_RECEIVE_AUTH_REPLY) {
        err = receiveSynchronousResponse(conn);
        if (err == NULL) goto no_response_error;
        if (err[0] == '-') {
            serverLog(LL_WARNING,"Unable to AUTH to MASTER: %s",err);
            sdsfree(err);
            goto error;
        }
        sdsfree(err);
        err = NULL;
        server.repl_rdb_conn_state = REPL_RDB_CONN_RECEIVE_REPLCONF_REPLY;
        return;
    }
    /* Receive replconf response */
    if (server.repl_rdb_conn_state == REPL_RDB_CONN_RECEIVE_REPLCONF_REPLY) {
        err = receiveSynchronousResponse(conn);
        if (err == NULL) goto no_response_error;

        if (err[0] == '-') {
            serverLog(LL_NOTICE, "Server does not support sync with offset, RDB Channel Sync approach cannot be used: %s", err);
            goto error;
        }
        sdsfree(err);
        err = NULL;

        if (connSyncWrite(conn, "SYNC\r\n",6, server.repl_syncio_timeout*1000) == -1) {
            serverLog(LL_WARNING, "I/O error writing to Primary: %s",
                connGetLastError(conn));
            goto error;
        }

        server.repl_rdb_conn_state = REPL_RDB_CONN_RECEIVE_ENDOFF;
        return;
    }
    /* Receive master rdb-channel end offset response */
    if (server.repl_rdb_conn_state == REPL_RDB_CONN_RECEIVE_ENDOFF) {
        int64_t rdb_client_id;
        err = receiveSynchronousResponse(conn);
        if (err == NULL) goto error;
        if (err[0] == '\0') {
            /* Retry again later */
            serverLog(LL_DEBUG, "Received empty $ENDOFF response");
            sdsfree(err);
            return;
        }
        long long reploffset;
        char master_replid[CONFIG_RUN_ID_SIZE+1];
        int dbid;
        /* Parse end offset response */
        char *endoff_format = "$ENDOFF:%lld %40s %d %ld";
        if (sscanf(err, endoff_format, &reploffset, master_replid, &dbid, &rdb_client_id) != 4) {
            goto error;
        }
        sdsfree(err);
        server.rdb_client_id = rdb_client_id;
        server.primary_initial_offset = reploffset;

        /* Initiate repl_provisional_master to act as this replica temp master until RDB is loaded */
        server.repl_provisional_master.conn = server.repl_transfer_s;
        memcpy(server.repl_provisional_master.replid, master_replid, CONFIG_RUN_ID_SIZE);
        server.repl_provisional_master.reploff = reploffset;
        server.repl_provisional_master.read_reploff = reploffset;
        server.repl_provisional_master.dbid = dbid;

        /* Now that we have the snapshot end-offset, we can ask for psync from that offset. Prepare the  
         * main connection accordingly.*/
        server.repl_transfer_s->state = CONN_STATE_CONNECTED;
        server.repl_state = REPL_STATE_SEND_HANDSHAKE;
        serverAssert(connSetReadHandler(server.repl_transfer_s, setupMainConnForPsync) != C_ERR);
        setupMainConnForPsync(server.repl_transfer_s);

        /* As the next block we will receive using this connection is the rdb, we need to prepare
         * the connection accordingly */
        serverAssert(connSetReadHandler(server.repl_rdb_transfer_s, readSyncBulkPayload) != C_ERR);
        server.repl_transfer_size = -1;
        server.repl_transfer_read = 0;
        server.repl_transfer_last_fsync_off = 0;
        server.repl_transfer_lastio = server.unixtime;

        server.repl_rdb_conn_state = REPL_RDB_CONN_RDB_LOAD;
        return;
    }

    no_response_error: 
        /* Handle receiveSynchronousResponse() error when primary has no reply */
        serverLog(LL_WARNING, "Master did not respond to command during SYNC handshake");
        /* Fall through to regular error handling */

    error:
        connClose(conn);
        server.repl_transfer_s = NULL;
        if (server.repl_rdb_transfer_s) {
            connClose(server.repl_rdb_transfer_s);
            server.repl_rdb_transfer_s = NULL;
        }
        if (server.repl_transfer_fd != -1)
            close(server.repl_transfer_fd);
        server.repl_transfer_fd = -1;
        server.repl_state = REPL_STATE_CONNECT;
        abortRdbConnectionSync();
        return;

    write_error: /* Handle sendCommand() errors. */
        serverLog(LL_WARNING, "Sending command to master in rdb channel replication handshake: %s", err);
        sdsfree(err);
        goto error;
}

/* Replication: Replica side.
 * Initialize server.pending_repl_data infrastructure, we will allocate the buffer
 * itself once we need it */
void replDataBufInit(void) {
    serverAssert(server.pending_repl_data.blocks == NULL);
    server.pending_repl_data.len = 0;
    server.pending_repl_data.peak = 0;
    server.pending_repl_data.blocks = listCreate();
    server.pending_repl_data.blocks->free = zfree;
}

/* Replication: Replica side.
 * Track the local repl-data buffer streaming progress and serve clients from time to time */
void replStreamProgressCallback(size_t offset, int readlen, time_t *last_progress_callback) {
    time_t now = mstime();
    if (server.loading_process_events_interval_bytes &&
        (offset + readlen) / server.loading_process_events_interval_bytes > offset / server.loading_process_events_interval_bytes &&
        now - *last_progress_callback > server.loading_process_events_interval_ms)
    {
        replicationSendNewlineToPrimary();
        processEventsWhileBlocked();
        *last_progress_callback = now;
    }
}

/* Replication: Replica side.
 * Reads replication data from primary into specified repl buffer block */
int readIntoReplDataBlock(connection *conn, replDataBufBlock *o,  size_t read) {
    int nread = connRead(conn, o->buf + o->used, read);
    if (nread == -1) {
        if (connGetState(conn) != CONN_STATE_CONNECTED) {
            serverLog(LL_VERBOSE, "Error reading from primary: %s",connGetLastError(conn));
            cancelReplicationHandshake(1);
        }
        return C_ERR;
    }
    if (nread == 0) {
        if (server.verbosity <= LL_VERBOSE) {
            serverLog(LL_VERBOSE, "Provisional master closed connection");
        }
        cancelReplicationHandshake(1);
        return C_ERR;
    }
    o->used += nread;
    server.stat_total_reads_processed += nread;
    return read - nread;
}

/* Replication: Replica side.
 * Returns true in case the replica's local repl-baffer used all of its space */
int isReplicaBufferLimitReached(void) {
    return server.pending_repl_data.len > server.client_obuf_limits[CLIENT_REPLICA].hard_limit_bytes;
}

/* Replication: Replica side.
 * Read handler for buffering incoming repl data during RDB download/loading. */
void bufferReplData(connection *conn) {
    size_t readlen = PROTO_IOBUF_LEN;
    int read = 0;
    
    while (readlen > 0) {
        listNode *ln = listLast(server.pending_repl_data.blocks);
        replDataBufBlock *tail = ln ? listNodeValue(ln) : NULL;

        /* Append to tail string when possible */
        if (tail && tail->used < tail->size) {
            size_t avail = tail->size - tail->used;
            read = min(readlen, avail);
            readlen -= read;
            read = readIntoReplDataBlock(conn, tail, read);
        }
        if (readlen && read == 0) {
            if (isReplicaBufferLimitReached()) {
                serverLog(LL_NOTICE, "Replication buffer limit reached, stopping buffering.");
                /* Stop accumulating master commands. */
                connSetReadHandler(conn, NULL);
                break;
            }
            /* Create a new node, make sure it is allocated to at least PROTO_REPLY_CHUNK_BYTES. 
             * Use the same upper boundary as the shared replication buffer (feedReplicationBuffer), 
             * as they share the same purpose */
            size_t usable_size;
            size_t limit = max((size_t)server.repl_backlog_size / 16, (size_t)PROTO_REPLY_CHUNK_BYTES);
            size_t size = min(max(readlen, (size_t)PROTO_REPLY_CHUNK_BYTES), limit);
            tail = zmalloc_usable(size + sizeof(replDataBufBlock), &usable_size);
            tail->size = usable_size - sizeof(replDataBufBlock);
            tail->used = 0;
            listAddNodeTail(server.pending_repl_data.blocks, tail);
            server.pending_repl_data.len += tail->size;
            /* Update buffer's peak */
            if (server.pending_repl_data.peak < server.pending_repl_data.len)
                server.pending_repl_data.peak = server.pending_repl_data.len;

            read = min(readlen, tail->size);
            readlen -= read;
            read = readIntoReplDataBlock(conn, tail, read);            
        }
        if (read > 0) {
            /* Stop reading in case we read less than we anticipated */
            break;
        }
        if (read == C_ERR) {
            return;
        }
    }    
}

/* Replication: Replica side.
 * Streams accumulated replication data into the database while freeing read nodes */
int streamReplDataBufToDb(client *c) {
    serverAssert(c->flags & CLIENT_PRIMARY);
    blockingOperationStarts();
    size_t used, offset = 0;
    listNode *cur = NULL;
    time_t last_progress_callback = mstime();
    while (server.pending_repl_data.blocks && (cur = listFirst(server.pending_repl_data.blocks))) {
        /* Read and process repl data block */
        replDataBufBlock *o = listNodeValue(cur);
        used = o->used;
        c->querybuf = sdscatlen(c->querybuf, o->buf, used);
        c->read_reploff += used;
        processInputBuffer(c);
        server.pending_repl_data.len -= used;
        offset += used;
        listDelNode(server.pending_repl_data.blocks, cur);
        replStreamProgressCallback(offset, used, &last_progress_callback);
    }
    blockingOperationEnds();
    if (!server.pending_repl_data.blocks) {
        /* If we encounter a `replicaof` command during the replStreamProgressCallback,
         * pending_repl_data.blocks will be NULL, and we should return an error and 
         * abort the current sync session. */
        return C_ERR;
    }
    return C_OK;
}

/* Replication: Replica side.
 * After done loading the snapshot using the rdb-connection prepare this replica for steady state by
 * initializing the master client, amd stream local increamental buffer into memory. */
void rdbChannelSyncSuccess(void) {
    server.primary_initial_offset = server.repl_provisional_master.reploff;
    replicationResurrectProvisionalMaster();
    /* Wait for the accumulated buffer to be processed before reading any more replication updates */
    if (streamReplDataBufToDb(server.primary)) {
        /* Sync session aborted during repl data streaming. */
        return;
    }
    freePendingReplDataBuf();
    serverLog(LL_NOTICE, "Successfully streamed replication data into memory");
    /* We can resume reading from the master connection once the local replication buffer has been loaded. */
    replicationSteadyStateInit();
    replicationSendAck(); /* Send ACK to notify primary that replica is synced */
    server.rdb_client_id = -1;
    server.repl_rdb_conn_state = REPL_RDB_CONN_STATE_NONE;
}

/* Replication: Replica side.
 * Main connection successfully established psync with master. The 'conn' argument must be the main
 * connection. Check whether the rdb connection has completed its part and act accordingly. */
void completeTaskRDBChannelSyncMainConn(connection *conn) {
    serverAssert(conn == server.repl_transfer_s && server.repl_state == REPL_STATE_RECEIVE_PSYNC_REPLY);
    if (server.repl_rdb_conn_state < REPL_RDB_CONN_RDB_LOADED) {
        /* RDB is still loading */
        if (connSetReadHandler(server.repl_provisional_master.conn, bufferReplData)) {
            serverLog(LL_WARNING,"Error while setting readable handler: %s", strerror(errno));
            cancelReplicationHandshake(1);
        }
        replDataBufInit();
        server.repl_state = REPL_STATE_TRANSFER;
        return;
    }
    if (server.repl_rdb_conn_state == REPL_RDB_CONN_RDB_LOADED) {
        /* RDB is loaded */
        serverLog(LL_DEBUG, "RDB channel sync - psync established after rdb load");
        rdbChannelSyncSuccess();
        return;
    }
    serverPanic("Unrecognized rdb channel replication state %d", server.repl_rdb_conn_state);
}

/* Replication: Replica side.
 * Rdb connection done loading rdb. The 'conn' argument must be the rdb connection. Check whether the
 * main connection has completed its part and act accordingly. */
void completeTaskRDBChannelSyncRdbConn(connection *conn) {
    serverAssert(conn == server.repl_rdb_transfer_s && server.repl_rdb_conn_state == REPL_RDB_CONN_RDB_LOAD);
    /* RDB connection */
    if (server.repl_state < REPL_STATE_TRANSFER) {
        /* Main psync connection hasn't been established yet */
        server.repl_rdb_conn_state = REPL_RDB_CONN_RDB_LOADED;
        return;
    }
    if (server.repl_state == REPL_STATE_TRANSFER) {
        connSetReadHandler(server.repl_transfer_s, NULL);
        rdbChannelSyncSuccess();
        return;
    }
    serverPanic("Unrecognized replication state %d using rdb connection", server.repl_state);
}

/* Try a partial resynchronization with the primary if we are about to reconnect.
 * If there is no cached primary structure, at least try to issue a
 * "PSYNC ? -1" command in order to trigger a full resync using the PSYNC
 * command in order to obtain the primary replid and the primary replication
 * global offset.
 *
 * This function is designed to be called from syncWithPrimary(), so the
 * following assumptions are made:
 *
 * 1) We pass the function an already connected socket "fd".
 * 2) This function does not close the file descriptor "fd". However in case
 *    of successful partial resynchronization, the function will reuse
 *    'fd' as file descriptor of the server.primary client structure.
 *
 * The function is split in two halves: if read_reply is 0, the function
 * writes the PSYNC command on the socket, and a new function call is
 * needed, with read_reply set to 1, in order to read the reply of the
 * command. This is useful in order to support non blocking operations, so
 * that we write, return into the event loop, and read when there are data.
 *
 * When read_reply is 0 the function returns PSYNC_WRITE_ERR if there
 * was a write error, or PSYNC_WAIT_REPLY to signal we need another call
 * with read_reply set to 1. However even when read_reply is set to 1
 * the function may return PSYNC_WAIT_REPLY again to signal there were
 * insufficient data to read to complete its work. We should re-enter
 * into the event loop and wait in such a case.
 *
 * The function returns:
 *
 * PSYNC_CONTINUE: If the PSYNC command succeeded and we can continue.
 * PSYNC_FULLRESYNC: If PSYNC is supported but a full resync is needed.
 *                   In this case the primary replid and global replication
 *                   offset is saved.
 * PSYNC_NOT_SUPPORTED: If the server does not understand PSYNC at all and
 *                      the caller should fall back to SYNC.
 * PSYNC_WRITE_ERROR: There was an error writing the command to the socket.
 * PSYNC_WAIT_REPLY: Call again the function with read_reply set to 1.
 * PSYNC_TRY_LATER: Primary is currently in a transient error condition.
 *
 * Notable side effects:
 *
 * 1) As a side effect of the function call the function removes the readable
 *    event handler from "fd", unless the return value is PSYNC_WAIT_REPLY.
 * 2) server.primary_initial_offset is set to the right value according
 *    to the primary reply. This will be used to populate the 'server.primary'
 *    structure replication offset.
 */

#define PSYNC_WRITE_ERROR 0
#define PSYNC_WAIT_REPLY 1
#define PSYNC_CONTINUE 2
#define PSYNC_FULLRESYNC 3
#define PSYNC_NOT_SUPPORTED 4
#define PSYNC_TRY_LATER 5
#define PSYNC_FULLRESYNC_RDB_CONN 6
int replicaTryPartialResynchronization(connection *conn, int read_reply) {
    char *psync_replid;
    char psync_offset[32];
    sds reply;

    /* Writing half */
    if (!read_reply) {
        /* Initially set primary_initial_offset to -1 to mark the current
         * primary replid and offset as not valid. Later if we'll be able to do
         * a FULL resync using the PSYNC command we'll set the offset at the
         * right value, so that this information will be propagated to the
         * client structure representing the primary into server.primary. */
        server.primary_initial_offset = -1;

        if (server.repl_rdb_conn_state != REPL_RDB_CONN_STATE_NONE) {
            /* While in rdb-channel-sync, we should use our prepared repl id and offset. */
            psync_replid = server.repl_provisional_master.replid;
            snprintf(psync_offset, sizeof(psync_offset), "%lld", server.repl_provisional_master.reploff+1);
            serverLog(LL_NOTICE, "Trying a partial resynchronization using main channel (request %s:%s).", psync_replid, psync_offset);
        } else if (server.cached_primary) {
            psync_replid = server.cached_primary->replid;
            snprintf(psync_offset, sizeof(psync_offset), "%lld", server.cached_primary->reploff + 1);
            serverLog(LL_NOTICE, "Trying a partial resynchronization (request %s:%s).", psync_replid, psync_offset);
        } else {
            serverLog(LL_NOTICE, "Partial resynchronization not possible (no cached primary)");
            psync_replid = "?";
            memcpy(psync_offset, "-1", 3);
        }

        /* Issue the PSYNC command, if this is a primary with a failover in
         * progress then send the failover argument to the replica to cause it
         * to become a primary */
        if (server.failover_state == FAILOVER_IN_PROGRESS) {
            reply = sendCommand(conn, "PSYNC", psync_replid, psync_offset, "FAILOVER", NULL);
        } else {
            reply = sendCommand(conn, "PSYNC", psync_replid, psync_offset, NULL);
        }

        if (reply != NULL) {
            serverLog(LL_WARNING, "Unable to send PSYNC to primary: %s", reply);
            sdsfree(reply);
            connSetReadHandler(conn, NULL);
            return PSYNC_WRITE_ERROR;
        }
        return PSYNC_WAIT_REPLY;
    }

    /* Reading half */
    reply = receiveSynchronousResponse(conn);
    /* Primary did not reply to PSYNC */
    if (reply == NULL) {
        connSetReadHandler(conn, NULL);
        serverLog(LL_WARNING, "Primary did not reply to PSYNC, will try later");
        return PSYNC_TRY_LATER;
    }

    if (sdslen(reply) == 0) {
        /* The primary may send empty newlines after it receives PSYNC
         * and before to reply, just to keep the connection alive. */
        sdsfree(reply);
        return PSYNC_WAIT_REPLY;
    }

    connSetReadHandler(conn, NULL);

    if (!strncmp(reply, "+FULLRESYNC", 11)) {
        char *replid = NULL, *offset = NULL;
        if (server.rdb_channel_enabled) {
            server.master_supports_rdb_channel = 0;
        }

        /* FULL RESYNC, parse the reply in order to extract the replid
         * and the replication offset. */
        replid = strchr(reply, ' ');
        if (replid) {
            replid++;
            offset = strchr(replid, ' ');
            if (offset) offset++;
        }
        if (!replid || !offset || (offset - replid - 1) != CONFIG_RUN_ID_SIZE) {
            serverLog(LL_WARNING, "Primary replied with wrong +FULLRESYNC syntax.");
            /* This is an unexpected condition, actually the +FULLRESYNC
             * reply means that the primary supports PSYNC, but the reply
             * format seems wrong. To stay safe we blank the primary
             * replid to make sure next PSYNCs will fail. */
            memset(server.primary_replid, 0, CONFIG_RUN_ID_SIZE + 1);
        } else {
            memcpy(server.primary_replid, replid, offset - replid - 1);
            server.primary_replid[CONFIG_RUN_ID_SIZE] = '\0';
            server.primary_initial_offset = strtoll(offset, NULL, 10);
            serverLog(LL_NOTICE, "Full resync from primary: %s:%lld", server.primary_replid,
                      server.primary_initial_offset);
        }
        sdsfree(reply);
        return PSYNC_FULLRESYNC;
    }

    if (!strncmp(reply, "+CONTINUE", 9)) {
        if (server.repl_rdb_conn_state != REPL_RDB_CONN_STATE_NONE) {
            /* During rdb-sync sesseion, master struct is already initialized. */
            sdsfree(reply);
            return PSYNC_CONTINUE;
        }
        /* Partial resync was accepted. */
        serverLog(LL_NOTICE, "Successful partial resynchronization with primary.");

        /* Check the new replication ID advertised by the primary. If it
         * changed, we need to set the new ID as primary ID, and set
         * secondary ID as the old primary ID up to the current offset, so
         * that our sub-replicas will be able to PSYNC with us after a
         * disconnection. */
        char *start = reply + 10;
        char *end = reply + 9;
        while (end[0] != '\r' && end[0] != '\n' && end[0] != '\0') end++;
        if (end - start == CONFIG_RUN_ID_SIZE) {
            char new[CONFIG_RUN_ID_SIZE + 1];
            memcpy(new, start, CONFIG_RUN_ID_SIZE);
            new[CONFIG_RUN_ID_SIZE] = '\0';

            if (strcmp(new, server.cached_primary->replid)) {
                /* Primary ID changed. */
                serverLog(LL_NOTICE, "Primary replication ID changed to %s", new);

                /* Set the old ID as our ID2, up to the current offset+1. */
                memcpy(server.replid2, server.cached_primary->replid, sizeof(server.replid2));
                server.second_replid_offset = server.primary_repl_offset + 1;

                /* Update the cached primary ID and our own primary ID to the
                 * new one. */
                memcpy(server.replid, new, sizeof(server.replid));
                memcpy(server.cached_primary->replid, new, sizeof(server.replid));

                /* Disconnect all the sub-replicas: they need to be notified. */
                disconnectReplicas();
            }
        }

        /* Setup the replication to continue. */
        sdsfree(reply);
        replicationResurrectCachedPrimary(conn);

        /* If this instance was restarted and we read the metadata to
         * PSYNC from the persistence file, our replication backlog could
         * be still not initialized. Create it. */
        if (server.repl_backlog == NULL) createReplicationBacklog();
        return PSYNC_CONTINUE;
    }

    /* If we reach this point we received either an error (since the primary does
     * not understand PSYNC or because it is in a special state and cannot
     * serve our request), or an unexpected reply from the primary.
     *
     * Return PSYNC_NOT_SUPPORTED on errors we don't understand, otherwise
     * return PSYNC_TRY_LATER if we believe this is a transient error. */

    if (!strncmp(reply, "-NOMASTERLINK", 13) || !strncmp(reply, "-LOADING", 8)) {
        serverLog(LL_NOTICE,
                  "Primary is currently unable to PSYNC "
                  "but should be in the future: %s",
                  reply);
        sdsfree(reply);
        return PSYNC_TRY_LATER;
    }

    if (!strncmp(reply, "+FULLSYNCNEEDED", 15)) {
        /* A response of +FULLSYNCNEEDED from the master implies that partial 
         * synchronization is not possible and that the primary supports full
         * sync using dedicated RDB channel. Full sync will continue that way. */
        server.master_supports_rdb_channel = 1;
        serverLog(LL_NOTICE, "PSYNC is not possible, initialize RDB channel.");
        sdsfree(reply);
        return PSYNC_FULLRESYNC_RDB_CONN;
    }

    if (strncmp(reply, "-ERR", 4)) {
        /* If it's not an error, log the unexpected event. */
        serverLog(LL_WARNING, "Unexpected reply to PSYNC from primary: %s", reply);
    } else {
        serverLog(LL_NOTICE,
                  "Primary does not support PSYNC or is in "
                  "error state (reply: %s)",
                  reply);
    }
    sdsfree(reply);
    return PSYNC_NOT_SUPPORTED;
}

/* Replication: Replica side.
 * This connection handler fires after rdb-channel was initialized. We use it
 * to adjust the replica main for loading incremental changes into the local buffer. */
void setupMainConnForPsync(connection *conn) {
    int psync_result = -1;
    char llstr[LONG_STR_SIZE];
    char* err = NULL;
    if (server.repl_state == REPL_STATE_SEND_HANDSHAKE) {
        /* We already have an initialized connection at master side, we only need to associate it with RDB connection */
        ll2string(llstr,sizeof(llstr), server.rdb_client_id);
        err = sendCommand(conn, "REPLCONF", "set-rdb-client-id", llstr, NULL);
        if (err) goto error;
        server.repl_state = REPL_STATE_RECEIVE_CAPA_REPLY;
        return;
    }

    if (server.repl_state == REPL_STATE_RECEIVE_CAPA_REPLY) {
        err = receiveSynchronousResponse(conn);
        if (err == NULL) goto error;
        if (err[0] == '-') {
            serverLog(LL_NOTICE,"Master does not understand REPLCONF identify: %s", err);
            goto error;
        }
        sdsfree(err);
        err = NULL;
        server.repl_state = REPL_STATE_SEND_PSYNC;
    }

    if (server.repl_state == REPL_STATE_SEND_PSYNC) {
        if (server.debug_sleep_after_fork) usleep(server.debug_sleep_after_fork);
        if (replicaTryPartialResynchronization(conn,0) == PSYNC_WRITE_ERROR) {
            serverLog(LL_WARNING, "Aborting RDB connection sync. Write error.");
            cancelReplicationHandshake(1);
        }
        server.repl_state = REPL_STATE_RECEIVE_PSYNC_REPLY;
        return;
    }
    psync_result = replicaTryPartialResynchronization(conn,1);
    if (psync_result == PSYNC_WAIT_REPLY) return; /* Try again later... */

    if (psync_result == PSYNC_CONTINUE) {
        serverLog(LL_NOTICE, "MASTER <-> REPLICA sync: Master accepted a Partial Resynchronization%s",
            server.repl_rdb_transfer_s != NULL ? ", RDB load in background.":".");
        if (server.supervised_mode == SUPERVISED_SYSTEMD) {
            serverCommunicateSystemd("STATUS=MASTER <-> REPLICA sync: Partial Resynchronization accepted. Ready to accept connections in read-write mode.\n");
        }
        completeTaskRDBChannelSyncMainConn(conn);
        return;
    }

    error:
    /* The rdb-conn-sync session must be aborted for any psync_result other than PSYNC_CONTINUE or PSYNC_WAIT_REPLY. */
    serverLog(LL_WARNING, "Aborting RDB connection sync. Main connection psync result %d", psync_result);
    cancelReplicationHandshake(1);
}

/*
 * RDB-Channel for full sync
 *
 * * Motivation *
 *  - Reduce master memory load. We do that by moving the COB tracking to the replica side. This also decrease 
 *    the chance for COB overruns. Note that master's input buffer limits at the replica side are less restricted 
 *    then master's COB as the replica plays less critical part in the replication group. While increasing the 
 *    primary’s COB may end up with primary reaching swap and clients suffering, at replica side we’re more at 
 *    ease with it. Larger COB means better chance to sync successfully.
 *  - Reduce master main process CPU load. By opening a new, dedicated connection for the RDB transfer, child 
 *    processes can have direct access to the new connection. Due to TLS connection restrictions, this was not 
 *    possible using one main connection. We eliminate the need for the child process to use the master's 
 *    child-proc -> main-proc pipeline, thus freeing up the main process to process clients queries.
 *
 * * High level interface design *
 *  - RDB-Channel sync begins when the replica sends a REPLCONF MAINCONN to the master during initial 
 *    handshake. This allows the replica to verify whether the master supports rdb-channel sync and, if 
 *    so, state that this is the replica's main connection, which is not used for snapshot transfer. 
 *  - When replica lacks sufficient data for PSYNC, the master will send +FULLSYNCNEEDED response instead 
 *    of RDB data. As a next step, the replica creates a new connection (rdb-channel) and configures it against 
 *    the master with the appropriate capabilities and requirements. The replica then requests a sync 
 *    using the RDB connection. 
 *  - Prior to forking, the master sends the replica the snapshot's end repl-offset, and attaches the replica 
 *    to the replication backlog to keep repl data until the replica requests psync. The replica uses the main 
 *    connection to request a PSYNC starting at the snapshot end offset. 
 *  - The master main threads sends incremental changes via the main connection, while the bgsave process 
 *    sends the RDB directly to the replica via the rdb-connection. As for the replica, the incremental 
 *    changes are stored on a local buffer, while the RDB is loaded into memory. 
 *  - Once the replica completes loading the rdb, it drops the rdb-connection and streams the accumulated incremental 
 *    changes into memory. Repl steady state continues normally.
 * 
 * * Replica state machine *                                                                        
 * ┌───────────────────┐             RDB Channel Sync                                                  
 * │RECEIVE_PING_REPLY │          ┌──────────────────────────────────────────────────────────────┐     
 * └────────┬──────────┘          │   RDB connection states              Main connection state   │     
 *          │+PONG                │     ┌────────────────────────────┐   ┌───────────────────┐   │     
 * ┌────────▼──────────┐        ┌─┼─────►REPL_RDB_CONN_SEND_HANDSHAKE│ ┌─►SEND_HANDSHAKE     │   │     
 * │SEND_HANDSHAKE     │        │ │     └────┬───────────────────────┘ │ └──┬────────────────┘   │     
 * └────────┬──────────┘        │ │          │                         │    │REPLCONF set-rdb-client-id  
 *          │                   │ │  ┌───────▼───────────────────────┐ │ ┌──▼────────────────┐   │     
 * ┌────────▼──────────┐        │ │  │RDB_CONN_RECEIVE_AUTH_REPLY    │ │ │RECEIVE_CAPA_REPLY │   │     
 * │RECEIVE_AUTH_REPLY │        │ │  └───────┬───────────────────────┘ │ └──┬────────────────┘   │     
 * └────────┬──────────┘        │ │          │+OK                      │    │+OK                 │     
 *          │+OK                │ │  ┌───────▼───────────────────────┐ │ ┌──▼────────────────┐   │     
 * ┌────────▼──────────┐        │ │  │RDB_CONN_RECEIVE_REPLCONF_REPLY│ │ │SEND_PSYNC         │   │     
 * │RECEIVE_PORT_REPLY │        │ │  └───────┬───────────────────────┘ │ └──┬────────────────┘   │     
 * └────────┬──────────┘        │ │          │+OK                      │    │PSYNC use snapshot  │     
 *          │+OK                │ │  ┌───────▼───────────────┐         │    │end-offset provided │     
 * ┌────────▼──────────┐        │ │  │RDB_CONN_RECEIVE_ENDOFF│         │    │by the master       │     
 * │RECEIVE_IP_REPLY   │        │ │  └───────┬───────────────┘         │ ┌──▼────────────────┐   │     
 * └────────┬──────────┘        │ │          │$ENDOFF                  │ │RECEIVE_PSYNC_REPLY│   │     
 *          │+OK                │ │          ├─────────────────────────┘ └──┬────────────────┘   │     
 * ┌────────▼──────────┐        │ │          │                              │+CONTINUE           │     
 * │RECEIVE_IP_REPLY   │        │ │  ┌───────▼───────────────┐           ┌──▼────────────────┐   │     
 * └────────┬──────────┘        │ │  │RDB_CONN_RDB_LOAD      │           │TRANSFER           │   │     
 *          │+OK                │ │  └───────┬───────────────┘           └─────┬─────────────┘   │     
 * ┌────────▼────────────────┐  │ │          │Done loading                     │                 │     
 * │RECEIVE_NO_FULLSYNC_REPLY│  │ │  ┌───────▼───────────────┐                 │                 │     
 * └─┬────┬──────────────────┘  │ │  │RDB_CONN_RDB_LOADED    │                 │                 │     
 *   │+OK │Unrecognized REPLCONF│ │  └───────┬───────────────┘                 │                 │     
 * ┌─▼────▼────────────┐        │ │          │                                 │                 │     
 * │RECEIVE_CAPA_REPLY │        │ │          │Replica loads local replication  │                 │     
 * └────────┬──────────┘        │ │          │buffer into memory               │                 │     
 *          │                   │ │          └──────────────┬──────────────────┘                 │     
 * ┌────────▼───┐               │ │                         │                                    │     
 * │SEND_PSYNC  │               │ └─────────────────────────┼────────────────────────────────────┘     
 * └─┬──────────┘               │                           │                                          
 *   │PSYNC (use cached-master) │                           │                                          
 * ┌─▼─────────────────┐        │                           │                                          
 * │RECEIVE_PSYNC_REPLY│        │                           │                                          
 * └────────┬─┬────────┘        │                           │                                          
 * +CONTINUE│ │+FULLSYNCNEEDED  │                           │                                          
 *   │      │ └─────────────────┘                           │                                          
 *   │      │+FULLRESYNC                                    │                                          
 *   │    ┌─▼─────────────────┐                   ┌─────────▼─────────┐                                
 *   │    │TRANSFER           ├───────────────────►CONNECTED          │                                
 *   │    └───────────────────┘                   └─────────▲─────────┘                                
 *   │                                                      │                                          
 *   └──────────────────────────────────────────────────────┘                                          
 */
/* This handler fires when the non blocking connect was able to
 * establish a connection with the primary. */
void syncWithPrimary(connection *conn) {
    char tmpfile[256], *err = NULL;
    int dfd = -1, maxtries = 5;
    int psync_result;

    /* If this event fired after the user turned the instance into a primary
     * with REPLICAOF NO ONE we must just return ASAP. */
    if (server.repl_state == REPL_STATE_NONE) {
        connClose(conn);
        return;
    }

    /* Check for errors in the socket: after a non blocking connect() we
     * may find that the socket is in error state. */
    if (connGetState(conn) != CONN_STATE_CONNECTED) {
        serverLog(LL_WARNING, "Error condition on socket for SYNC: %s", connGetLastError(conn));
        goto error;
    }

    /* Send a PING to check the primary is able to reply without errors. */
    if (server.repl_state == REPL_STATE_CONNECTING) {
        serverLog(LL_NOTICE, "Non blocking connect for SYNC fired the event.");
        /* Delete the writable event so that the readable event remains
         * registered and we can wait for the PONG reply. */
        connSetReadHandler(conn, syncWithPrimary);
        connSetWriteHandler(conn, NULL);
        server.repl_state = REPL_STATE_RECEIVE_PING_REPLY;
        /* Send the PING, don't check for errors at all, we have the timeout
         * that will take care about this. */
        err = sendCommand(conn, "PING", NULL);
        if (err) goto write_error;
        return;
    }

    /* Receive the PONG command. */
    if (server.repl_state == REPL_STATE_RECEIVE_PING_REPLY) {
        err = receiveSynchronousResponse(conn);

        /* The primary did not reply */
        if (err == NULL) goto no_response_error;

        /* We accept only two replies as valid, a positive +PONG reply
         * (we just check for "+") or an authentication error.
         * Note that older versions of Redis OSS replied with "operation not
         * permitted" instead of using a proper error code, so we test
         * both. */
        if (err[0] != '+' && strncmp(err, "-NOAUTH", 7) != 0 && strncmp(err, "-NOPERM", 7) != 0 &&
            strncmp(err, "-ERR operation not permitted", 28) != 0) {
            serverLog(LL_WARNING, "Error reply to PING from primary: '%s'", err);
            sdsfree(err);
            goto error;
        } else {
            serverLog(LL_NOTICE, "Primary replied to PING, replication can continue...");
        }
        sdsfree(err);
        err = NULL;
        server.repl_state = REPL_STATE_SEND_HANDSHAKE;
    }

    if (server.repl_state == REPL_STATE_SEND_HANDSHAKE) {
        /* AUTH with the primary if required. */
        if (server.primary_auth) {
            char *args[3] = {"AUTH", NULL, NULL};
            size_t lens[3] = {4, 0, 0};
            int argc = 1;
            if (server.primary_user) {
                args[argc] = server.primary_user;
                lens[argc] = strlen(server.primary_user);
                argc++;
            }
            args[argc] = server.primary_auth;
            lens[argc] = sdslen(server.primary_auth);
            argc++;
            err = sendCommandArgv(conn, argc, args, lens);
            if (err) goto write_error;
        }

        /* Set the replica port, so that primary's INFO command can list the
         * replica listening port correctly. */
        {
            sds portstr = getReplicaPortString();
            err = sendCommand(conn,"REPLCONF",
                    "listening-port",portstr, NULL);
            sdsfree(portstr);
            if (err) goto write_error;
        }

        /* Set the replica ip, so that primary's INFO command can list the
         * replica IP address port correctly in case of port forwarding or NAT.
         * Skip REPLCONF ip-address if there is no replica-announce-ip option set. */
        if (server.replica_announce_ip) {
            err = sendCommand(conn, "REPLCONF", "ip-address", server.replica_announce_ip, NULL);
            if (err) goto write_error;
        }

        /* When using rdb-channel for sync, announce that the replica is capable
         * of rdb channel sync. */
        if (server.rdb_channel_enabled) {
           err = sendCommand(conn,"REPLCONF", "capa" ,"dual-channel", NULL);
        }

        /* Inform the primary of our (replica) capabilities.
         *
         * EOF: supports EOF-style RDB transfer for diskless replication.
         * PSYNC2: supports PSYNC v2, so understands +CONTINUE <new repl ID>.
         *
         * The primary will ignore capabilities it does not understand. */
        err = sendCommand(conn, "REPLCONF", "capa", "eof", "capa", "psync2", NULL);
        if (err) goto write_error;

        /* Inform the primary of our (replica) version. */
        err = sendCommand(conn, "REPLCONF", "version", VALKEY_VERSION, NULL);
        if (err) goto write_error;

        server.repl_state = REPL_STATE_RECEIVE_AUTH_REPLY;
        return;
    }

    if (server.repl_state == REPL_STATE_RECEIVE_AUTH_REPLY && !server.primary_auth)
        server.repl_state = REPL_STATE_RECEIVE_PORT_REPLY;

    /* Receive AUTH reply. */
    if (server.repl_state == REPL_STATE_RECEIVE_AUTH_REPLY) {
        err = receiveSynchronousResponse(conn);
        if (err == NULL) goto no_response_error;
        if (err[0] == '-') {
            serverLog(LL_WARNING, "Unable to AUTH to PRIMARY: %s", err);
            sdsfree(err);
            goto error;
        }
        sdsfree(err);
        err = NULL;
        server.repl_state = REPL_STATE_RECEIVE_PORT_REPLY;
        return;
    }

    /* Receive REPLCONF listening-port reply. */
    if (server.repl_state == REPL_STATE_RECEIVE_PORT_REPLY) {
        err = receiveSynchronousResponse(conn);
        if (err == NULL) goto no_response_error;
        /* Ignore the error if any, not all the Redis OSS versions support
         * REPLCONF listening-port. */
        if (err[0] == '-') {
            serverLog(LL_NOTICE,
                      "(Non critical) Primary does not understand "
                      "REPLCONF listening-port: %s",
                      err);
        }
        sdsfree(err);
        server.repl_state = REPL_STATE_RECEIVE_IP_REPLY;
        return;
    }

    if (server.repl_state == REPL_STATE_RECEIVE_IP_REPLY && !server.replica_announce_ip)
        server.repl_state = REPL_STATE_RECEIVE_NO_FULLSYNC_REPLY;

    /* Receive REPLCONF ip-address reply. */
    if (server.repl_state == REPL_STATE_RECEIVE_IP_REPLY) {
        err = receiveSynchronousResponse(conn);
        if (err == NULL) goto no_response_error;
        /* Ignore the error if any, not all the Redis OSS versions support
         * REPLCONF ip-address. */
        if (err[0] == '-') {
            serverLog(LL_NOTICE,
                      "(Non critical) Primary does not understand "
                      "REPLCONF ip-address: %s",
                      err);
        }
        sdsfree(err);
        server.repl_state = REPL_STATE_RECEIVE_NO_FULLSYNC_REPLY;
        return;
    }

    if (server.repl_state == REPL_STATE_RECEIVE_NO_FULLSYNC_REPLY && !server.rdb_channel_enabled) {
        server.repl_state = REPL_STATE_RECEIVE_CAPA_REPLY;
    }

    if (server.repl_state == REPL_STATE_RECEIVE_NO_FULLSYNC_REPLY) {
        err = receiveSynchronousResponse(conn);
        if (err == NULL) goto error;
        else if (err[0] == '-') {
            serverLog(LL_NOTICE,"(Non critical) Master is not capable of rdb-channel sync");
        }
        sdsfree(err);
        server.repl_state = REPL_STATE_RECEIVE_CAPA_REPLY;
        return;
    }

    /* Receive CAPA reply. */
    if (server.repl_state == REPL_STATE_RECEIVE_CAPA_REPLY) {
        err = receiveSynchronousResponse(conn);
        if (err == NULL) goto no_response_error;
        /* Ignore the error if any, not all the Redis OSS versions support
         * REPLCONF capa. */
        if (err[0] == '-') {
            serverLog(LL_NOTICE,
                      "(Non critical) Primary does not understand "
                      "REPLCONF capa: %s",
                      err);
        }
        sdsfree(err);
        err = NULL;
        server.repl_state = REPL_STATE_RECEIVE_VERSION_REPLY;
    }

    /* Receive VERSION reply. */
    if (server.repl_state == REPL_STATE_RECEIVE_VERSION_REPLY) {
        err = receiveSynchronousResponse(conn);
        if (err == NULL) goto no_response_error;
        /* Ignore the error if any. Valkey >= 8 supports REPLCONF VERSION. */
        if (err[0] == '-') {
            serverLog(LL_NOTICE,
                      "(Non critical) Primary does not understand "
                      "REPLCONF VERSION: %s",
                      err);
        }
        sdsfree(err);
        err = NULL;
        server.repl_state = REPL_STATE_SEND_PSYNC;
    }

    /* Try a partial resynchronization. If we don't have a cached primary
     * replicaTryPartialResynchronization() will at least try to use PSYNC
     * to start a full resynchronization so that we get the primary replid
     * and the global offset, to try a partial resync at the next
     * reconnection attempt. */
    if (server.repl_state == REPL_STATE_SEND_PSYNC) {
        if (replicaTryPartialResynchronization(conn, 0) == PSYNC_WRITE_ERROR) {
            err = sdsnew("Write error sending the PSYNC command.");
            abortFailover("Write error to failover target");
            goto write_error;
        }
        server.repl_state = REPL_STATE_RECEIVE_PSYNC_REPLY;
        return;
    }

    /* If reached this point, we should be in REPL_STATE_RECEIVE_PSYNC_REPLY. */
    if (server.repl_state != REPL_STATE_RECEIVE_PSYNC_REPLY) {
        serverLog(LL_WARNING,
                  "syncWithPrimary(): state machine error, "
                  "state should be RECEIVE_PSYNC but is %d",
                  server.repl_state);
        goto error;
    }

    psync_result = replicaTryPartialResynchronization(conn, 1);
    if (psync_result == PSYNC_WAIT_REPLY) return; /* Try again later... */

    /* Check the status of the planned failover. We expect PSYNC_CONTINUE,
     * but there is nothing technically wrong with a full resync which
     * could happen in edge cases. */
    if (server.failover_state == FAILOVER_IN_PROGRESS) {
        if (psync_result == PSYNC_CONTINUE || psync_result == PSYNC_FULLRESYNC) {
            clearFailoverState();
        } else {
            abortFailover("Failover target rejected psync request");
            return;
        }
    }

    /* If the primary is in an transient error, we should try to PSYNC
     * from scratch later, so go to the error path. This happens when
     * the server is loading the dataset or is not connected with its
     * primary and so forth. */
    if (psync_result == PSYNC_TRY_LATER) goto error;

    /* Note: if PSYNC does not return WAIT_REPLY, it will take care of
     * uninstalling the read handler from the file descriptor. */

    if (psync_result == PSYNC_CONTINUE) {
        serverLog(LL_NOTICE, "PRIMARY <-> REPLICA sync: Primary accepted a Partial Resynchronization.");
        if (server.supervised_mode == SUPERVISED_SYSTEMD) {
            serverCommunicateSystemd("STATUS=PRIMARY <-> REPLICA sync: Partial Resynchronization accepted. Ready to "
                                     "accept connections in read-write mode.\n");
        }
        return;
    }

    /* Fall back to SYNC if needed. Otherwise psync_result == PSYNC_FULLRESYNC
     * and the server.primary_replid and primary_initial_offset are
     * already populated. */
    if (psync_result == PSYNC_NOT_SUPPORTED) {
        serverLog(LL_NOTICE, "Retrying with SYNC...");
        if (connSyncWrite(conn, "SYNC\r\n", 6, server.repl_syncio_timeout * 1000) == -1) {
            serverLog(LL_WARNING, "I/O error writing to PRIMARY: %s", connGetLastError(conn));
            goto error;
        }
    }

    /* Prepare a suitable temp file for bulk transfer */
    if (!useDisklessLoad()) {
        while (maxtries--) {
            snprintf(tmpfile, 256, "temp-%d.%ld.rdb", (int)server.unixtime, (long int)getpid());
            dfd = open(tmpfile, O_CREAT | O_WRONLY | O_EXCL, 0644);
            if (dfd != -1) break;
            sleep(1);
        }
        if (dfd == -1) {
            serverLog(LL_WARNING, "Opening the temp file needed for PRIMARY <-> REPLICA synchronization: %s",
                      strerror(errno));
            goto error;
        }
        server.repl_transfer_tmpfile = zstrdup(tmpfile);
        server.repl_transfer_fd = dfd;
    }

    /* Using rdb-channel sync, the master responded +FULLSYNCNEEDED. We need to 
     * initialize the RDB channel. */
    if (psync_result == PSYNC_FULLRESYNC_RDB_CONN) {
        /* Create a full sync connection */
        server.repl_rdb_transfer_s = connCreate(connTypeOfReplication());
        if (connConnect(server.repl_rdb_transfer_s, server.primary_host, server.primary_port,
                    server.bind_source_addr, fullSyncWithMaster) == C_ERR) {
            serverLog(LL_WARNING,"Unable to connect to Primary: %s",
                    connGetLastError(server.repl_transfer_s));
            connClose(server.repl_rdb_transfer_s);
            server.repl_rdb_transfer_s = NULL;
            goto error;
        }
        if (connSetReadHandler(conn, NULL) == C_ERR) {
            char conninfo[CONN_INFO_LEN];
            serverLog(LL_WARNING,
                "Can't clear main connection handler: %s (%s)",
                strerror(errno), connGetInfo(conn, conninfo, sizeof(conninfo)));
            goto error;
        }
        server.repl_rdb_conn_state = REPL_RDB_CONN_SEND_HANDSHAKE;
        return;
    }
    /* Setup the non blocking download of the bulk file. */
    else if (connSetReadHandler(conn, readSyncBulkPayload) == C_ERR)
    {
        char conninfo[CONN_INFO_LEN];
        serverLog(LL_WARNING, "Can't create readable event for SYNC: %s (%s)", strerror(errno),
                  connGetInfo(conn, conninfo, sizeof(conninfo)));
        goto error;
    }

    server.repl_state = REPL_STATE_TRANSFER;
    server.repl_transfer_size = -1;
    server.repl_transfer_read = 0;
    server.repl_transfer_last_fsync_off = 0;
    server.repl_transfer_lastio = server.unixtime;
    return;

no_response_error: /* Handle receiveSynchronousResponse() error when primary has no reply */
    serverLog(LL_WARNING, "Primary did not respond to command during SYNC handshake");
    /* Fall through to regular error handling */

error:
    if (dfd != -1) close(dfd);
    connClose(conn);
    server.repl_transfer_s = NULL;
    if (server.repl_rdb_transfer_s) {
        connClose(server.repl_rdb_transfer_s);
        server.repl_rdb_transfer_s = NULL;
    }
    if (server.repl_transfer_fd != -1) close(server.repl_transfer_fd);
    if (server.repl_transfer_tmpfile) zfree(server.repl_transfer_tmpfile);
    server.repl_transfer_tmpfile = NULL;
    server.repl_transfer_fd = -1;
    server.repl_state = REPL_STATE_CONNECT;
    return;

write_error: /* Handle sendCommand() errors. */
    serverLog(LL_WARNING, "Sending command to primary in replication handshake: %s", err);
    sdsfree(err);
    goto error;
}

int connectWithPrimary(void) {
    server.repl_transfer_s = connCreate(connTypeOfReplication());
    if (connConnect(server.repl_transfer_s, server.primary_host, server.primary_port, server.bind_source_addr,
                    syncWithPrimary) == C_ERR) {
        serverLog(LL_WARNING, "Unable to connect to PRIMARY: %s", connGetLastError(server.repl_transfer_s));
        connClose(server.repl_transfer_s);
        server.repl_transfer_s = NULL;
        return C_ERR;
    }


    server.repl_transfer_lastio = server.unixtime;
    server.repl_state = REPL_STATE_CONNECTING;
    serverLog(LL_NOTICE, "PRIMARY <-> REPLICA sync started");
    return C_OK;
}

/* This function can be called when a non blocking connection is currently
 * in progress to undo it.
 * Never call this function directly, use cancelReplicationHandshake() instead.
 */
void undoConnectWithPrimary(void) {
    connClose(server.repl_transfer_s);
    server.repl_transfer_s = NULL;
}

/* Abort the async download of the bulk dataset while SYNC-ing with primary.
 * Never call this function directly, use cancelReplicationHandshake() instead.
 */
void replicationAbortSyncTransfer(void) {
<<<<<<< HEAD
    serverAssert(server.repl_state == REPL_STATE_TRANSFER || 
        server.repl_rdb_conn_state != REPL_RDB_CONN_STATE_NONE);
    undoConnectWithMaster();
=======
    serverAssert(server.repl_state == REPL_STATE_TRANSFER);
    undoConnectWithPrimary();
>>>>>>> ab387301
    if (server.repl_transfer_fd != -1) {
        close(server.repl_transfer_fd);
        bg_unlink(server.repl_transfer_tmpfile);
        zfree(server.repl_transfer_tmpfile);
        server.repl_transfer_tmpfile = NULL;
        server.repl_transfer_fd = -1;
    }
}

/* This function aborts a non blocking replication attempt if there is one
 * in progress, by canceling the non-blocking connect attempt or
 * the initial bulk transfer.
 *
 * If there was a replication handshake in progress 1 is returned and
 * the replication state (server.repl_state) set to REPL_STATE_CONNECT.
 *
 * Otherwise zero is returned and no operation is performed at all. */
int cancelReplicationHandshake(int reconnect) {
    if (server.repl_rdb_conn_state != REPL_RDB_CONN_STATE_NONE) {
        abortRdbConnectionSync();
    }
    if (server.repl_state == REPL_STATE_TRANSFER) {
        replicationAbortSyncTransfer();
        server.repl_state = REPL_STATE_CONNECT;
    } else if (server.repl_state == REPL_STATE_CONNECTING || replicaIsInHandshakeState()) {
        undoConnectWithPrimary();
        server.repl_state = REPL_STATE_CONNECT;
    } else {
        return 0;
    }

    if (!reconnect) return 1;

    /* try to re-connect without waiting for replicationCron, this is needed
     * for the "diskless loading short read" test. */
    serverLog(LL_NOTICE, "Reconnecting to PRIMARY %s:%d after failure", server.primary_host, server.primary_port);
    connectWithPrimary();

    return 1;
}

/* Set replication to the specified primary address and port. */
void replicationSetPrimary(char *ip, int port) {
    int was_primary = server.primary_host == NULL;

    sdsfree(server.primary_host);
    server.primary_host = NULL;
    if (server.primary) {
        freeClient(server.primary);
    }
    disconnectAllBlockedClients(); /* Clients blocked in primary, now replica. */

    /* Setting primary_host only after the call to freeClient since it calls
     * replicationHandlePrimaryDisconnection which can trigger a re-connect
     * directly from within that call. */
    server.primary_host = sdsnew(ip);
    server.primary_port = port;

    /* Update oom_score_adj */
    setOOMScoreAdj(-1);

    /* Here we don't disconnect with replicas, since they may hopefully be able
     * to partially resync with us. We will disconnect with replicas and force
     * them to resync with us when changing replid on partially resync with new
     * primary, or finishing transferring RDB and preparing loading DB on full
     * sync with new primary. */

    cancelReplicationHandshake(0);
    /* Before destroying our primary state, create a cached primary using
     * our own parameters, to later PSYNC with the new primary. */
    if (was_primary) {
        replicationDiscardCachedPrimary();
        replicationCachePrimaryUsingMyself();
    }

    /* Fire the role change modules event. */
    moduleFireServerEvent(VALKEYMODULE_EVENT_REPLICATION_ROLE_CHANGED, VALKEYMODULE_EVENT_REPLROLECHANGED_NOW_REPLICA,
                          NULL);

    /* Fire the primary link modules event. */
    if (server.repl_state == REPL_STATE_CONNECTED)
        moduleFireServerEvent(VALKEYMODULE_EVENT_PRIMARY_LINK_CHANGE, VALKEYMODULE_SUBEVENT_PRIMARY_LINK_DOWN, NULL);

    server.repl_state = REPL_STATE_CONNECT;
<<<<<<< HEAD
    /* Allow trying rdb-channel sync with the new master. If new master doesn't 
     * support rdb-channel sync, we will set to 0 afterwards. */
    server.master_supports_rdb_channel = -1;
    serverLog(LL_NOTICE, "Connecting to MASTER %s:%d", server.primary_host, server.primary_port);
    connectWithMaster();
=======
    serverLog(LL_NOTICE, "Connecting to PRIMARY %s:%d", server.primary_host, server.primary_port);
    connectWithPrimary();
>>>>>>> ab387301
}

/* Cancel replication, setting the instance as a primary itself. */
void replicationUnsetPrimary(void) {
    if (server.primary_host == NULL) return; /* Nothing to do. */

    /* Fire the primary link modules event. */
    if (server.repl_state == REPL_STATE_CONNECTED)
        moduleFireServerEvent(VALKEYMODULE_EVENT_PRIMARY_LINK_CHANGE, VALKEYMODULE_SUBEVENT_PRIMARY_LINK_DOWN, NULL);

    /* Clear primary_host first, since the freeClient calls
     * replicationHandlePrimaryDisconnection which can attempt to re-connect. */
    sdsfree(server.primary_host);
    server.primary_host = NULL;
    if (server.primary) freeClient(server.primary);
    replicationDiscardCachedPrimary();
    cancelReplicationHandshake(0);
    /* When a replica is turned into a primary, the current replication ID
     * (that was inherited from the primary at synchronization time) is
     * used as secondary ID up to the current offset, and a new replication
     * ID is created to continue with a new replication history. */
    shiftReplicationId();
    /* Disconnecting all the replicas is required: we need to inform replicas
     * of the replication ID change (see shiftReplicationId() call). However
     * the replicas will be able to partially resync with us, so it will be
     * a very fast reconnection. */
    disconnectReplicas();
    server.repl_state = REPL_STATE_NONE;

    /* We need to make sure the new primary will start the replication stream
     * with a SELECT statement. This is forced after a full resync, but
     * with PSYNC version 2, there is no need for full resync after a
     * primary switch. */
    server.replicas_eldb = -1;

    /* Update oom_score_adj */
    setOOMScoreAdj(-1);

    /* Once we turn from replica to primary, we consider the starting time without
     * replicas (that is used to count the replication backlog time to live) as
     * starting from now. Otherwise the backlog will be freed after a
     * failover if replicas do not connect immediately. */
    server.repl_no_replicas_since = server.unixtime;

    /* Reset down time so it'll be ready for when we turn into replica again. */
    server.repl_down_since = 0;

    /* Fire the role change modules event. */
    moduleFireServerEvent(VALKEYMODULE_EVENT_REPLICATION_ROLE_CHANGED, VALKEYMODULE_EVENT_REPLROLECHANGED_NOW_PRIMARY,
                          NULL);

    /* Restart the AOF subsystem in case we shut it down during a sync when
     * we were still a replica. */
    if (server.aof_enabled && server.aof_state == AOF_OFF) restartAOFAfterSYNC();
}

/* This function is called when the replica lose the connection with the
 * primary into an unexpected way. */
void replicationHandlePrimaryDisconnection(void) {
    /* Fire the primary link modules event. */
    if (server.repl_state == REPL_STATE_CONNECTED)
        moduleFireServerEvent(VALKEYMODULE_EVENT_PRIMARY_LINK_CHANGE, VALKEYMODULE_SUBEVENT_PRIMARY_LINK_DOWN, NULL);

    server.primary = NULL;
    server.repl_state = REPL_STATE_CONNECT;
    server.repl_down_since = server.unixtime;
    /* We lost connection with our primary, don't disconnect replicas yet,
     * maybe we'll be able to PSYNC with our primary later. We'll disconnect
     * the replicas only if we'll have to do a full resync with our primary. */

    /* Try to re-connect immediately rather than wait for replicationCron
     * waiting 1 second may risk backlog being recycled. */
    if (server.primary_host) {
        serverLog(LL_NOTICE, "Reconnecting to PRIMARY %s:%d", server.primary_host, server.primary_port);
        connectWithPrimary();
    }
}

void replicaofCommand(client *c) {
    /* REPLICAOF is not allowed in cluster mode as replication is automatically
     * configured using the current address of the primary node. */
    if (server.cluster_enabled) {
        addReplyError(c, "REPLICAOF not allowed in cluster mode.");
        return;
    }

    if (server.failover_state != NO_FAILOVER) {
        addReplyError(c, "REPLICAOF not allowed while failing over.");
        return;
    }

    /* The special host/port combination "NO" "ONE" turns the instance
     * into a primary. Otherwise the new primary address is set. */
    if (!strcasecmp(c->argv[1]->ptr, "no") && !strcasecmp(c->argv[2]->ptr, "one")) {
        if (server.primary_host) {
            replicationUnsetPrimary();
            sds client = catClientInfoString(sdsempty(), c);
            serverLog(LL_NOTICE, "PRIMARY MODE enabled (user request from '%s')", client);
            sdsfree(client);
        }
    } else {
        long port;

        if (c->flags & CLIENT_REPLICA) {
            /* If a client is already a replica they cannot run this command,
             * because it involves flushing all replicas (including this
             * client) */
            addReplyError(c, "Command is not valid when client is a replica.");
            return;
        }

        if (getRangeLongFromObjectOrReply(c, c->argv[2], 0, 65535, &port, "Invalid master port") != C_OK) return;

        /* Check if we are already attached to the specified primary */
        if (server.primary_host && !strcasecmp(server.primary_host, c->argv[1]->ptr) && server.primary_port == port) {
            serverLog(LL_NOTICE, "REPLICAOF would result into synchronization "
                                 "with the primary we are already connected "
                                 "with. No operation performed.");
            addReplySds(c, sdsnew("+OK Already connected to specified "
                                  "master\r\n"));
            return;
        }
        /* There was no previous primary or the user specified a different one,
         * we can continue. */
        replicationSetPrimary(c->argv[1]->ptr, port);
        sds client = catClientInfoString(sdsempty(), c);
        serverLog(LL_NOTICE, "REPLICAOF %s:%d enabled (user request from '%s')", server.primary_host,
                  server.primary_port, client);
        sdsfree(client);
    }
    addReply(c, shared.ok);
}

/* ROLE command: provide information about the role of the instance
 * (primary or replica) and additional information related to replication
 * in an easy to process format. */
void roleCommand(client *c) {
    if (server.sentinel_mode) {
        sentinelRoleCommand(c);
        return;
    }

    if (server.primary_host == NULL) {
        listIter li;
        listNode *ln;
        void *mbcount;
        int replicas = 0;

        addReplyArrayLen(c, 3);
        addReplyBulkCBuffer(c, "master", 6);
        addReplyLongLong(c, server.primary_repl_offset);
        mbcount = addReplyDeferredLen(c);
        listRewind(server.replicas, &li);
        while ((ln = listNext(&li))) {
            client *replica = ln->value;
            char ip[NET_IP_STR_LEN], *replica_addr = replica->replica_addr;

            if (!replica_addr) {
                if (connAddrPeerName(replica->conn, ip, sizeof(ip), NULL) == -1) continue;
                replica_addr = ip;
            }
            if (replica->repl_state != REPLICA_STATE_ONLINE) continue;
            addReplyArrayLen(c, 3);
            addReplyBulkCString(c, replica_addr);
            addReplyBulkLongLong(c, replica->replica_listening_port);
            addReplyBulkLongLong(c, replica->repl_ack_off);
            replicas++;
        }
        setDeferredArrayLen(c, mbcount, replicas);
    } else {
        char *replica_state = NULL;

        addReplyArrayLen(c, 5);
        addReplyBulkCBuffer(c, "slave", 5);
        addReplyBulkCString(c, server.primary_host);
        addReplyLongLong(c, server.primary_port);
        if (replicaIsInHandshakeState()) {
            replica_state = "handshake";
        } else {
            switch (server.repl_state) {
            case REPL_STATE_NONE: replica_state = "none"; break;
            case REPL_STATE_CONNECT: replica_state = "connect"; break;
            case REPL_STATE_CONNECTING: replica_state = "connecting"; break;
            case REPL_STATE_TRANSFER: replica_state = "sync"; break;
            case REPL_STATE_CONNECTED: replica_state = "connected"; break;
            default: replica_state = "unknown"; break;
            }
        }
        addReplyBulkCString(c, replica_state);
        addReplyLongLong(c, server.primary ? server.primary->reploff : -1);
    }
}

/* Send a REPLCONF ACK command to the primary to inform it about the current
 * processed offset. If we are not connected with a primary, the command has
 * no effects. */
void replicationSendAck(void) {
    client *c = server.primary;

    if (c != NULL) {
        int send_fack = server.fsynced_reploff != -1;
        c->flags |= CLIENT_PRIMARY_FORCE_REPLY;
        addReplyArrayLen(c, send_fack ? 5 : 3);
        addReplyBulkCString(c, "REPLCONF");
        addReplyBulkCString(c, "ACK");
        addReplyBulkLongLong(c, c->reploff);
        if (send_fack) {
            addReplyBulkCString(c, "FACK");
            addReplyBulkLongLong(c, server.fsynced_reploff);
        }
        c->flags &= ~CLIENT_PRIMARY_FORCE_REPLY;
    }
}

/* ---------------------- PRIMARY CACHING FOR PSYNC -------------------------- */

/* In order to implement partial synchronization we need to be able to cache
 * our primary's client structure after a transient disconnection.
 * It is cached into server.cached_primary and flushed away using the following
 * functions. */

/* This function is called by freeClient() in order to cache the primary
 * client structure instead of destroying it. freeClient() will return
 * ASAP after this function returns, so every action needed to avoid problems
 * with a client that is really "suspended" has to be done by this function.
 *
 * The other functions that will deal with the cached primary are:
 *
 * replicationDiscardCachedPrimary() that will make sure to kill the client
 * as for some reason we don't want to use it in the future.
 *
 * replicationResurrectCachedPrimary() that is used after a successful PSYNC
 * handshake in order to reactivate the cached primary.
 */
void replicationCachePrimary(client *c) {
    serverAssert(server.primary != NULL && server.cached_primary == NULL);
    serverLog(LL_NOTICE, "Caching the disconnected primary state.");

    /* Unlink the client from the server structures. */
    unlinkClient(c);

    /* Reset the primary client so that's ready to accept new commands:
     * we want to discard the non processed query buffers and non processed
     * offsets, including pending transactions, already populated arguments,
     * pending outputs to the primary. */
    sdsclear(server.primary->querybuf);
    server.primary->qb_pos = 0;
    server.primary->repl_applied = 0;
    server.primary->read_reploff = server.primary->reploff;
    if (c->flags & CLIENT_MULTI) discardTransaction(c);
    listEmpty(c->reply);
    c->sentlen = 0;
    c->reply_bytes = 0;
    c->bufpos = 0;
    resetClient(c);

    /* Save the primary. Server.primary will be set to null later by
     * replicationHandlePrimaryDisconnection(). */
    server.cached_primary = server.primary;

    /* Invalidate the Peer ID cache. */
    if (c->peerid) {
        sdsfree(c->peerid);
        c->peerid = NULL;
    }
    /* Invalidate the Sock Name cache. */
    if (c->sockname) {
        sdsfree(c->sockname);
        c->sockname = NULL;
    }

    /* Caching the primary happens instead of the actual freeClient() call,
     * so make sure to adjust the replication state. This function will
     * also set server.primary to NULL. */
    replicationHandlePrimaryDisconnection();
}

/* This function is called when a primary is turned into a replica, in order to
 * create from scratch a cached primary for the new client, that will allow
 * to PSYNC with the replica that was promoted as the new primary after a
 * failover.
 *
 * Assuming this instance was previously the primary instance of the new primary,
 * the new primary will accept its replication ID, and potential also the
 * current offset if no data was lost during the failover. So we use our
 * current replication ID and offset in order to synthesize a cached primary. */
void replicationCachePrimaryUsingMyself(void) {
    serverLog(LL_NOTICE, "Before turning into a replica, using my own primary parameters "
                         "to synthesize a cached primary: I may be able to synchronize with "
                         "the new primary with just a partial transfer.");

    /* This will be used to populate the field server.primary->reploff
     * by replicationCreatePrimaryClient(). We'll later set the created
     * primary as server.cached_primary, so the replica will use such
     * offset for PSYNC. */
    server.primary_initial_offset = server.primary_repl_offset;

    /* The primary client we create can be set to any DBID, because
     * the new primary will start its replication stream with SELECT. */
    replicationCreatePrimaryClient(NULL, -1);

    /* Use our own ID / offset. */
    memcpy(server.primary->replid, server.replid, sizeof(server.replid));

    /* Set as cached primary. */
    unlinkClient(server.primary);
    server.cached_primary = server.primary;
    server.primary = NULL;
}

/* Free a cached primary, called when there are no longer the conditions for
 * a partial resync on reconnection. */
void replicationDiscardCachedPrimary(void) {
    if (server.cached_primary == NULL) return;

    serverLog(LL_NOTICE, "Discarding previously cached primary state.");
    server.cached_primary->flags &= ~CLIENT_PRIMARY;
    freeClient(server.cached_primary);
    server.cached_primary = NULL;
}

<<<<<<< HEAD
/* Replication: Replica side.
 * This method performs the necessary steps to establish a connection with the master server.
  * It sets private data, updates flags, and fires an event to notify modules about the master link change. */
void establishPrimaryConnection(void) {
=======
/* Turn the cached primary into the current primary, using the file descriptor
 * passed as argument as the socket for the new primary.
 *
 * This function is called when successfully setup a partial resynchronization
 * so the stream of data that we'll receive will start from where this
 * primary left. */
void replicationResurrectCachedPrimary(connection *conn) {
    server.primary = server.cached_primary;
    server.cached_primary = NULL;
    server.primary->conn = conn;
>>>>>>> ab387301
    connSetPrivateData(server.primary->conn, server.primary);
    server.primary->flags &= ~(CLIENT_CLOSE_AFTER_REPLY|CLIENT_CLOSE_ASAP);
    server.primary->flags |= CLIENT_AUTHENTICATED;
    server.primary->last_interaction = server.unixtime;
    server.repl_state = REPL_STATE_CONNECTED;
    server.repl_down_since = 0;

    /* Fire the primary link modules event. */
    moduleFireServerEvent(VALKEYMODULE_EVENT_PRIMARY_LINK_CHANGE, VALKEYMODULE_SUBEVENT_PRIMARY_LINK_UP, NULL);

}

/* Replication: Replica side.
 * Turn the cached primary into the current primary, using the file descriptor
 * passed as argument as the socket for the new primary.
 *
 * This function is called when successfully setup a partial resynchronization
 * so the stream of data that we'll receive will start from where this
 * primary left. */
void replicationResurrectCachedMaster(connection *conn) {
    server.primary = server.cached_primary;
    server.cached_primary = NULL;
    server.primary->conn = conn;
    
    establishPrimaryConnection();
    /* Re-add to the list of clients. */
    linkClient(server.primary);
    replicationSteadyStateInit();
}

/* Replication: Replica side.
 * Prepare replica to steady state.
 * prerequisite: server.master is already initialized and linked in client list. */
void replicationSteadyStateInit(void) {
    if (connSetReadHandler(server.primary->conn, readQueryFromClient)) {
        serverLog(LL_WARNING, "Error resurrecting the cached primary, impossible to add the readable handler: %s",
                  strerror(errno));
        freeClientAsync(server.primary); /* Close ASAP. */
    }

    /* We may also need to install the write handler as well if there is
     * pending data in the write buffers. */
    if (clientHasPendingReplies(server.primary)) {
        if (connSetWriteHandler(server.primary->conn, sendReplyToClient)) {
            serverLog(LL_WARNING, "Error resurrecting the cached primary, impossible to add the writable handler: %s",
                      strerror(errno));
            freeClientAsync(server.primary); /* Close ASAP. */
        }
    }
}

/* Replication: Replica side.
 * Turn the provisional master into the current master.
 * This function is called after rdb-channel sync is finished successfully. */
void replicationResurrectProvisionalMaster(void) {
    /* Create a master client, but do not initialize the read handler yet, as this replica still has a local buffer to drain. */
    replicationCreateMasterClientWithHandler(server.repl_transfer_s, server.repl_provisional_master.dbid, NULL);
    memcpy(server.primary->replid, server.repl_provisional_master.replid, CONFIG_RUN_ID_SIZE);
    server.primary->reploff = server.repl_provisional_master.reploff;
    server.primary->read_reploff = server.repl_provisional_master.read_reploff;
    establishPrimaryConnection();
}

/* ------------------------- MIN-REPLICAS-TO-WRITE  --------------------------- */

/* This function counts the number of replicas with lag <= min-replicas-max-lag.
 * If the option is active, the server will prevent writes if there are not
 * enough connected replicas with the specified lag (or less). */
void refreshGoodReplicasCount(void) {
    listIter li;
    listNode *ln;
    int good = 0;

    if (!server.repl_min_replicas_to_write || !server.repl_min_replicas_max_lag) return;

    listRewind(server.replicas, &li);
    while ((ln = listNext(&li))) {
        client *replica = ln->value;
        time_t lag = server.unixtime - replica->repl_ack_time;

        if (replica->repl_state == REPLICA_STATE_ONLINE && lag <= server.repl_min_replicas_max_lag) good++;
    }
    server.repl_good_replicas_count = good;
}

/* return true if status of good replicas is OK. otherwise false */
int checkGoodReplicasStatus(void) {
    return server.primary_host ||                /* not a primary status should be OK */
           !server.repl_min_replicas_max_lag ||  /* Min replica max lag not configured */
           !server.repl_min_replicas_to_write || /* Min replica to write not configured */
           server.repl_good_replicas_count >= server.repl_min_replicas_to_write; /* check if we have enough replicas */
}

/* ----------------------- SYNCHRONOUS REPLICATION --------------------------
 * Synchronous replication design can be summarized in points:
 *
 * - Primary have a global replication offset, used by PSYNC.
 * - Primary increment the offset every time new commands are sent to replicas.
 * - Replicas ping back primary with the offset processed so far.
 *
 * So synchronous replication adds a new WAIT command in the form:
 *
 *   WAIT <num_replicas> <milliseconds_timeout>
 *
 * That returns the number of replicas that processed the query when
 * we finally have at least num_replicas, or when the timeout was
 * reached.
 *
 * The command is implemented in this way:
 *
 * - Every time a client processes a command, we remember the replication
 *   offset after sending that command to the replicas.
 * - When WAIT is called, we ask replicas to send an acknowledgement ASAP.
 *   The client is blocked at the same time (see blocked.c).
 * - Once we receive enough ACKs for a given offset or when the timeout
 *   is reached, the WAIT command is unblocked and the reply sent to the
 *   client.
 */

/* This just set a flag so that we broadcast a REPLCONF GETACK command
 * to all the replicas in the beforeSleep() function. Note that this way
 * we "group" all the clients that want to wait for synchronous replication
 * in a given event loop iteration, and send a single GETACK for them all. */
void replicationRequestAckFromReplicas(void) {
    server.get_ack_from_replicas = 1;
}

/* Return the number of replicas that already acknowledged the specified
 * replication offset. */
int replicationCountAcksByOffset(long long offset) {
    listIter li;
    listNode *ln;
    int count = 0;

    listRewind(server.replicas, &li);
    while ((ln = listNext(&li))) {
        client *replica = ln->value;

        if (replica->repl_state != REPLICA_STATE_ONLINE) continue;
        if (replica->repl_ack_off >= offset) count++;
    }
    return count;
}

/* Return the number of replicas that already acknowledged the specified
 * replication offset being AOF fsynced. */
int replicationCountAOFAcksByOffset(long long offset) {
    listIter li;
    listNode *ln;
    int count = 0;

    listRewind(server.replicas, &li);
    while ((ln = listNext(&li))) {
        client *replica = ln->value;

        if (replica->repl_state != REPLICA_STATE_ONLINE) continue;
        if (replica->repl_aof_off >= offset) count++;
    }
    return count;
}

/* WAIT for N replicas to acknowledge the processing of our latest
 * write command (and all the previous commands). */
void waitCommand(client *c) {
    mstime_t timeout;
    long numreplicas, ackreplicas;
    long long offset = c->woff;

    if (server.primary_host) {
        addReplyError(
            c, "WAIT cannot be used with replica instances. Please also note that if a replica is configured to be "
               "writable (which is not the default) writes to replicas are just local and are not propagated.");
        return;
    }

    /* Argument parsing. */
    if (getLongFromObjectOrReply(c, c->argv[1], &numreplicas, NULL) != C_OK) return;
    if (getTimeoutFromObjectOrReply(c, c->argv[2], &timeout, UNIT_MILLISECONDS) != C_OK) return;

    /* First try without blocking at all. */
    ackreplicas = replicationCountAcksByOffset(c->woff);
    if (ackreplicas >= numreplicas || c->flags & CLIENT_DENY_BLOCKING) {
        addReplyLongLong(c, ackreplicas);
        return;
    }

    /* Otherwise block the client and put it into our list of clients
     * waiting for ack from replicas. */
    blockClientForReplicaAck(c, timeout, offset, numreplicas, 0);

    /* Make sure that the server will send an ACK request to all the replicas
     * before returning to the event loop. */
    replicationRequestAckFromReplicas();
}

/* WAIT for N replicas and / or local primary to acknowledge our latest
 * write command got synced to the disk. */
void waitaofCommand(client *c) {
    mstime_t timeout;
    long numreplicas, numlocal, ackreplicas, acklocal;

    /* Argument parsing. */
    if (getRangeLongFromObjectOrReply(c, c->argv[1], 0, 1, &numlocal, NULL) != C_OK) return;
    if (getPositiveLongFromObjectOrReply(c, c->argv[2], &numreplicas, NULL) != C_OK) return;
    if (getTimeoutFromObjectOrReply(c, c->argv[3], &timeout, UNIT_MILLISECONDS) != C_OK) return;

    if (server.primary_host) {
        addReplyError(c, "WAITAOF cannot be used with replica instances. Please also note that writes to replicas are "
                         "just local and are not propagated.");
        return;
    }
    if (numlocal && !server.aof_enabled) {
        addReplyError(c, "WAITAOF cannot be used when numlocal is set but appendonly is disabled.");
        return;
    }

    /* First try without blocking at all. */
    ackreplicas = replicationCountAOFAcksByOffset(c->woff);
    acklocal = server.fsynced_reploff >= c->woff;
    if ((ackreplicas >= numreplicas && acklocal >= numlocal) || c->flags & CLIENT_DENY_BLOCKING) {
        addReplyArrayLen(c, 2);
        addReplyLongLong(c, acklocal);
        addReplyLongLong(c, ackreplicas);
        return;
    }

    /* Otherwise block the client and put it into our list of clients
     * waiting for ack from replicas. */
    blockClientForReplicaAck(c, timeout, c->woff, numreplicas, numlocal);

    /* Make sure that the server will send an ACK request to all the replicas
     * before returning to the event loop. */
    replicationRequestAckFromReplicas();
}

/* This is called by unblockClient() to perform the blocking op type
 * specific cleanup. We just remove the client from the list of clients
 * waiting for replica acks. Never call it directly, call unblockClient()
 * instead. */
void unblockClientWaitingReplicas(client *c) {
    listNode *ln = listSearchKey(server.clients_waiting_acks, c);
    serverAssert(ln != NULL);
    listDelNode(server.clients_waiting_acks, ln);
    updateStatsOnUnblock(c, 0, 0, 0);
}

/* Check if there are clients blocked in WAIT, WAITAOF, or WAIT_PREREPL
 * that can be unblocked since we received enough ACKs from replicas. */
void processClientsWaitingReplicas(void) {
    long long last_offset = 0;
    long long last_aof_offset = 0;
    int last_numreplicas = 0;
    int last_aof_numreplicas = 0;

    listIter li;
    listNode *ln;

    listRewind(server.clients_waiting_acks, &li);
    while ((ln = listNext(&li))) {
        int numlocal = 0;
        int numreplicas = 0;

        client *c = ln->value;
        int is_wait_aof = c->cmd->proc == waitaofCommand;

        if (is_wait_aof && c->bstate.numlocal && !server.aof_enabled) {
            addReplyError(c, "WAITAOF cannot be used when numlocal is set but appendonly is disabled.");
            unblockClient(c, 1);
            continue;
        }

        /* Every time we find a client that is satisfied for a given
         * offset and number of replicas, we remember it so the next client
         * may be unblocked without calling replicationCountAcksByOffset()
         * or calling replicationCountAOFAcksByOffset()
         * if the requested offset / replicas were equal or less. */
        if (!is_wait_aof && last_offset && last_offset >= c->bstate.reploffset &&
            last_numreplicas >= c->bstate.numreplicas) {
            numreplicas = last_numreplicas;
        } else if (is_wait_aof && last_aof_offset && last_aof_offset >= c->bstate.reploffset &&
                   last_aof_numreplicas >= c->bstate.numreplicas) {
            numreplicas = last_aof_numreplicas;
        } else {
            numreplicas = is_wait_aof ? replicationCountAOFAcksByOffset(c->bstate.reploffset)
                                      : replicationCountAcksByOffset(c->bstate.reploffset);

            /* Check if the number of replicas is satisfied. */
            if (numreplicas < c->bstate.numreplicas) continue;

            if (is_wait_aof) {
                last_aof_offset = c->bstate.reploffset;
                last_aof_numreplicas = numreplicas;
            } else {
                last_offset = c->bstate.reploffset;
                last_numreplicas = numreplicas;
            }
        }

        /* Check if the local constraint of WAITAOF is served */
        if (is_wait_aof) {
            numlocal = server.fsynced_reploff >= c->bstate.reploffset;
            if (numlocal < c->bstate.numlocal) continue;
        }

        /* Reply before unblocking, because unblock client calls reqresAppendResponse */
        if (is_wait_aof) {
            /* WAITAOF has an array reply */
            addReplyArrayLen(c, 2);
            addReplyLongLong(c, numlocal);
            addReplyLongLong(c, numreplicas);
        } else if (c->flags & CLIENT_PENDING_COMMAND) {
            c->flags |= CLIENT_REPLICATION_DONE;
        } else {
            addReplyLongLong(c, numreplicas);
        }

        unblockClient(c, 1);
    }
}

/* Return the replica replication offset for this instance, that is
 * the offset for which we already processed the primary replication stream. */
long long replicationGetReplicaOffset(void) {
    long long offset = 0;

    if (server.primary_host != NULL) {
        if (server.primary) {
            offset = server.primary->reploff;
        } else if (server.cached_primary) {
            offset = server.cached_primary->reploff;
        }
    }
    /* offset may be -1 when the primary does not support it at all, however
     * this function is designed to return an offset that can express the
     * amount of data processed by the primary, so we return a positive
     * integer. */
    if (offset < 0) offset = 0;
    return offset;
}

/* --------------------------- REPLICATION CRON  ---------------------------- */

/* Replication cron function, called 1 time per second. */
void replicationCron(void) {
    static long long replication_cron_loops = 0;

    /* Check failover status first, to see if we need to start
     * handling the failover. */
    updateFailoverStatus();

    /* Non blocking connection timeout? */
    if (server.primary_host && (server.repl_state == REPL_STATE_CONNECTING || replicaIsInHandshakeState()) &&
        (time(NULL) - server.repl_transfer_lastio) > server.repl_timeout) {
        serverLog(LL_WARNING, "Timeout connecting to the PRIMARY...");
        cancelReplicationHandshake(1);
    }

    /* Bulk transfer I/O timeout? */
    if (server.primary_host && server.repl_state == REPL_STATE_TRANSFER &&
        (time(NULL) - server.repl_transfer_lastio) > server.repl_timeout) {
        serverLog(LL_WARNING, "Timeout receiving bulk data from PRIMARY... If the problem persists try to set the "
                              "'repl-timeout' parameter in redis.conf to a larger value.");
        cancelReplicationHandshake(1);
    }

    /* Timed out primary when we are an already connected replica? */
    if (server.primary_host && server.repl_state == REPL_STATE_CONNECTED &&
        (time(NULL) - server.primary->last_interaction) > server.repl_timeout) {
        serverLog(LL_WARNING, "PRIMARY timeout: no data nor PING received...");
        freeClient(server.primary);
    }

    /* Check if we should connect to a PRIMARY */
    if (server.repl_state == REPL_STATE_CONNECT) {
        serverLog(LL_NOTICE, "Connecting to PRIMARY %s:%d", server.primary_host, server.primary_port);
        connectWithPrimary();
    }

    /* Send ACK to primary from time to time.
     * Note that we do not send periodic acks to primary that don't
     * support PSYNC and replication offsets. */
    if (server.primary_host && server.primary && !(server.primary->flags & CLIENT_PRE_PSYNC)) replicationSendAck();

    /* If we have attached replicas, PING them from time to time.
     * So replicas can implement an explicit timeout to primaries, and will
     * be able to detect a link disconnection even if the TCP connection
     * will not actually go down. */
    listIter li;
    listNode *ln;
    robj *ping_argv[1];

    /* First, send PING according to ping_replica_period. */
    if ((replication_cron_loops % server.repl_ping_replica_period) == 0 && listLength(server.replicas)) {
        /* Note that we don't send the PING if the clients are paused during
         * a Cluster manual failover: the PING we send will otherwise
         * alter the replication offsets of primary and replica, and will no longer
         * match the one stored into 'mf_primary_offset' state. */
        int manual_failover_in_progress =
            ((server.cluster_enabled && clusterManualFailoverTimeLimit()) || server.failover_end_time) &&
            isPausedActionsWithUpdate(PAUSE_ACTION_REPLICA);

        if (!manual_failover_in_progress) {
            ping_argv[0] = shared.ping;
            replicationFeedReplicas(-1, ping_argv, 1);
        }
    }

    /* Second, send a newline to all the replicas in pre-synchronization
     * stage, that is, replicas waiting for the primary to create the RDB file.
     *
     * Also send the a newline to all the chained replicas we have, if we lost
     * connection from our primary, to keep the replicas aware that their
     * primary is online. This is needed since sub-replicas only receive proxied
     * data from top-level primaries, so there is no explicit pinging in order
     * to avoid altering the replication offsets. This special out of band
     * pings (newlines) can be sent, they will have no effect in the offset.
     *
     * The newline will be ignored by the replica but will refresh the
     * last interaction timer preventing a timeout. In this case we ignore the
     * ping period and refresh the connection once per second since certain
     * timeouts are set at a few seconds (example: PSYNC response). */
    listRewind(server.replicas, &li);
    while ((ln = listNext(&li))) {
        client *replica = ln->value;

        int is_presync =
            (replica->repl_state == REPLICA_STATE_WAIT_BGSAVE_START ||
             (replica->repl_state == REPLICA_STATE_WAIT_BGSAVE_END && server.rdb_child_type != RDB_CHILD_TYPE_SOCKET));

        if (is_presync) {
            connWrite(replica->conn, "\n", 1);
        }
    }

    /* Disconnect timedout replicas. */
    if (listLength(server.replicas)) {
        listIter li;
        listNode *ln;

        listRewind(server.replicas, &li);
        while ((ln = listNext(&li))) {
            client *replica = ln->value;

            if (replica->repl_state == REPLICA_STATE_ONLINE) {
                if (replica->flags & CLIENT_PRE_PSYNC) continue;
                if ((server.unixtime - replica->repl_ack_time) > server.repl_timeout) {
                    serverLog(LL_WARNING, "Disconnecting timedout replica (streaming sync): %s",
                              replicationGetReplicaName(replica));
                    freeClient(replica);
                    continue;
                }
            }
            /* We consider disconnecting only diskless replicas because disk-based replicas aren't fed
             * by the fork child so if a disk-based replica is stuck it doesn't prevent the fork child
             * from terminating. */
            if (replica->repl_state == REPLICA_STATE_WAIT_BGSAVE_END &&
                server.rdb_child_type == RDB_CHILD_TYPE_SOCKET) {
                if (replica->repl_last_partial_write != 0 &&
                    (server.unixtime - replica->repl_last_partial_write) > server.repl_timeout) {
                    serverLog(LL_WARNING, "Disconnecting timedout replica (full sync): %s",
                              replicationGetReplicaName(replica));
                    freeClient(replica);
                    continue;
                }
            }
        }
    }

    /* If this is a primary without attached replicas and there is a replication
     * backlog active, in order to reclaim memory we can free it after some
     * (configured) time. Note that this cannot be done for replicas: replicas
     * without sub-replicas attached should still accumulate data into the
     * backlog, in order to reply to PSYNC queries if they are turned into
     * primaries after a failover. */
    if (listLength(server.replicas) == 0 && server.repl_backlog_time_limit && server.repl_backlog &&
        server.primary_host == NULL) {
        time_t idle = server.unixtime - server.repl_no_replicas_since;

        if (idle > server.repl_backlog_time_limit) {
            /* When we free the backlog, we always use a new
             * replication ID and clear the ID2. This is needed
             * because when there is no backlog, the primary_repl_offset
             * is not updated, but we would still retain our replication
             * ID, leading to the following problem:
             *
             * 1. We are a primary instance.
             * 2. Our replica is promoted to primary. It's repl-id-2 will
             *    be the same as our repl-id.
             * 3. We, yet as primary, receive some updates, that will not
             *    increment the primary_repl_offset.
             * 4. Later we are turned into a replica, connect to the new
             *    primary that will accept our PSYNC request by second
             *    replication ID, but there will be data inconsistency
             *    because we received writes. */
            changeReplicationId();
            clearReplicationId2();
            freeReplicationBacklog();
            serverLog(LL_NOTICE,
                      "Replication backlog freed after %d seconds "
                      "without connected replicas.",
                      (int)server.repl_backlog_time_limit);
        }
    }

    replicationStartPendingFork();

    /* Remove the RDB file used for replication if the server is not running
     * with any persistence. */
    removeRDBUsedToSyncReplicas();

    /* Sanity check replication buffer, the first block of replication buffer blocks
     * must be referenced by someone, since it will be freed when not referenced,
     * otherwise, server will OOM. also, its refcount must not be more than
     * replicas number + 1(replication backlog). */
    if (listLength(server.repl_buffer_blocks) > 0) {
        replBufBlock *o = listNodeValue(listFirst(server.repl_buffer_blocks));
        serverAssert(o->refcount > 0 &&
            o->refcount <= (int)listLength(server.replicas) + 1 + (int)raxSize(server.replicas_waiting_psync));
    }

    /* Refresh the number of replicas with lag <= min-replicas-max-lag. */
    refreshGoodReplicasCount();
    replication_cron_loops++; /* Incremented with frequency 1 HZ. */
}

int shouldStartChildReplication(int *mincapa_out, int *req_out) {
    /* We should start a BGSAVE good for replication if we have replicas in
     * WAIT_BGSAVE_START state.
     *
     * In case of diskless replication, we make sure to wait the specified
     * number of seconds (according to configuration) so that other replicas
     * have the time to arrive before we start streaming. */
    if (!hasActiveChildProcess()) {
        time_t idle, max_idle = 0;
        int replicas_waiting = 0;
        int mincapa;
        int req;
        int first = 1;
        listNode *ln;
        listIter li;

        listRewind(server.replicas, &li);
        while ((ln = listNext(&li))) {
            client *replica = ln->value;
            if (replica->repl_state == REPLICA_STATE_WAIT_BGSAVE_START) {
                if (first) {
                    /* Get first replica's requirements */
                    req = replica->replica_req;
                } else if (req != replica->replica_req) {
                    /* Skip replicas that don't match */
                    continue;
                }
                idle = server.unixtime - replica->last_interaction;
                if (idle > max_idle) max_idle = idle;
                replicas_waiting++;
                mincapa = first ? replica->replica_capa : (mincapa & replica->replica_capa);
                first = 0;
            }
        }

        if (replicas_waiting && (!server.repl_diskless_sync ||
                                 (server.repl_diskless_sync_max_replicas > 0 &&
                                  replicas_waiting >= server.repl_diskless_sync_max_replicas) ||
                                 max_idle >= server.repl_diskless_sync_delay)) {
            if (mincapa_out) *mincapa_out = mincapa;
            if (req_out) *req_out = req;
            return 1;
        }
    }

    return 0;
}

void replicationStartPendingFork(void) {
    int mincapa = -1;
    int req = -1;

    if (shouldStartChildReplication(&mincapa, &req)) {
        /* Start the BGSAVE. The called function may start a
         * BGSAVE with socket target or disk target depending on the
         * configuration and replicas capabilities and requirements. */
        startBgsaveForReplication(mincapa, req);
    }
}

/* Find replica at IP:PORT from replica list */
static client *findReplica(char *host, int port) {
    listIter li;
    listNode *ln;
    client *replica;

    listRewind(server.replicas, &li);
    while ((ln = listNext(&li))) {
        replica = ln->value;
        char ip[NET_IP_STR_LEN], *replicaip = replica->replica_addr;

        if (!replicaip) {
            if (connAddrPeerName(replica->conn, ip, sizeof(ip), NULL) == -1) continue;
            replicaip = ip;
        }

        if (!strcasecmp(host, replicaip) && (port == replica->replica_listening_port)) return replica;
    }

    return NULL;
}

const char *getFailoverStateString(void) {
    switch (server.failover_state) {
    case NO_FAILOVER: return "no-failover";
    case FAILOVER_IN_PROGRESS: return "failover-in-progress";
    case FAILOVER_WAIT_FOR_SYNC: return "waiting-for-sync";
    default: return "unknown";
    }
}

/* Resets the internal failover configuration, this needs
 * to be called after a failover either succeeds or fails
 * as it includes the client unpause. */
void clearFailoverState(void) {
    server.failover_end_time = 0;
    server.force_failover = 0;
    zfree(server.target_replica_host);
    server.target_replica_host = NULL;
    server.target_replica_port = 0;
    server.failover_state = NO_FAILOVER;
    unpauseActions(PAUSE_DURING_FAILOVER);
}

/* Abort an ongoing failover if one is going on. */
void abortFailover(const char *err) {
    if (server.failover_state == NO_FAILOVER) return;

    if (server.target_replica_host) {
        serverLog(LL_NOTICE, "FAILOVER to %s:%d aborted: %s", server.target_replica_host, server.target_replica_port,
                  err);
    } else {
        serverLog(LL_NOTICE, "FAILOVER to any replica aborted: %s", err);
    }
    if (server.failover_state == FAILOVER_IN_PROGRESS) {
        replicationUnsetPrimary();
    }
    clearFailoverState();
}

/*
 * FAILOVER [TO <HOST> <PORT> [FORCE]] [ABORT] [TIMEOUT <timeout>]
 *
 * This command will coordinate a failover between the primary and one
 * of its replicas. The happy path contains the following steps:
 * 1) The primary will initiate a client pause write, to stop replication
 * traffic.
 * 2) The primary will periodically check if any of its replicas has
 * consumed the entire replication stream through acks.
 * 3) Once any replica has caught up, the primary will itself become a replica.
 * 4) The primary will send a PSYNC FAILOVER request to the target replica, which
 * if accepted will cause the replica to become the new primary and start a sync.
 *
 * FAILOVER ABORT is the only way to abort a failover command, as replicaof
 * will be disabled. This may be needed if the failover is unable to progress.
 *
 * The optional arguments [TO <HOST> <IP>] allows designating a specific replica
 * to be failed over to.
 *
 * FORCE flag indicates that even if the target replica is not caught up,
 * failover to it anyway. This must be specified with a timeout and a target
 * HOST and IP.
 *
 * TIMEOUT <timeout> indicates how long should the primary wait for
 * a replica to sync up before aborting. If not specified, the failover
 * will attempt forever and must be manually aborted.
 */
void failoverCommand(client *c) {
    if (!clusterAllowFailoverCmd(c)) {
        return;
    }

    /* Handle special case for abort */
    if ((c->argc == 2) && !strcasecmp(c->argv[1]->ptr, "abort")) {
        if (server.failover_state == NO_FAILOVER) {
            addReplyError(c, "No failover in progress.");
            return;
        }

        abortFailover("Failover manually aborted");
        addReply(c, shared.ok);
        return;
    }

    long timeout_in_ms = 0;
    int force_flag = 0;
    long port = 0;
    char *host = NULL;

    /* Parse the command for syntax and arguments. */
    for (int j = 1; j < c->argc; j++) {
        if (!strcasecmp(c->argv[j]->ptr, "timeout") && (j + 1 < c->argc) && timeout_in_ms == 0) {
            if (getLongFromObjectOrReply(c, c->argv[j + 1], &timeout_in_ms, NULL) != C_OK) return;
            if (timeout_in_ms <= 0) {
                addReplyError(c, "FAILOVER timeout must be greater than 0");
                return;
            }
            j++;
        } else if (!strcasecmp(c->argv[j]->ptr, "to") && (j + 2 < c->argc) && !host) {
            if (getLongFromObjectOrReply(c, c->argv[j + 2], &port, NULL) != C_OK) return;
            host = c->argv[j + 1]->ptr;
            j += 2;
        } else if (!strcasecmp(c->argv[j]->ptr, "force") && !force_flag) {
            force_flag = 1;
        } else {
            addReplyErrorObject(c, shared.syntaxerr);
            return;
        }
    }

    if (server.failover_state != NO_FAILOVER) {
        addReplyError(c, "FAILOVER already in progress.");
        return;
    }

    if (server.primary_host) {
        addReplyError(c, "FAILOVER is not valid when server is a replica.");
        return;
    }

    if (listLength(server.replicas) == 0) {
        addReplyError(c, "FAILOVER requires connected replicas.");
        return;
    }

    if (force_flag && (!timeout_in_ms || !host)) {
        addReplyError(c, "FAILOVER with force option requires both a timeout "
                         "and target HOST and IP.");
        return;
    }

    /* If a replica address was provided, validate that it is connected. */
    if (host) {
        client *replica = findReplica(host, port);

        if (replica == NULL) {
            addReplyError(c, "FAILOVER target HOST and PORT is not "
                             "a replica.");
            return;
        }

        /* Check if requested replica is online */
        if (replica->repl_state != REPLICA_STATE_ONLINE) {
            addReplyError(c, "FAILOVER target replica is not online.");
            return;
        }

        server.target_replica_host = zstrdup(host);
        server.target_replica_port = port;
        serverLog(LL_NOTICE, "FAILOVER requested to %s:%ld.", host, port);
    } else {
        serverLog(LL_NOTICE, "FAILOVER requested to any replica.");
    }

    mstime_t now = commandTimeSnapshot();
    if (timeout_in_ms) {
        server.failover_end_time = now + timeout_in_ms;
    }

    server.force_failover = force_flag;
    server.failover_state = FAILOVER_WAIT_FOR_SYNC;
    /* Cluster failover will unpause eventually */
    pauseActions(PAUSE_DURING_FAILOVER, LLONG_MAX, PAUSE_ACTIONS_CLIENT_WRITE_SET);
    addReply(c, shared.ok);
}

/* Failover cron function, checks coordinated failover state.
 *
 * Implementation note: The current implementation calls replicationSetPrimary()
 * to start the failover request, this has some unintended side effects if the
 * failover doesn't work like blocked clients will be unblocked and replicas will
 * be disconnected. This could be optimized further.
 */
void updateFailoverStatus(void) {
    if (server.failover_state != FAILOVER_WAIT_FOR_SYNC) return;
    mstime_t now = server.mstime;

    /* Check if failover operation has timed out */
    if (server.failover_end_time && server.failover_end_time <= now) {
        if (server.force_failover) {
            serverLog(LL_NOTICE, "FAILOVER to %s:%d time out exceeded, failing over.", server.target_replica_host,
                      server.target_replica_port);
            server.failover_state = FAILOVER_IN_PROGRESS;
            /* If timeout has expired force a failover if requested. */
            replicationSetPrimary(server.target_replica_host, server.target_replica_port);
            return;
        } else {
            /* Force was not requested, so timeout. */
            abortFailover("Replica never caught up before timeout");
            return;
        }
    }

    /* Check to see if the replica has caught up so failover can start */
    client *replica = NULL;
    if (server.target_replica_host) {
        replica = findReplica(server.target_replica_host, server.target_replica_port);
    } else {
        listIter li;
        listNode *ln;

        listRewind(server.replicas, &li);
        /* Find any replica that has matched our repl_offset */
        while ((ln = listNext(&li))) {
            replica = ln->value;
            if (replica->repl_ack_off == server.primary_repl_offset) {
                char ip[NET_IP_STR_LEN], *replicaaddr = replica->replica_addr;

                if (!replicaaddr) {
                    if (connAddrPeerName(replica->conn, ip, sizeof(ip), NULL) == -1) continue;
                    replicaaddr = ip;
                }

                /* We are now failing over to this specific node */
                server.target_replica_host = zstrdup(replicaaddr);
                server.target_replica_port = replica->replica_listening_port;
                break;
            }
        }
    }

    /* We've found a replica that is caught up */
    if (replica && (replica->repl_ack_off == server.primary_repl_offset)) {
        server.failover_state = FAILOVER_IN_PROGRESS;
        serverLog(LL_NOTICE, "Failover target %s:%d is synced, failing over.", server.target_replica_host,
                  server.target_replica_port);
        /* Designated replica is caught up, failover to it. */
        replicationSetPrimary(server.target_replica_host, server.target_replica_port);
    }
}<|MERGE_RESOLUTION|>--- conflicted
+++ resolved
@@ -44,14 +44,9 @@
 #include <sys/stat.h>
 #include <ctype.h>
 
-<<<<<<< HEAD
-void replicationDiscardCachedMaster(void);
-void replicationResurrectCachedMaster(connection *conn);
-void replicationResurrectProvisionalMaster(void);
-=======
 void replicationDiscardCachedPrimary(void);
 void replicationResurrectCachedPrimary(connection *conn);
->>>>>>> ab387301
+void replicationResurrectProvisionalMaster(void);
 void replicationSendAck(void);
 int replicaPutOnline(client *replica);
 void replicaStartCommandStream(client *replica);
@@ -1857,11 +1852,7 @@
 /* Once we have a link with the primary and the synchronization was
  * performed, this function materializes the primary client we store
  * at server.primary, starting from the specified file descriptor. */
-<<<<<<< HEAD
 void replicationCreateMasterClientWithHandler(connection *conn, int dbid, ConnectionCallbackFunc handler) {
-=======
-void replicationCreatePrimaryClient(connection *conn, int dbid) {
->>>>>>> ab387301
     server.primary = createClient(conn);
     if (conn)
         connSetReadHandler(server.primary->conn, handler);
@@ -2343,21 +2334,16 @@
     }
 
     /* Final setup of the connected replica <- primary link */
-<<<<<<< HEAD
     if (conn == server.repl_rdb_transfer_s) {
         /* In case of full-sync using rdb channel, the master client was already created for psync purposes
          * Instead of creating a new client we will use the one created for partial sync */
         completeTaskRDBChannelSyncRdbConn(conn);
     } else {
-        replicationCreateMasterClient(server.repl_transfer_s, rsi.repl_stream_db);
+        replicationCreatePrimaryClient(server.repl_transfer_s, rsi.repl_stream_db);
         server.repl_state = REPL_STATE_CONNECTED;
         /* Send the initial ACK immediately to put this replica in online state. */
         replicationSendAck();
     }
-=======
-    replicationCreatePrimaryClient(server.repl_transfer_s, rsi.repl_stream_db);
-    server.repl_state = REPL_STATE_CONNECTED;
->>>>>>> ab387301
     server.repl_down_since = 0;
 
     /* Fire the master link modules event. */
@@ -3707,14 +3693,9 @@
  * Never call this function directly, use cancelReplicationHandshake() instead.
  */
 void replicationAbortSyncTransfer(void) {
-<<<<<<< HEAD
     serverAssert(server.repl_state == REPL_STATE_TRANSFER || 
         server.repl_rdb_conn_state != REPL_RDB_CONN_STATE_NONE);
-    undoConnectWithMaster();
-=======
-    serverAssert(server.repl_state == REPL_STATE_TRANSFER);
     undoConnectWithPrimary();
->>>>>>> ab387301
     if (server.repl_transfer_fd != -1) {
         close(server.repl_transfer_fd);
         bg_unlink(server.repl_transfer_tmpfile);
@@ -3799,16 +3780,11 @@
         moduleFireServerEvent(VALKEYMODULE_EVENT_PRIMARY_LINK_CHANGE, VALKEYMODULE_SUBEVENT_PRIMARY_LINK_DOWN, NULL);
 
     server.repl_state = REPL_STATE_CONNECT;
-<<<<<<< HEAD
     /* Allow trying rdb-channel sync with the new master. If new master doesn't 
      * support rdb-channel sync, we will set to 0 afterwards. */
     server.master_supports_rdb_channel = -1;
     serverLog(LL_NOTICE, "Connecting to MASTER %s:%d", server.primary_host, server.primary_port);
-    connectWithMaster();
-=======
-    serverLog(LL_NOTICE, "Connecting to PRIMARY %s:%d", server.primary_host, server.primary_port);
     connectWithPrimary();
->>>>>>> ab387301
 }
 
 /* Cancel replication, setting the instance as a primary itself. */
@@ -4130,23 +4106,10 @@
     server.cached_primary = NULL;
 }
 
-<<<<<<< HEAD
 /* Replication: Replica side.
  * This method performs the necessary steps to establish a connection with the master server.
   * It sets private data, updates flags, and fires an event to notify modules about the master link change. */
 void establishPrimaryConnection(void) {
-=======
-/* Turn the cached primary into the current primary, using the file descriptor
- * passed as argument as the socket for the new primary.
- *
- * This function is called when successfully setup a partial resynchronization
- * so the stream of data that we'll receive will start from where this
- * primary left. */
-void replicationResurrectCachedPrimary(connection *conn) {
-    server.primary = server.cached_primary;
-    server.cached_primary = NULL;
-    server.primary->conn = conn;
->>>>>>> ab387301
     connSetPrivateData(server.primary->conn, server.primary);
     server.primary->flags &= ~(CLIENT_CLOSE_AFTER_REPLY|CLIENT_CLOSE_ASAP);
     server.primary->flags |= CLIENT_AUTHENTICATED;
