--- conflicted
+++ resolved
@@ -2610,7 +2610,7 @@
             return C_ERR;
         }
     }
-    /* Send replica lisening port to primary for clarification */
+    /* Send replica listening port to primary for clarification */
     sds portstr = getReplicaPortString();
     *err = sendCommand(conn, "REPLCONF", "capa", "eof", "rdb-only", "1", "rdb-channel", "1", "listening-port", portstr,
                        NULL);
@@ -2713,15 +2713,9 @@
 /* Replication: Replica side.
  * This connection handler is used to initialize the RDB connection (dual-channel-replication).
  * Once a replica with dual-channel-replication enabled, denied from PSYNC with its primary,
-<<<<<<< HEAD
  * dualChannelFullSyncWithPrimary begins its role. The connection handler prepares server.repl_rdb_transfer_s
- * for a rdb stream, and server.repl_transfer_s for increamental replication data stream. */
+ * for a rdb stream, and server.repl_transfer_s for incremental replication data stream. */
 static void dualChannelFullSyncWithPrimary(connection *conn) {
-=======
- * fullSyncWithPrimary begins its role. The connection handler prepares server.repl_rdb_transfer_s
- * for a rdb stream, and server.repl_transfer_s for incremental replication data stream. */
-static void fullSyncWithPrimary(connection *conn) {
->>>>>>> 36d438ba
     char *err = NULL;
     int ret = 0;
     serverAssert(conn == server.repl_rdb_transfer_s);
@@ -2743,62 +2737,10 @@
         break;
     case REPL_DUAL_CHANNEL_RECEIVE_AUTH_REPLY:
         if (server.primary_auth) {
-<<<<<<< HEAD
             ret = dualChannelReplHandleAuthReply(conn, &err);
             if (ret == C_OK) server.repl_rdb_channel_state = REPL_DUAL_CHANNEL_RECEIVE_REPLCONF_REPLY;
             /* Wait for next bulk before trying to read replconf reply. */
             break;
-=======
-            char *args[] = {"AUTH", NULL, NULL};
-            size_t lens[] = {4, 0, 0};
-            int argc = 1;
-            if (server.primary_user) {
-                args[argc] = server.primary_user;
-                lens[argc] = strlen(server.primary_user);
-                argc++;
-            }
-            args[argc] = server.primary_auth;
-            lens[argc] = sdslen(server.primary_auth);
-            argc++;
-            err = sendCommandArgv(conn, argc, args, lens);
-            if (err) {
-                serverLog(LL_WARNING, "Sending command to primary in dual channel replication handshake: %s", err);
-                return;
-            }
-        }
-        /* Send replica listening port to primary for clarification */
-        sds portstr = getReplicaPortString();
-        err = sendCommand(conn, "REPLCONF", "capa", "eof", "rdb-only", "1", "rdb-channel", "1", "listening-port",
-                          portstr, NULL);
-        sdsfree(portstr);
-        if (err) {
-            serverLog(LL_WARNING, "Sending command to primary in dual channel replication handshake: %s", err);
-            return;
-        }
-        server.repl_rdb_channel_state = REPL_DUAL_CHANNEL_RECEIVE_AUTH_REPLY;
-
-        if (connSetReadHandler(conn, fullSyncWithPrimary) == C_ERR) {
-            char conninfo[CONN_INFO_LEN];
-            serverLog(LL_WARNING, "Can't create readable event for SYNC: %s (%s)", strerror(errno),
-                      connGetInfo(conn, conninfo, sizeof(conninfo)));
-            goto error;
-        }
-        return;
-    }
-    if (server.repl_rdb_channel_state == REPL_DUAL_CHANNEL_RECEIVE_AUTH_REPLY && !server.primary_auth) {
-        server.repl_rdb_channel_state = REPL_DUAL_CHANNEL_RECEIVE_REPLCONF_REPLY;
-    }
-    /* Receive AUTH reply. */
-    if (server.repl_rdb_channel_state == REPL_DUAL_CHANNEL_RECEIVE_AUTH_REPLY) {
-        err = receiveSynchronousResponse(conn);
-        if (err == NULL) {
-            serverLog(LL_WARNING, "Primary did not respond to auth command during SYNC handshake");
-            goto error;
-        }
-        if (err[0] == '-') {
-            serverLog(LL_WARNING, "Unable to AUTH to Primary: %s", err);
-            goto error;
->>>>>>> 36d438ba
         }
         server.repl_rdb_channel_state = REPL_DUAL_CHANNEL_RECEIVE_REPLCONF_REPLY;
         /* fall through */
