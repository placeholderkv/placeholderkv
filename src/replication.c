/* Asynchronous replication implementation.
 *
 * Copyright (c) 2009-2012, Redis Ltd.
 * All rights reserved.
 *
 * Redistribution and use in source and binary forms, with or without
 * modification, are permitted provided that the following conditions are met:
 *
 *   * Redistributions of source code must retain the above copyright notice,
 *     this list of conditions and the following disclaimer.
 *   * Redistributions in binary form must reproduce the above copyright
 *     notice, this list of conditions and the following disclaimer in the
 *     documentation and/or other materials provided with the distribution.
 *   * Neither the name of Redis nor the names of its contributors may be used
 *     to endorse or promote products derived from this software without
 *     specific prior written permission.
 *
 * THIS SOFTWARE IS PROVIDED BY THE COPYRIGHT HOLDERS AND CONTRIBUTORS "AS IS"
 * AND ANY EXPRESS OR IMPLIED WARRANTIES, INCLUDING, BUT NOT LIMITED TO, THE
 * IMPLIED WARRANTIES OF MERCHANTABILITY AND FITNESS FOR A PARTICULAR PURPOSE
 * ARE DISCLAIMED. IN NO EVENT SHALL THE COPYRIGHT OWNER OR CONTRIBUTORS BE
 * LIABLE FOR ANY DIRECT, INDIRECT, INCIDENTAL, SPECIAL, EXEMPLARY, OR
 * CONSEQUENTIAL DAMAGES (INCLUDING, BUT NOT LIMITED TO, PROCUREMENT OF
 * SUBSTITUTE GOODS OR SERVICES; LOSS OF USE, DATA, OR PROFITS; OR BUSINESS
 * INTERRUPTION) HOWEVER CAUSED AND ON ANY THEORY OF LIABILITY, WHETHER IN
 * CONTRACT, STRICT LIABILITY, OR TORT (INCLUDING NEGLIGENCE OR OTHERWISE)
 * ARISING IN ANY WAY OUT OF THE USE OF THIS SOFTWARE, EVEN IF ADVISED OF THE
 * POSSIBILITY OF SUCH DAMAGE.
 */


#include "server.h"
#include "cluster.h"
#include "cluster_slot_stats.h"
#include "bio.h"
#include "functions.h"
#include "connection.h"

#include <memory.h>
#include <sys/time.h>
#include <unistd.h>
#include <fcntl.h>
#include <stdatomic.h>
#include <sys/socket.h>
#include <sys/stat.h>
#include <ctype.h>

void replicationDiscardCachedPrimary(void);
void replicationResurrectCachedPrimary(connection *conn);
void replicationResurrectProvisionalPrimary(void);
void replicationSendAck(void);
int replicaPutOnline(client *replica);
void replicaStartCommandStream(client *replica);
int cancelReplicationHandshake(int reconnect);
void replicationSteadyStateInit(void);
void dualChannelSetupMainConnForPsync(connection *conn);
void dualChannelSyncHandleRdbLoadCompletion(void);
static void dualChannelFullSyncWithPrimary(connection *conn);

/* We take a global flag to remember if this instance generated an RDB
 * because of replication, so that we can remove the RDB file in case
 * the instance is configured to have no persistence. */
int RDBGeneratedByReplication = 0;

/* --------------------------- Utility functions ---------------------------- */
static ConnectionType *connTypeOfReplication(void) {
    if (server.tls_replication) {
        return connectionTypeTls();
    }

    return connectionTypeTcp();
}

/* Return the pointer to a string representing the replica ip:listening_port
 * pair. Mostly useful for logging, since we want to log a replica using its
 * IP address and its listening port which is more clear for the user, for
 * example: "Closing connection with replica 10.1.2.3:6380". */
char *replicationGetReplicaName(client *c) {
    static char buf[NET_HOST_PORT_STR_LEN];
    char ip[NET_IP_STR_LEN];

    ip[0] = '\0';
    buf[0] = '\0';
    if (c->replica_addr || connAddrPeerName(c->conn, ip, sizeof(ip), NULL) != -1) {
        char *addr = c->replica_addr ? c->replica_addr : ip;
        if (c->replica_listening_port)
            formatAddr(buf, sizeof(buf), addr, c->replica_listening_port);
        else
            snprintf(buf, sizeof(buf), "%s:<unknown-replica-port>", addr);
    } else {
        snprintf(buf, sizeof(buf), "client id #%llu", (unsigned long long)c->id);
    }
    return buf;
}

/* Plain unlink() can block for quite some time in order to actually apply
 * the file deletion to the filesystem. This call removes the file in a
 * background thread instead. We actually just do close() in the thread,
 * by using the fact that if there is another instance of the same file open,
 * the foreground unlink() will only remove the fs name, and deleting the
 * file's storage space will only happen once the last reference is lost. */
int bg_unlink(const char *filename) {
    int fd = open(filename, O_RDONLY | O_NONBLOCK);
    if (fd == -1) {
        /* Can't open the file? Fall back to unlinking in the main thread. */
        return unlink(filename);
    } else {
        /* The following unlink() removes the name but doesn't free the
         * file contents because a process still has it open. */
        int retval = unlink(filename);
        if (retval == -1) {
            /* If we got an unlink error, we just return it, closing the
             * new reference we have to the file. */
            int old_errno = errno;
            close(fd); /* This would overwrite our errno. So we saved it. */
            errno = old_errno;
            return -1;
        }
        bioCreateCloseJob(fd, 0, 0);
        return 0; /* Success. */
    }
}

/* ---------------------------------- PRIMARY -------------------------------- */

void createReplicationBacklog(void) {
    serverAssert(server.repl_backlog == NULL);
    server.repl_backlog = zmalloc(sizeof(replBacklog));
    server.repl_backlog->ref_repl_buf_node = NULL;
    server.repl_backlog->unindexed_count = 0;
    server.repl_backlog->blocks_index = raxNew();
    server.repl_backlog->histlen = 0;
    /* We don't have any data inside our buffer, but virtually the first
     * byte we have is the next byte that will be generated for the
     * replication stream. */
    server.repl_backlog->offset = server.primary_repl_offset + 1;
}

/* This function is called when the user modifies the replication backlog
 * size at runtime. It is up to the function to resize the buffer and setup it
 * so that it contains the same data as the previous one (possibly less data,
 * but the most recent bytes, or the same data and more free space in case the
 * buffer is enlarged). */
void resizeReplicationBacklog(void) {
    if (server.repl_backlog_size < CONFIG_REPL_BACKLOG_MIN_SIZE)
        server.repl_backlog_size = CONFIG_REPL_BACKLOG_MIN_SIZE;
    if (server.repl_backlog) incrementalTrimReplicationBacklog(REPL_BACKLOG_TRIM_BLOCKS_PER_CALL);
}

void freeReplicationBacklog(void) {
    serverAssert(listLength(server.replicas) == 0);
    if (server.repl_backlog == NULL) return;

    /* Decrease the start buffer node reference count. */
    if (server.repl_backlog->ref_repl_buf_node) {
        replBufBlock *o = listNodeValue(server.repl_backlog->ref_repl_buf_node);
        serverAssert(o->refcount == 1); /* Last reference. */
        o->refcount--;
    }

    /* Replication buffer blocks are completely released when we free the
     * backlog, since the backlog is released only when there are no replicas
     * and the backlog keeps the last reference of all blocks. */
    freeReplicationBacklogRefMemAsync(server.repl_buffer_blocks, server.repl_backlog->blocks_index);
    resetReplicationBuffer();
    zfree(server.repl_backlog);
    server.repl_backlog = NULL;
}

/* To make search offset from replication buffer blocks quickly
 * when replicas ask partial resynchronization, we create one index
 * block every REPL_BACKLOG_INDEX_PER_BLOCKS blocks. */
void createReplicationBacklogIndex(listNode *ln) {
    server.repl_backlog->unindexed_count++;
    if (server.repl_backlog->unindexed_count >= REPL_BACKLOG_INDEX_PER_BLOCKS) {
        replBufBlock *o = listNodeValue(ln);
        uint64_t encoded_offset = htonu64(o->repl_offset);
        raxInsert(server.repl_backlog->blocks_index, (unsigned char *)&encoded_offset, sizeof(uint64_t), ln, NULL);
        server.repl_backlog->unindexed_count = 0;
    }
}

/* Rebase replication buffer blocks' offset since the initial
 * setting offset starts from 0 when primary restart. */
void rebaseReplicationBuffer(long long base_repl_offset) {
    raxFree(server.repl_backlog->blocks_index);
    server.repl_backlog->blocks_index = raxNew();
    server.repl_backlog->unindexed_count = 0;

    listIter li;
    listNode *ln;
    listRewind(server.repl_buffer_blocks, &li);
    while ((ln = listNext(&li))) {
        replBufBlock *o = listNodeValue(ln);
        o->repl_offset += base_repl_offset;
        createReplicationBacklogIndex(ln);
    }
}

/* Return a client by ID, or NULL if the client ID is not in the set
 * of replicas waiting psync clients. */
static inline client *lookupRdbClientByID(uint64_t id) {
    id = htonu64(id);
    void *c = NULL;
    raxFind(server.replicas_waiting_psync, (unsigned char *)&id, sizeof(id), &c);
    return c;
}

/* Replication: Primary side - connections association.
 * During dual channel sync, association is used to keep replication data
 * in the backlog until the replica requests PSYNC.
 * Association occurs in two forms:
 * 1. If there's an existing buffer block at fork time, the replica is attached to the tail.
 * 2. If there's no tail, the replica is attached when a new buffer block is created
 *    (see the Retrospect function below).
 * The replica RDB client ID is used as a unique key for this association.
 * If a COB overrun occurs, the association is deleted and the RDB connection is dropped. */
void addRdbReplicaToPsyncWait(client *replica_rdb_client) {
    listNode *ln = NULL;
    replBufBlock *tail = NULL;
    if (server.repl_backlog == NULL) {
        createReplicationBacklog();
    } else {
        ln = listLast(server.repl_buffer_blocks);
        tail = ln ? listNodeValue(ln) : NULL;
        if (tail) {
            tail->refcount++;
        }
    }
    dualChannelServerLog(LL_DEBUG, "Add rdb replica %s to waiting psync, with cid %llu, %s ",
                         replicationGetReplicaName(replica_rdb_client), (unsigned long long)replica_rdb_client->id,
                         tail ? "tracking repl-backlog tail" : "no repl-backlog to track");
    replica_rdb_client->ref_repl_buf_node = tail ? ln : NULL;
    /* Prevent rdb client from being freed before psync is established. */
    replica_rdb_client->flag.protected_rdb_channel = 1;
    uint64_t id = htonu64(replica_rdb_client->id);
    raxInsert(server.replicas_waiting_psync, (unsigned char *)&id, sizeof(id), replica_rdb_client, NULL);
}

/* Attach waiting psync replicas with new replication backlog head. */
void backfillRdbReplicasToPsyncWait(void) {
    listNode *ln = listFirst(server.repl_buffer_blocks);
    replBufBlock *head = ln ? listNodeValue(ln) : NULL;
    raxIterator iter;

    if (head == NULL) return;
    /* Update waiting psync replicas to wait on new buffer block */
    raxStart(&iter, server.replicas_waiting_psync);
    raxSeek(&iter, "^", NULL, 0);
    while (raxNext(&iter)) {
        client *replica_rdb_client = iter.data;
        if (replica_rdb_client->ref_repl_buf_node) continue;
        replica_rdb_client->ref_repl_buf_node = ln;
        head->refcount++;
        dualChannelServerLog(LL_DEBUG, "Attach replica rdb client %llu to repl buf block",
                             (long long unsigned int)replica_rdb_client->id);
    }
    raxStop(&iter);
}

void removeReplicaFromPsyncWait(client *replica_main_client) {
    listNode *ln;
    replBufBlock *o;
    /* Get replBufBlock pointed by this replica */
    client *replica_rdb_client = lookupRdbClientByID(replica_main_client->associated_rdb_client_id);
    ln = replica_rdb_client->ref_repl_buf_node;
    o = ln ? listNodeValue(ln) : NULL;
    if (o != NULL) {
        serverAssert(o->refcount > 0);
        o->refcount--;
    }
    replica_rdb_client->ref_repl_buf_node = NULL;
    replica_rdb_client->flag.protected_rdb_channel = 0;
    dualChannelServerLog(LL_DEBUG, "Remove psync waiting replica %s with cid %llu, repl buffer block %s",
                         replicationGetReplicaName(replica_main_client),
                         (long long unsigned int)replica_main_client->associated_rdb_client_id,
                         o ? "ref count decreased" : "doesn't exist");
    uint64_t id = htonu64(replica_rdb_client->id);
    raxRemove(server.replicas_waiting_psync, (unsigned char *)&id, sizeof(id), NULL);
}

void resetReplicationBuffer(void) {
    server.repl_buffer_mem = 0;
    server.repl_buffer_blocks = listCreate();
    listSetFreeMethod(server.repl_buffer_blocks, (void (*)(void *))zfree);
}

int canFeedReplicaReplBuffer(client *replica) {
    /* Don't feed replicas that only want the RDB. */
    if (replica->flag.repl_rdbonly) return 0;

    /* Don't feed replicas that are still waiting for BGSAVE to start. */
    if (replica->repl_state == REPLICA_STATE_WAIT_BGSAVE_START) return 0;

    return 1;
}

/* Similar with 'prepareClientToWrite', note that we must call this function
 * before feeding replication stream into global replication buffer, since
 * clientHasPendingReplies in prepareClientToWrite will access the global
 * replication buffer to make judgements. */
int prepareReplicasToWrite(void) {
    listIter li;
    listNode *ln;
    int prepared = 0;

    listRewind(server.replicas, &li);
    while ((ln = listNext(&li))) {
        client *replica = ln->value;
        if (!canFeedReplicaReplBuffer(replica)) continue;
        if (prepareClientToWrite(replica) == C_ERR) continue;
        prepared++;
    }

    return prepared;
}

/* Wrapper for feedReplicationBuffer() that takes string Objects
 * as input. */
void feedReplicationBufferWithObject(robj *o) {
    char llstr[LONG_STR_SIZE];
    void *p;
    size_t len;

    if (o->encoding == OBJ_ENCODING_INT) {
        len = ll2string(llstr, sizeof(llstr), (long)o->ptr);
        p = llstr;
    } else {
        len = sdslen(o->ptr);
        p = o->ptr;
    }
    feedReplicationBuffer(p, len);
}

/* Generally, we only have one replication buffer block to trim when replication
 * backlog size exceeds our setting and no replica reference it. But if replica
 * clients disconnect, we need to free many replication buffer blocks that are
 * referenced. It would cost much time if there are a lots blocks to free, that
 * will freeze server, so we trim replication backlog incrementally. */
void incrementalTrimReplicationBacklog(size_t max_blocks) {
    serverAssert(server.repl_backlog != NULL);

    size_t trimmed_blocks = 0;
    while (server.repl_backlog->histlen > server.repl_backlog_size && trimmed_blocks < max_blocks) {
        /* We never trim backlog to less than one block. */
        if (listLength(server.repl_buffer_blocks) <= 1) break;

        /* Replicas increment the refcount of the first replication buffer block
         * they refer to, in that case, we don't trim the backlog even if
         * backlog_histlen exceeds backlog_size. This implicitly makes backlog
         * bigger than our setting, but makes the primary accept partial resync as
         * much as possible. So that backlog must be the last reference of
         * replication buffer blocks. */
        listNode *first = listFirst(server.repl_buffer_blocks);
        serverAssert(first == server.repl_backlog->ref_repl_buf_node);
        replBufBlock *fo = listNodeValue(first);
        if (fo->refcount != 1) break;

        /* We don't try trim backlog if backlog valid size will be lessen than
         * setting backlog size once we release the first repl buffer block. */
        if (server.repl_backlog->histlen - (long long)fo->size <= server.repl_backlog_size) break;

        /* Decr refcount and release the first block later. */
        fo->refcount--;
        trimmed_blocks++;
        server.repl_backlog->histlen -= fo->size;

        /* Go to use next replication buffer block node. */
        listNode *next = listNextNode(first);
        server.repl_backlog->ref_repl_buf_node = next;
        serverAssert(server.repl_backlog->ref_repl_buf_node != NULL);
        /* Incr reference count to keep the new head node. */
        ((replBufBlock *)listNodeValue(next))->refcount++;

        /* Remove the node in recorded blocks. */
        uint64_t encoded_offset = htonu64(fo->repl_offset);
        raxRemove(server.repl_backlog->blocks_index, (unsigned char *)&encoded_offset, sizeof(uint64_t), NULL);

        /* Delete the first node from global replication buffer. */
        serverAssert(fo->refcount == 0 && fo->used == fo->size);
        server.repl_buffer_mem -= (fo->size + sizeof(listNode) + sizeof(replBufBlock));
        listDelNode(server.repl_buffer_blocks, first);
    }

    /* Set the offset of the first byte we have in the backlog. */
    server.repl_backlog->offset = server.primary_repl_offset - server.repl_backlog->histlen + 1;
}

/* Free replication buffer blocks that are referenced by this client. */
void freeReplicaReferencedReplBuffer(client *replica) {
    if (replica->flag.repl_rdb_channel) {
        uint64_t rdb_cid = htonu64(replica->id);
        if (raxRemove(server.replicas_waiting_psync, (unsigned char *)&rdb_cid, sizeof(rdb_cid), NULL)) {
            dualChannelServerLog(LL_DEBUG, "Remove psync waiting replica %s with cid %llu from replicas rax.",
                                 replicationGetReplicaName(replica), (long long unsigned int)replica->id);
        }
    }
    if (replica->ref_repl_buf_node != NULL) {
        /* Decrease the start buffer node reference count. */
        replBufBlock *o = listNodeValue(replica->ref_repl_buf_node);
        serverAssert(o->refcount > 0);
        o->refcount--;
        incrementalTrimReplicationBacklog(REPL_BACKLOG_TRIM_BLOCKS_PER_CALL);
    }
    replica->ref_repl_buf_node = NULL;
    replica->ref_block_pos = 0;
}

/* Replication: Primary side.
 * Append bytes into the global replication buffer list, replication backlog and
 * all replica clients use replication buffers collectively, this function replace
 * 'addReply*', 'feedReplicationBacklog' for replicas and replication backlog,
 * First we add buffer into global replication buffer block list, and then
 * update replica / replication-backlog referenced node and block position. */
void feedReplicationBuffer(char *s, size_t len) {
    static long long repl_block_id = 0;

    if (server.repl_backlog == NULL) return;

    clusterSlotStatsIncrNetworkBytesOutForReplication(len);

    while (len > 0) {
        size_t start_pos = 0;        /* The position of referenced block to start sending. */
        listNode *start_node = NULL; /* Replica/backlog starts referenced node. */
        int add_new_block = 0;       /* Create new block if current block is total used. */
        listNode *ln = listLast(server.repl_buffer_blocks);
        replBufBlock *tail = ln ? listNodeValue(ln) : NULL;
        int empty_backlog = (tail == NULL);

        /* Append to tail string when possible. */
        if (tail && tail->size > tail->used) {
            start_node = listLast(server.repl_buffer_blocks);
            start_pos = tail->used;
            /* Copy the part we can fit into the tail, and leave the rest for a
             * new node */
            size_t avail = tail->size - tail->used;
            size_t copy = (avail >= len) ? len : avail;
            memcpy(tail->buf + tail->used, s, copy);
            tail->used += copy;
            s += copy;
            len -= copy;
            server.primary_repl_offset += copy;
            server.repl_backlog->histlen += copy;
        }
        if (len) {
            /* Create a new node, make sure it is allocated to at
             * least PROTO_REPLY_CHUNK_BYTES */
            size_t usable_size;
            /* Avoid creating nodes smaller than PROTO_REPLY_CHUNK_BYTES, so that we can append more data into them,
             * and also avoid creating nodes bigger than repl_backlog_size / 16, so that we won't have huge nodes that
             * can't trim when we only still need to hold a small portion from them. */
            size_t limit = max((size_t)server.repl_backlog_size / 16, (size_t)PROTO_REPLY_CHUNK_BYTES);
            size_t size = min(max(len, (size_t)PROTO_REPLY_CHUNK_BYTES), limit);
            tail = zmalloc_usable(size + sizeof(replBufBlock), &usable_size);
            /* Take over the allocation's internal fragmentation */
            tail->size = usable_size - sizeof(replBufBlock);
            size_t copy = (tail->size >= len) ? len : tail->size;
            tail->used = copy;
            tail->refcount = 0;
            tail->repl_offset = server.primary_repl_offset + 1;
            tail->id = repl_block_id++;
            memcpy(tail->buf, s, copy);
            listAddNodeTail(server.repl_buffer_blocks, tail);
            /* We also count the list node memory into replication buffer memory. */
            server.repl_buffer_mem += (usable_size + sizeof(listNode));
            add_new_block = 1;
            if (start_node == NULL) {
                start_node = listLast(server.repl_buffer_blocks);
                start_pos = 0;
            }
            s += copy;
            len -= copy;
            server.primary_repl_offset += copy;
            server.repl_backlog->histlen += copy;
        }
        if (empty_backlog && raxSize(server.replicas_waiting_psync) > 0) {
            /* Increase refcount for pending replicas. */
            backfillRdbReplicasToPsyncWait();
        }

        /* For output buffer of replicas. */
        listIter li;
        listRewind(server.replicas, &li);
        while ((ln = listNext(&li))) {
            client *replica = ln->value;
            if (!canFeedReplicaReplBuffer(replica) && !(replica->flag.protected_rdb_channel)) continue;
            /* Update shared replication buffer start position. */
            if (replica->ref_repl_buf_node == NULL) {
                replica->ref_repl_buf_node = start_node;
                replica->ref_block_pos = start_pos;
                /* Only increase the start block reference count. */
                ((replBufBlock *)listNodeValue(start_node))->refcount++;
            }

            /* Check output buffer limit only when add new block. */
            if (add_new_block) closeClientOnOutputBufferLimitReached(replica, 1);
        }

        /* For replication backlog */
        if (server.repl_backlog->ref_repl_buf_node == NULL) {
            server.repl_backlog->ref_repl_buf_node = start_node;
            /* Only increase the start block reference count. */
            ((replBufBlock *)listNodeValue(start_node))->refcount++;

            /* Replication buffer must be empty before adding replication stream
             * into replication backlog. */
            serverAssert(add_new_block == 1 && start_pos == 0);
        }
        if (add_new_block) {
            createReplicationBacklogIndex(listLast(server.repl_buffer_blocks));
            /* It is important to trim after adding replication data to keep the backlog size close to
             * repl_backlog_size in the common case. We wait until we add a new block to avoid repeated
             * unnecessary trimming attempts when small amounts of data are added. See comments in
             * freeMemoryGetNotCountedMemory() for details on replication backlog memory tracking. */
            incrementalTrimReplicationBacklog(REPL_BACKLOG_TRIM_BLOCKS_PER_CALL);
        }
    }
}

/* Propagate write commands to replication stream.
 *
 * This function is used if the instance is a primary: we use the commands
 * received by our clients in order to create the replication stream.
 * Instead if the instance is a replica and has sub-replicas attached, we use
 * replicationFeedStreamFromPrimaryStream() */
void replicationFeedReplicas(int dictid, robj **argv, int argc) {
    int j, len;
    char llstr[LONG_STR_SIZE];

    /* In case we propagate a command that doesn't touch keys (PING, REPLCONF) we
     * pass dbid=-1 that indicate there is no need to replicate `select` command. */
    serverAssert(dictid == -1 || (dictid >= 0 && dictid < server.dbnum));

    /* If the instance is not a top level primary, return ASAP: we'll just proxy
     * the stream of data we receive from our primary instead, in order to
     * propagate *identical* replication stream. In this way this replica can
     * advertise the same replication ID as the primary (since it shares the
     * primary replication history and has the same backlog and offsets). */
    if (server.primary_host != NULL) return;

    /* If there aren't replicas, and there is no backlog buffer to populate,
     * we can return ASAP. */
    if (server.repl_backlog == NULL && listLength(server.replicas) == 0) {
        /* We increment the repl_offset anyway, since we use that for tracking AOF fsyncs
         * even when there's no replication active. This code will not be reached if AOF
         * is also disabled. */
        server.primary_repl_offset += 1;
        return;
    }

    /* We can't have replicas attached and no backlog. */
    serverAssert(!(listLength(server.replicas) != 0 && server.repl_backlog == NULL));

    /* Must install write handler for all replicas first before feeding
     * replication stream. */
    prepareReplicasToWrite();

    /* Send SELECT command to every replica if needed. */
    if (dictid != -1 && server.replicas_eldb != dictid) {
        robj *selectcmd;

        /* For a few DBs we have pre-computed SELECT command. */
        if (dictid >= 0 && dictid < PROTO_SHARED_SELECT_CMDS) {
            selectcmd = shared.select[dictid];
        } else {
            int dictid_len;

            dictid_len = ll2string(llstr, sizeof(llstr), dictid);
            selectcmd = createObject(
                OBJ_STRING, sdscatprintf(sdsempty(), "*2\r\n$6\r\nSELECT\r\n$%d\r\n%s\r\n", dictid_len, llstr));
        }

        feedReplicationBufferWithObject(selectcmd);

        /* Although the SELECT command is not associated with any slot,
         * its per-slot network-bytes-out accumulation is made by the above function call.
         * To cancel-out this accumulation, below adjustment is made. */
        clusterSlotStatsDecrNetworkBytesOutForReplication(sdslen(selectcmd->ptr));

        if (dictid < 0 || dictid >= PROTO_SHARED_SELECT_CMDS) decrRefCount(selectcmd);

        server.replicas_eldb = dictid;
    }

    /* Write the command to the replication buffer if any. */
    char aux[LONG_STR_SIZE + 3];

    /* Add the multi bulk reply length. */
    aux[0] = '*';
    len = ll2string(aux + 1, sizeof(aux) - 1, argc);
    aux[len + 1] = '\r';
    aux[len + 2] = '\n';
    feedReplicationBuffer(aux, len + 3);

    for (j = 0; j < argc; j++) {
        long objlen = stringObjectLen(argv[j]);

        /* We need to feed the buffer with the object as a bulk reply
         * not just as a plain string, so create the $..CRLF payload len
         * and add the final CRLF */
        aux[0] = '$';
        len = ll2string(aux + 1, sizeof(aux) - 1, objlen);
        aux[len + 1] = '\r';
        aux[len + 2] = '\n';
        feedReplicationBuffer(aux, len + 3);
        feedReplicationBufferWithObject(argv[j]);
        feedReplicationBuffer(aux + len + 1, 2);
    }
}

/* This is a debugging function that gets called when we detect something
 * wrong with the replication protocol: the goal is to peek into the
 * replication backlog and show a few final bytes to make simpler to
 * guess what kind of bug it could be. */
void showLatestBacklog(void) {
    if (server.repl_backlog == NULL) return;
    if (listLength(server.repl_buffer_blocks) == 0) return;
    if (server.hide_user_data_from_log) {
        serverLog(LL_NOTICE,
                  "hide-user-data-from-log is on, skip logging backlog content to avoid spilling user data.");
        return;
    }

    size_t dumplen = 256;
    if (server.repl_backlog->histlen < (long long)dumplen) dumplen = server.repl_backlog->histlen;

    sds dump = sdsempty();
    listNode *node = listLast(server.repl_buffer_blocks);
    while (dumplen) {
        if (node == NULL) break;
        replBufBlock *o = listNodeValue(node);
        size_t thislen = o->used >= dumplen ? dumplen : o->used;
        sds head = sdscatrepr(sdsempty(), o->buf + o->used - thislen, thislen);
        sds tmp = sdscatsds(head, dump);
        sdsfree(dump);
        dump = tmp;
        dumplen -= thislen;
        node = listPrevNode(node);
    }

    /* Finally log such bytes: this is vital debugging info to
     * understand what happened. */
    serverLog(LL_NOTICE, "Latest backlog is: '%s'", dump);
    sdsfree(dump);
}

/* This function is used in order to proxy what we receive from our primary
 * to our sub-replicas. */
#include <ctype.h>
void replicationFeedStreamFromPrimaryStream(char *buf, size_t buflen) {
    /* Debugging: this is handy to see the stream sent from primary
     * to replicas. Disabled with if(0). */
    if (0) {
        if (!server.hide_user_data_from_log) {
            printf("%zu:", buflen);
            for (size_t j = 0; j < buflen; j++) {
                printf("%c", isprint(buf[j]) ? buf[j] : '.');
            }
            printf("\n");
        }
    }

    /* There must be replication backlog if having attached replicas. */
    if (listLength(server.replicas)) serverAssert(server.repl_backlog != NULL);
    if (server.repl_backlog) {
        /* Must install write handler for all replicas first before feeding
         * replication stream. */
        prepareReplicasToWrite();
        feedReplicationBuffer(buf, buflen);
    }
}

void replicationFeedMonitors(client *c, list *monitors, int dictid, robj **argv, int argc) {
    /* Fast path to return if the monitors list is empty or the server is in loading. */
    if (monitors == NULL || listLength(monitors) == 0 || server.loading) return;
    listNode *ln;
    listIter li;
    int j;
    sds cmdrepr = sdsnew("+");
    robj *cmdobj;
    struct timeval tv;

    gettimeofday(&tv, NULL);
    cmdrepr = sdscatprintf(cmdrepr, "%ld.%06ld ", (long)tv.tv_sec, (long)tv.tv_usec);
    if (c->flag.script) {
        cmdrepr = sdscatprintf(cmdrepr, "[%d lua] ", dictid);
    } else if (c->flag.unix_socket) {
        cmdrepr = sdscatprintf(cmdrepr, "[%d unix:%s] ", dictid, server.unixsocket);
    } else {
        cmdrepr = sdscatprintf(cmdrepr, "[%d %s] ", dictid, getClientPeerId(c));
    }

    for (j = 0; j < argc; j++) {
        if (argv[j]->encoding == OBJ_ENCODING_INT) {
            cmdrepr = sdscatprintf(cmdrepr, "\"%ld\"", (long)argv[j]->ptr);
        } else {
            cmdrepr = sdscatrepr(cmdrepr, (char *)argv[j]->ptr, sdslen(argv[j]->ptr));
        }
        if (j != argc - 1) cmdrepr = sdscatlen(cmdrepr, " ", 1);
    }
    cmdrepr = sdscatlen(cmdrepr, "\r\n", 2);
    cmdobj = createObject(OBJ_STRING, cmdrepr);

    listRewind(monitors, &li);
    while ((ln = listNext(&li))) {
        client *monitor = ln->value;
        addReply(monitor, cmdobj);
        updateClientMemUsageAndBucket(monitor);
    }
    decrRefCount(cmdobj);
}

/* Feed the replica 'c' with the replication backlog starting from the
 * specified 'offset' up to the end of the backlog. */
long long addReplyReplicationBacklog(client *c, long long offset) {
    long long skip;

    serverLog(LL_DEBUG, "[PSYNC] Replica request offset: %lld", offset);

    if (server.repl_backlog->histlen == 0) {
        serverLog(LL_DEBUG, "[PSYNC] Backlog history len is zero");
        return 0;
    }

    serverLog(LL_DEBUG, "[PSYNC] Backlog size: %lld", server.repl_backlog_size);
    serverLog(LL_DEBUG, "[PSYNC] First byte: %lld", server.repl_backlog->offset);
    serverLog(LL_DEBUG, "[PSYNC] History len: %lld", server.repl_backlog->histlen);

    /* Compute the amount of bytes we need to discard. */
    skip = offset - server.repl_backlog->offset;
    serverLog(LL_DEBUG, "[PSYNC] Skipping: %lld", skip);

    /* Iterate recorded blocks, quickly search the approximate node. */
    listNode *node = NULL;
    if (raxSize(server.repl_backlog->blocks_index) > 0) {
        uint64_t encoded_offset = htonu64(offset);
        raxIterator ri;
        raxStart(&ri, server.repl_backlog->blocks_index);
        raxSeek(&ri, ">", (unsigned char *)&encoded_offset, sizeof(uint64_t));
        if (raxEOF(&ri)) {
            /* No found, so search from the last recorded node. */
            raxSeek(&ri, "$", NULL, 0);
            raxPrev(&ri);
            node = (listNode *)ri.data;
        } else {
            raxPrev(&ri); /* Skip the sought node. */
            /* We should search from the prev node since the offset of current
             * sought node exceeds searching offset. */
            if (raxPrev(&ri))
                node = (listNode *)ri.data;
            else
                node = server.repl_backlog->ref_repl_buf_node;
        }
        raxStop(&ri);
    } else {
        /* No recorded blocks, just from the start node to search. */
        node = server.repl_backlog->ref_repl_buf_node;
    }

    /* Search the exact node. */
    while (node != NULL) {
        replBufBlock *o = listNodeValue(node);
        if (o->repl_offset + (long long)o->used >= offset) break;
        node = listNextNode(node);
    }
    serverAssert(node != NULL);

    /* Install a writer handler first.*/
    prepareClientToWrite(c);
    /* Setting output buffer of the replica. */
    replBufBlock *o = listNodeValue(node);
    o->refcount++;
    c->ref_repl_buf_node = node;
    c->ref_block_pos = offset - o->repl_offset;

    return server.repl_backlog->histlen - skip;
}

/* Return the offset to provide as reply to the PSYNC command received
 * from the replica. The returned value is only valid immediately after
 * the BGSAVE process started and before executing any other command
 * from clients. */
long long getPsyncInitialOffset(void) {
    return server.primary_repl_offset;
}

/* Send a FULLRESYNC reply in the specific case of a full resynchronization,
 * as a side effect setup the replica for a full sync in different ways:
 *
 * 1) Remember, into the replica client structure, the replication offset
 *    we sent here, so that if new replicas will later attach to the same
 *    background RDB saving process (by duplicating this client output
 *    buffer), we can get the right offset from this replica.
 * 2) Set the replication state of the replica to WAIT_BGSAVE_END so that
 *    we start accumulating differences from this point.
 * 3) Force the replication stream to re-emit a SELECT statement so
 *    the new replica incremental differences will start selecting the
 *    right database number.
 *
 * Normally this function should be called immediately after a successful
 * BGSAVE for replication was started, or when there is one already in
 * progress that we attached our replica to. */
int replicationSetupReplicaForFullResync(client *replica, long long offset) {
    char buf[128];
    int buflen;

    replica->psync_initial_offset = offset;
    replica->repl_state = REPLICA_STATE_WAIT_BGSAVE_END;
    /* We are going to accumulate the incremental changes for this
     * replica as well. Set replicas_eldb to -1 in order to force to re-emit
     * a SELECT statement in the replication stream. */
    server.replicas_eldb = -1;

    /* Don't send this reply to replicas that approached us with
     * the old SYNC command. */
    if (!(replica->flag.pre_psync)) {
        buflen = snprintf(buf, sizeof(buf), "+FULLRESYNC %s %lld\r\n", server.replid, offset);
        if (connWrite(replica->conn, buf, buflen) != buflen) {
            freeClientAsync(replica);
            return C_ERR;
        }
    }
    return C_OK;
}

/* This function handles the PSYNC command from the point of view of a
 * primary receiving a request for partial resynchronization.
 *
 * On success return C_OK, otherwise C_ERR is returned and we proceed
 * with the usual full resync. */
int primaryTryPartialResynchronization(client *c, long long psync_offset) {
    long long psync_len;
    char *primary_replid = c->argv[1]->ptr;
    char buf[128];
    int buflen;

    /* Is the replication ID of this primary the same advertised by the wannabe
     * replica via PSYNC? If the replication ID changed this primary has a
     * different replication history, and there is no way to continue.
     *
     * Note that there are two potentially valid replication IDs: the ID1
     * and the ID2. The ID2 however is only valid up to a specific offset. */
    if (strcasecmp(primary_replid, server.replid) &&
        (strcasecmp(primary_replid, server.replid2) || psync_offset > server.second_replid_offset)) {
        /* Replid "?" is used by replicas that want to force a full resync. */
        if (primary_replid[0] != '?') {
            if (strcasecmp(primary_replid, server.replid) && strcasecmp(primary_replid, server.replid2)) {
                serverLog(LL_NOTICE,
                          "Partial resynchronization not accepted: "
                          "Replication ID mismatch (Replica asked for '%s', my "
                          "replication IDs are '%s' and '%s')",
                          primary_replid, server.replid, server.replid2);
            } else {
                serverLog(LL_NOTICE,
                          "Partial resynchronization not accepted: "
                          "Requested offset for second ID was %lld, but I can reply "
                          "up to %lld",
                          psync_offset, server.second_replid_offset);
            }
        } else {
            serverLog(LL_NOTICE, "Full resync requested by replica %s", replicationGetReplicaName(c));
        }
        goto need_full_resync;
    }

    /* We still have the data our replica is asking for? */
    if (!server.repl_backlog || psync_offset < server.repl_backlog->offset ||
        psync_offset > (server.repl_backlog->offset + server.repl_backlog->histlen)) {
        serverLog(LL_NOTICE,
                  "Unable to partial resync with replica %s for lack of backlog (Replica request was: %lld).",
                  replicationGetReplicaName(c), psync_offset);
        if (psync_offset > server.primary_repl_offset) {
            serverLog(LL_WARNING,
                      "Warning: replica %s tried to PSYNC with an offset that is greater than the primary replication "
                      "offset.",
                      replicationGetReplicaName(c));
        }
        goto need_full_resync;
    }

    /* There are two scenarios that lead to this point. One is that we are able
     * to perform a partial resync with the replica. The second is that the replica
     * is using dual-channel-replication, while loading the snapshot in the background.
     * in both cases:
     * 1) Make sure no IO operations are being performed before changing the client state.
     * 2) Set client state to make it a replica.
     * 3) Inform the client we can continue with +CONTINUE
     * 4) Send the backlog data (from the offset to the end) to the replica. */
    waitForClientIO(c);
    c->flag.replica = 1;
    if (c->associated_rdb_client_id && lookupRdbClientByID(c->associated_rdb_client_id)) {
        c->repl_state = REPLICA_STATE_BG_RDB_LOAD;
        removeReplicaFromPsyncWait(c);
    } else {
        c->repl_state = REPLICA_STATE_ONLINE;
    }
    c->repl_ack_time = server.unixtime;
    c->repl_start_cmd_stream_on_ack = 0;
    listAddNodeTail(server.replicas, c);
    /* We can't use the connection buffers since they are used to accumulate
     * new commands at this stage. But we are sure the socket send buffer is
     * empty so this write will never fail actually. */
    if (c->replica_capa & REPLICA_CAPA_PSYNC2) {
        buflen = snprintf(buf, sizeof(buf), "+CONTINUE %s\r\n", server.replid);
    } else {
        buflen = snprintf(buf, sizeof(buf), "+CONTINUE\r\n");
    }
    if (connWrite(c->conn, buf, buflen) != buflen) {
        freeClientAsync(c);
        return C_OK;
    }
    psync_len = addReplyReplicationBacklog(c, psync_offset);
    serverLog(
        LL_NOTICE,
        "Partial resynchronization request from %s accepted. Sending %lld bytes of backlog starting from offset %lld.",
        replicationGetReplicaName(c), psync_len, psync_offset);
    /* Note that we don't need to set the selected DB at server.replicas_eldb
     * to -1 to force the primary to emit SELECT, since the replica already
     * has this state from the previous connection with the primary. */

    refreshGoodReplicasCount();

    /* Fire the replica change modules event. */
    moduleFireServerEvent(VALKEYMODULE_EVENT_REPLICA_CHANGE, VALKEYMODULE_SUBEVENT_REPLICA_CHANGE_ONLINE, NULL);

    return C_OK; /* The caller can return, no full resync needed. */

need_full_resync:
    /* We need a full resync for some reason... Note that we can't
     * reply to PSYNC right now if a full SYNC is needed. The reply
     * must include the primary offset at the time the RDB file we transfer
     * is generated, so we need to delay the reply to that moment. */
    return C_ERR;
}

/* Start a BGSAVE for replication goals, which is, selecting the disk or
 * socket target depending on the configuration, and making sure that
 * the script cache is flushed before to start.
 *
 * The mincapa argument is the bitwise AND among all the replicas capabilities
 * of the replicas waiting for this BGSAVE, so represents the replica capabilities
 * all the replicas support. Can be tested via REPLICA_CAPA_* macros.
 *
 * Side effects, other than starting a BGSAVE:
 *
 * 1) Handle the replicas in WAIT_START state, by preparing them for a full
 *    sync if the BGSAVE was successfully started, or sending them an error
 *    and dropping them from the list of replicas.
 *
 * 2) Flush the Lua scripting script cache if the BGSAVE was actually
 *    started.
 *
 * Returns C_OK on success or C_ERR otherwise. */
int startBgsaveForReplication(int mincapa, int req) {
    int retval;
    int socket_target = 0;
    listIter li;
    listNode *ln;

    /* We use a socket target if replica can handle the EOF marker and we're configured to do diskless syncs.
     * Note that in case we're creating a "filtered" RDB (functions-only, for example) we also force socket replication
     * to avoid overwriting the snapshot RDB file with filtered data. */
    socket_target = (server.repl_diskless_sync || req & REPLICA_REQ_RDB_MASK) && (mincapa & REPLICA_CAPA_EOF);
    /* `SYNC` should have failed with error if we don't support socket and require a filter, assert this here */
    serverAssert(socket_target || !(req & REPLICA_REQ_RDB_MASK));

    serverLog(LL_NOTICE, "Starting BGSAVE for SYNC with target: %s using: %s",
              socket_target ? "replicas sockets" : "disk",
              (req & REPLICA_REQ_RDB_CHANNEL) ? "dual-channel" : "normal sync");

    rdbSaveInfo rsi, *rsiptr;
    rsiptr = rdbPopulateSaveInfo(&rsi);
    /* Only do rdbSave* when rsiptr is not NULL,
     * otherwise replica will miss repl-stream-db. */
    if (rsiptr) {
        if (socket_target)
            retval = rdbSaveToReplicasSockets(req, rsiptr);
        else {
            /* Keep the page cache since it'll get used soon */
            retval = rdbSaveBackground(req, server.rdb_filename, rsiptr, RDBFLAGS_REPLICATION | RDBFLAGS_KEEP_CACHE);
        }
        if (server.debug_pause_after_fork) debugPauseProcess();
    } else {
        serverLog(LL_WARNING, "BGSAVE for replication: replication information not available, can't generate the RDB "
                              "file right now. Try later.");
        retval = C_ERR;
    }

    /* If we succeeded to start a BGSAVE with disk target, let's remember
     * this fact, so that we can later delete the file if needed. Note
     * that we don't set the flag to 1 if the feature is disabled, otherwise
     * it would never be cleared: the file is not deleted. This way if
     * the user enables it later with CONFIG SET, we are fine. */
    if (retval == C_OK && !socket_target && server.rdb_del_sync_files) RDBGeneratedByReplication = 1;

    /* If we failed to BGSAVE, remove the replicas waiting for a full
     * resynchronization from the list of replicas, inform them with
     * an error about what happened, close the connection ASAP. */
    if (retval == C_ERR) {
        serverLog(LL_WARNING, "BGSAVE for replication failed");
        listRewind(server.replicas, &li);
        while ((ln = listNext(&li))) {
            client *replica = ln->value;

            if (replica->repl_state == REPLICA_STATE_WAIT_BGSAVE_START) {
                replica->repl_state = REPL_STATE_NONE;
                replica->flag.replica = 0;
                listDelNode(server.replicas, ln);
                addReplyError(replica, "BGSAVE failed, replication can't continue");
                replica->flag.close_after_reply = 1;
            }
        }
        return retval;
    }

    /* If the target is socket, rdbSaveToReplicasSockets() already setup
     * the replicas for a full resync. Otherwise for disk target do it now.*/
    if (!socket_target) {
        listRewind(server.replicas, &li);
        while ((ln = listNext(&li))) {
            client *replica = ln->value;

            if (replica->repl_state == REPLICA_STATE_WAIT_BGSAVE_START) {
                /* Check replica has the exact requirements */
                if (replica->replica_req != req) continue;
                replicationSetupReplicaForFullResync(replica, getPsyncInitialOffset());
            }
        }
    }

    return retval;
}

/* SYNC and PSYNC command implementation. */
void syncCommand(client *c) {
    /* ignore SYNC if already replica or in monitor mode */
    if (c->flag.replica) return;

    /* Check if this is a failover request to a replica with the same replid and
     * become a primary if so. */
    if (c->argc > 3 && !strcasecmp(c->argv[0]->ptr, "psync") && !strcasecmp(c->argv[3]->ptr, "failover")) {
        serverLog(LL_NOTICE, "Failover request received for replid %s.", (unsigned char *)c->argv[1]->ptr);
        if (!server.primary_host) {
            addReplyError(c, "PSYNC FAILOVER can't be sent to a master.");
            return;
        }

        if (!strcasecmp(c->argv[1]->ptr, server.replid)) {
            if (server.cluster_enabled) {
                clusterPromoteSelfToPrimary();
            } else {
                replicationUnsetPrimary();
            }
            sds client = catClientInfoShortString(sdsempty(), c, server.hide_user_data_from_log);
            serverLog(LL_NOTICE, "PRIMARY MODE enabled (failover request from '%s')", client);
            sdsfree(client);
        } else {
            addReplyError(c, "PSYNC FAILOVER replid must match my replid.");
            return;
        }
    }

    /* Don't let replicas sync with us while we're failing over */
    if (server.failover_state != NO_FAILOVER) {
        addReplyError(c, "-NOMASTERLINK Can't SYNC while failing over");
        return;
    }

    /* Refuse SYNC requests if we are a replica but the link with our primary
     * is not ok... */
    if (server.primary_host && server.repl_state != REPL_STATE_CONNECTED) {
        addReplyError(c, "-NOMASTERLINK Can't SYNC while not connected with my master");
        return;
    }

    /* SYNC can't be issued when the server has pending data to send to
     * the client about already issued commands. We need a fresh reply
     * buffer registering the differences between the BGSAVE and the current
     * dataset, so that we can copy to other replicas if needed. */
    if (clientHasPendingReplies(c)) {
        addReplyError(c, "SYNC and PSYNC are invalid with pending output");
        return;
    }

    /* Fail sync if replica doesn't support EOF capability but wants a filtered RDB. This is because we force filtered
     * RDB's to be generated over a socket and not through a file to avoid conflicts with the snapshot files. Forcing
     * use of a socket is handled, if needed, in `startBgsaveForReplication`. */
    if (c->replica_req & REPLICA_REQ_RDB_MASK && !(c->replica_capa & REPLICA_CAPA_EOF)) {
        addReplyError(c, "Filtered replica requires EOF capability");
        return;
    }

    serverLog(LL_NOTICE, "Replica %s asks for synchronization", replicationGetReplicaName(c));

    /* Try a partial resynchronization if this is a PSYNC command.
     * If it fails, we continue with usual full resynchronization, however
     * when this happens replicationSetupReplicaForFullResync will replied
     * with:
     *
     * +FULLRESYNC <replid> <offset>
     *
     * So the replica knows the new replid and offset to try a PSYNC later
     * if the connection with the primary is lost. */
    if (!strcasecmp(c->argv[0]->ptr, "psync")) {
        long long psync_offset;
        if (getLongLongFromObjectOrReply(c, c->argv[2], &psync_offset, NULL) != C_OK) {
            serverLog(LL_WARNING, "Replica %s asks for synchronization but with a wrong offset",
                      replicationGetReplicaName(c));
            return;
        }

        if (primaryTryPartialResynchronization(c, psync_offset) == C_OK) {
            server.stat_sync_partial_ok++;
            return; /* No full resync needed, return. */
        } else {
            char *primary_replid = c->argv[1]->ptr;

            /* Increment stats for failed PSYNCs, but only if the
             * replid is not "?", as this is used by replicas to force a full
             * resync on purpose when they are not able to partially
             * resync. */
            if (primary_replid[0] != '?') server.stat_sync_partial_err++;
            if (c->replica_capa & REPLICA_CAPA_DUAL_CHANNEL) {
                dualChannelServerLog(LL_NOTICE,
                                     "Replica %s is capable of dual channel synchronization, and partial sync "
                                     "isn't possible. "
                                     "Full sync will continue with dedicated RDB channel.",
                                     replicationGetReplicaName(c));
                const char *buf = "+DUALCHANNELSYNC\r\n";
                if (connWrite(c->conn, buf, strlen(buf)) != (int)strlen(buf)) {
                    freeClientAsync(c);
                }
                return;
            }
        }
    } else {
        /* If a replica uses SYNC, we are dealing with an old implementation
         * of the replication protocol (like valkey-cli --replica). Flag the client
         * so that we don't expect to receive REPLCONF ACK feedbacks. */
        c->flag.pre_psync = 1;
    }

    /* Full resynchronization. */
    server.stat_sync_full++;

    /* Setup the replica as one waiting for BGSAVE to start. The following code
     * paths will change the state if we handle the replica differently. */
    c->repl_state = REPLICA_STATE_WAIT_BGSAVE_START;
    if (server.repl_disable_tcp_nodelay) connDisableTcpNoDelay(c->conn); /* Non critical if it fails. */
    c->repldbfd = -1;
    /* Wait for any IO pending operation to finish before changing the client state */
    waitForClientIO(c);
    c->flag.replica = 1;
    listAddNodeTail(server.replicas, c);

    /* Create the replication backlog if needed. */
    if (listLength(server.replicas) == 1 && server.repl_backlog == NULL) {
        /* When we create the backlog from scratch, we always use a new
         * replication ID and clear the ID2, since there is no valid
         * past history. */
        changeReplicationId();
        clearReplicationId2();
        createReplicationBacklog();
        serverLog(LL_NOTICE,
                  "Replication backlog created, my new "
                  "replication IDs are '%s' and '%s'",
                  server.replid, server.replid2);
    }

    /* CASE 1: BGSAVE is in progress, with disk target. */
    if (server.child_type == CHILD_TYPE_RDB && server.rdb_child_type == RDB_CHILD_TYPE_DISK) {
        /* Ok a background save is in progress. Let's check if it is a good
         * one for replication, i.e. if there is another replica that is
         * registering differences since the server forked to save. */
        client *replica;
        listNode *ln;
        listIter li;

        listRewind(server.replicas, &li);
        while ((ln = listNext(&li))) {
            replica = ln->value;
            /* If the client needs a buffer of commands, we can't use
             * a replica without replication buffer. */
            if (replica->repl_state == REPLICA_STATE_WAIT_BGSAVE_END &&
                (!(replica->flag.repl_rdbonly) || (c->flag.repl_rdbonly)))
                break;
        }
        /* To attach this replica, we check that it has at least all the
         * capabilities of the replica that triggered the current BGSAVE
         * and its exact requirements. */
        if (ln && ((c->replica_capa & replica->replica_capa) == replica->replica_capa) &&
            c->replica_req == replica->replica_req) {
            /* Perfect, the server is already registering differences for
             * another replica. Set the right state, and copy the buffer.
             * We don't copy buffer if clients don't want. */
            if (!c->flag.repl_rdbonly) copyReplicaOutputBuffer(c, replica);
            replicationSetupReplicaForFullResync(c, replica->psync_initial_offset);
            serverLog(LL_NOTICE, "Waiting for end of BGSAVE for SYNC");
        } else {
            /* No way, we need to wait for the next BGSAVE in order to
             * register differences. */
            serverLog(LL_NOTICE, "Can't attach the replica to the current BGSAVE. Waiting for next BGSAVE for SYNC");
        }

        /* CASE 2: BGSAVE is in progress, with socket target. */
    } else if (server.child_type == CHILD_TYPE_RDB && server.rdb_child_type == RDB_CHILD_TYPE_SOCKET) {
        /* There is an RDB child process but it is writing directly to
         * children sockets. We need to wait for the next BGSAVE
         * in order to synchronize. */
        serverLog(LL_NOTICE, "Current BGSAVE has socket target. Waiting for next BGSAVE for SYNC");

        /* CASE 3: There is no BGSAVE is in progress. */
    } else {
        if (server.repl_diskless_sync && (c->replica_capa & REPLICA_CAPA_EOF) && server.repl_diskless_sync_delay) {
            /* Diskless replication RDB child is created inside
             * replicationCron() since we want to delay its start a
             * few seconds to wait for more replicas to arrive. */
            serverLog(LL_NOTICE, "Delay next BGSAVE for diskless SYNC");
        } else {
            /* We don't have a BGSAVE in progress, let's start one. Diskless
             * or disk-based mode is determined by replica's capacity. */
            if (!hasActiveChildProcess()) {
                startBgsaveForReplication(c->replica_capa, c->replica_req);
            } else {
                serverLog(LL_NOTICE, "No BGSAVE in progress, but another BG operation is active. "
                                     "BGSAVE for replication delayed");
            }
        }
    }
    return;
}

/* REPLCONF <option> <value> <option> <value> ...
 * This command is used by a replica in order to configure the replication
 * process before starting it with the SYNC command.
 * This command is also used by a primary in order to get the replication
 * offset from a replica.
 *
 * Currently we support these options:
 *
 * - listening-port <port>
 * - ip-address <ip>
 * What is the listening ip and port of the Replica instance, so that
 * the primary can accurately lists replicas and their listening ports in the
 * INFO output.
 *
 * - capa <eof|psync2|dual-channel>
 * What is the capabilities of this instance.
 * eof: supports EOF-style RDB transfer for diskless replication.
 * psync2: supports PSYNC v2, so understands +CONTINUE <new repl ID>.
 * dual-channel: supports full sync using rdb channel.
 *
 * - ack <offset> [fack <aofofs>]
 * Replica informs the primary the amount of replication stream that it
 * processed so far, and optionally the replication offset fsynced to the AOF file.
 * This special pattern doesn't reply to the caller.
 *
 * - getack <dummy>
 * Unlike other subcommands, this is used by primary to get the replication
 * offset from a replica.
 *
 * - rdb-only <0|1>
 * Only wants RDB snapshot without replication buffer.
 *
 * - rdb-filter-only <include-filters>
 * Define "include" filters for the RDB snapshot. Currently we only support
 * a single include filter: "functions". Passing an empty string "" will
 * result in an empty RDB.
 *
 * - version <major.minor.patch>
 * The replica reports its version.
 *
 * - rdb-channel <1|0>
 * Used to identify the client as a replica's rdb connection in an dual channel
 * sync session.
 * */
void replconfCommand(client *c) {
    int j;

    if ((c->argc % 2) == 0) {
        /* Number of arguments must be odd to make sure that every
         * option has a corresponding value. */
        addReplyErrorObject(c, shared.syntaxerr);
        return;
    }

    /* Process every option-value pair. */
    for (j = 1; j < c->argc; j += 2) {
        if (!strcasecmp(c->argv[j]->ptr, "listening-port")) {
            long port;

            if ((getLongFromObjectOrReply(c, c->argv[j + 1], &port, NULL) != C_OK)) return;
            c->replica_listening_port = port;
        } else if (!strcasecmp(c->argv[j]->ptr, "ip-address")) {
            sds addr = c->argv[j + 1]->ptr;
            if (sdslen(addr) < NET_HOST_STR_LEN) {
                if (c->replica_addr) sdsfree(c->replica_addr);
                c->replica_addr = sdsdup(addr);
            } else {
                addReplyErrorFormat(c,
                                    "REPLCONF ip-address provided by "
                                    "replica instance is too long: %zd bytes",
                                    sdslen(addr));
                return;
            }
        } else if (!strcasecmp(c->argv[j]->ptr, "capa")) {
            /* Ignore capabilities not understood by this primary. */
            if (!strcasecmp(c->argv[j + 1]->ptr, "eof"))
                c->replica_capa |= REPLICA_CAPA_EOF;
            else if (!strcasecmp(c->argv[j + 1]->ptr, "psync2"))
                c->replica_capa |= REPLICA_CAPA_PSYNC2;
            else if (!strcasecmp(c->argv[j + 1]->ptr, "dual-channel") && server.dual_channel_replication &&
                     server.repl_diskless_sync) {
                /* If dual-channel is disable on this primary, treat this command as unrecognized
                 * replconf option. */
                c->replica_capa |= REPLICA_CAPA_DUAL_CHANNEL;
            }
        } else if (!strcasecmp(c->argv[j]->ptr, "ack")) {
            /* REPLCONF ACK is used by replica to inform the primary the amount
             * of replication stream that it processed so far. It is an
             * internal only command that normal clients should never use. */
            long long offset;

            if (!c->flag.replica) return;
            if ((getLongLongFromObject(c->argv[j + 1], &offset) != C_OK)) return;
            if (offset > c->repl_ack_off) c->repl_ack_off = offset;
            if (c->argc > j + 3 && !strcasecmp(c->argv[j + 2]->ptr, "fack")) {
                if ((getLongLongFromObject(c->argv[j + 3], &offset) != C_OK)) return;
                if (offset > c->repl_aof_off) c->repl_aof_off = offset;
            }
            c->repl_ack_time = server.unixtime;
            /* If this was a diskless replication, we need to really put
             * the replica online when the first ACK is received (which
             * confirms replica is online and ready to get more data). This
             * allows for simpler and less CPU intensive EOF detection
             * when streaming RDB files.
             * There's a chance the ACK got to us before we detected that the
             * bgsave is done (since that depends on cron ticks), so run a
             * quick check first (instead of waiting for the next ACK. */
            if (server.child_type == CHILD_TYPE_RDB && c->repl_state == REPLICA_STATE_WAIT_BGSAVE_END)
                checkChildrenDone();
            if (c->repl_start_cmd_stream_on_ack && c->repl_state == REPLICA_STATE_ONLINE) replicaStartCommandStream(c);
            if (c->repl_state == REPLICA_STATE_BG_RDB_LOAD) {
                replicaPutOnline(c);
            }
            /* Note: this command does not reply anything! */
            return;
        } else if (!strcasecmp(c->argv[j]->ptr, "getack")) {
            /* REPLCONF GETACK is used in order to request an ACK ASAP
             * to the replica. */
            if (server.primary_host && server.primary) replicationSendAck();
            return;
        } else if (!strcasecmp(c->argv[j]->ptr, "rdb-only")) {
            /* REPLCONF RDB-ONLY is used to identify the client only wants
             * RDB snapshot without replication buffer. */
            long rdb_only = 0;
            if (getRangeLongFromObjectOrReply(c, c->argv[j + 1], 0, 1, &rdb_only, NULL) != C_OK) return;
            if (rdb_only == 1)
                c->flag.repl_rdbonly = 1;
            else
                c->flag.repl_rdbonly = 0;
        } else if (!strcasecmp(c->argv[j]->ptr, "rdb-filter-only")) {
            /* REPLCONFG RDB-FILTER-ONLY is used to define "include" filters
             * for the RDB snapshot. Currently we only support a single
             * include filter: "functions". In the future we may want to add
             * other filters like key patterns, key types, non-volatile, module
             * aux fields, ...
             * We might want to add the complementing "RDB-FILTER-EXCLUDE" to
             * filter out certain data. */
            int filter_count, i;
            sds *filters;
            if (!(filters = sdssplitargs(c->argv[j + 1]->ptr, &filter_count))) {
                addReplyError(c, "Missing rdb-filter-only values");
                return;
            }
            /* By default filter out all parts of the rdb */
            c->replica_req |= REPLICA_REQ_RDB_EXCLUDE_DATA;
            c->replica_req |= REPLICA_REQ_RDB_EXCLUDE_FUNCTIONS;
            for (i = 0; i < filter_count; i++) {
                if (!strcasecmp(filters[i], "functions"))
                    c->replica_req &= ~REPLICA_REQ_RDB_EXCLUDE_FUNCTIONS;
                else {
                    addReplyErrorFormat(c, "Unsupported rdb-filter-only option: %s", (char *)filters[i]);
                    sdsfreesplitres(filters, filter_count);
                    return;
                }
            }
            sdsfreesplitres(filters, filter_count);
        } else if (!strcasecmp(c->argv[j]->ptr, "version")) {
            /* REPLCONF VERSION x.y.z */
            int version = version2num(c->argv[j + 1]->ptr);
            if (version >= 0) {
                c->replica_version = version;
            } else {
                addReplyErrorFormat(c, "Unrecognized version format: %s", (char *)c->argv[j + 1]->ptr);
                return;
            }
        } else if (!strcasecmp(c->argv[j]->ptr, "rdb-channel")) {
            long start_with_offset = 0;
            if (getRangeLongFromObjectOrReply(c, c->argv[j + 1], 0, 1, &start_with_offset, NULL) != C_OK) {
                return;
            }
            if (start_with_offset == 1) {
                c->flag.repl_rdb_channel = 1;
                c->replica_req |= REPLICA_REQ_RDB_CHANNEL;
            } else {
                c->flag.repl_rdb_channel = 0;
                c->replica_req &= ~REPLICA_REQ_RDB_CHANNEL;
            }
        } else if (!strcasecmp(c->argv[j]->ptr, "set-rdb-client-id")) {
            /* REPLCONF identify <client-id> is used to identify the current replica main channel with existing
             * rdb-connection with the given id. */
            long long client_id = 0;
            if (getLongLongFromObjectOrReply(c, c->argv[j + 1], &client_id, NULL) != C_OK) {
                return;
            }
            if (!lookupRdbClientByID(client_id)) {
                addReplyErrorFormat(c, "Unrecognized RDB client id %lld", client_id);
                return;
            }
            c->associated_rdb_client_id = (uint64_t)client_id;
        } else {
            addReplyErrorFormat(c, "Unrecognized REPLCONF option: %s", (char *)c->argv[j]->ptr);
            return;
        }
    }
    addReply(c, shared.ok);
}

/* This function puts a replica in the online state, and should be called just
 * after a replica received the RDB file for the initial synchronization.
 *
 * It does a few things:
 * 1) Put the replica in ONLINE state.
 * 2) Update the count of "good replicas".
 * 3) Trigger the module event.
 *
 * the return value indicates that the replica should be disconnected.
 * */
int replicaPutOnline(client *replica) {
    if (replica->flag.repl_rdbonly) {
        replica->repl_state = REPLICA_STATE_RDB_TRANSMITTED;
        /* The client asked for RDB only so we should close it ASAP */
        serverLog(LL_NOTICE, "RDB transfer completed, rdb only replica (%s) should be disconnected asap",
                  replicationGetReplicaName(replica));
        return 0;
    }
    replica->repl_state = REPLICA_STATE_ONLINE;
    replica->repl_ack_time = server.unixtime; /* Prevent false timeout. */

    refreshGoodReplicasCount();
    /* Fire the replica change modules event. */
    moduleFireServerEvent(VALKEYMODULE_EVENT_REPLICA_CHANGE, VALKEYMODULE_SUBEVENT_REPLICA_CHANGE_ONLINE, NULL);
    serverLog(LL_NOTICE, "Synchronization with replica %s succeeded", replicationGetReplicaName(replica));

    return 1;
}

/* This function should be called just after a replica received the RDB file
 * for the initial synchronization, and we are finally ready to send the
 * incremental stream of commands.
 *
 * It does a few things:
 * 1) Close the replica's connection async if it doesn't need replication
 *    commands buffer stream, since it actually isn't a valid replica.
 * 2) Make sure the writable event is re-installed, since when calling the SYNC
 *    command we had no replies and it was disabled, and then we could
 *    accumulate output buffer data without sending it to the replica so it
 *    won't get mixed with the RDB stream. */
void replicaStartCommandStream(client *replica) {
    serverAssert(!(replica->flag.repl_rdbonly));
    replica->repl_start_cmd_stream_on_ack = 0;

    putClientInPendingWriteQueue(replica);
}

/* We call this function periodically to remove an RDB file that was
 * generated because of replication, in an instance that is otherwise
 * without any persistence. We don't want instances without persistence
 * to take RDB files around, this violates certain policies in certain
 * environments. */
void removeRDBUsedToSyncReplicas(void) {
    /* If the feature is disabled, return ASAP but also clear the
     * RDBGeneratedByReplication flag in case it was set. Otherwise if the
     * feature was enabled, but gets disabled later with CONFIG SET, the
     * flag may remain set to one: then next time the feature is re-enabled
     * via CONFIG SET we have it set even if no RDB was generated
     * because of replication recently. */
    if (!server.rdb_del_sync_files) {
        RDBGeneratedByReplication = 0;
        return;
    }

    if (allPersistenceDisabled() && RDBGeneratedByReplication) {
        client *replica;
        listNode *ln;
        listIter li;

        int delrdb = 1;
        listRewind(server.replicas, &li);
        while ((ln = listNext(&li))) {
            replica = ln->value;
            if (replica->repl_state == REPLICA_STATE_WAIT_BGSAVE_START ||
                replica->repl_state == REPLICA_STATE_WAIT_BGSAVE_END ||
                replica->repl_state == REPLICA_STATE_SEND_BULK) {
                delrdb = 0;
                break; /* No need to check the other replicas. */
            }
        }
        if (delrdb) {
            struct stat sb;
            if (lstat(server.rdb_filename, &sb) != -1) {
                RDBGeneratedByReplication = 0;
                serverLog(LL_NOTICE, "Removing the RDB file used to feed replicas "
                                     "in a persistence-less instance");
                bg_unlink(server.rdb_filename);
            }
        }
    }
}

/* Close the repldbfd and reclaim the page cache if the client hold
 * the last reference to replication DB */
void closeRepldbfd(client *myself) {
    listNode *ln;
    listIter li;
    int reclaim = 1;
    listRewind(server.replicas, &li);
    while ((ln = listNext(&li))) {
        client *replica = ln->value;
        if (replica != myself && replica->repl_state == REPLICA_STATE_SEND_BULK) {
            reclaim = 0;
            break;
        }
    }

    if (reclaim) {
        bioCreateCloseJob(myself->repldbfd, 0, 1);
    } else {
        close(myself->repldbfd);
    }
    myself->repldbfd = -1;
}

void sendBulkToReplica(connection *conn) {
    client *replica = connGetPrivateData(conn);
    char buf[PROTO_IOBUF_LEN];
    ssize_t nwritten, buflen;

    /* Before sending the RDB file, we send the preamble as configured by the
     * replication process. Currently the preamble is just the bulk count of
     * the file in the form "$<length>\r\n". */
    if (replica->replpreamble) {
        nwritten = connWrite(conn, replica->replpreamble, sdslen(replica->replpreamble));
        if (nwritten == -1) {
            serverLog(LL_WARNING, "Write error sending RDB preamble to replica: %s", connGetLastError(conn));
            freeClient(replica);
            return;
        }
        server.stat_net_repl_output_bytes += nwritten;
        sdsrange(replica->replpreamble, nwritten, -1);
        if (sdslen(replica->replpreamble) == 0) {
            sdsfree(replica->replpreamble);
            replica->replpreamble = NULL;
            /* fall through sending data. */
        } else {
            return;
        }
    }

    /* If the preamble was already transferred, send the RDB bulk data. */
    lseek(replica->repldbfd, replica->repldboff, SEEK_SET);
    buflen = read(replica->repldbfd, buf, PROTO_IOBUF_LEN);
    if (buflen <= 0) {
        serverLog(LL_WARNING, "Read error sending DB to replica: %s",
                  (buflen == 0) ? "premature EOF" : strerror(errno));
        freeClient(replica);
        return;
    }
    if ((nwritten = connWrite(conn, buf, buflen)) == -1) {
        if (connGetState(conn) != CONN_STATE_CONNECTED) {
            serverLog(LL_WARNING, "Write error sending DB to replica: %s", connGetLastError(conn));
            freeClient(replica);
        }
        return;
    }
    replica->repldboff += nwritten;
    server.stat_net_repl_output_bytes += nwritten;
    if (replica->repldboff == replica->repldbsize) {
        closeRepldbfd(replica);
        connSetWriteHandler(replica->conn, NULL);
        if (!replicaPutOnline(replica)) {
            freeClient(replica);
            return;
        }
        replicaStartCommandStream(replica);
    }
}

/* Remove one write handler from the list of connections waiting to be writable
 * during rdb pipe transfer. */
void rdbPipeWriteHandlerConnRemoved(struct connection *conn) {
    if (!connHasWriteHandler(conn)) return;
    connSetWriteHandler(conn, NULL);
    client *replica = connGetPrivateData(conn);
    replica->repl_last_partial_write = 0;
    server.rdb_pipe_numconns_writing--;
    /* if there are no more writes for now for this conn, or write error: */
    if (server.rdb_pipe_numconns_writing == 0) {
        if (aeCreateFileEvent(server.el, server.rdb_pipe_read, AE_READABLE, rdbPipeReadHandler, NULL) == AE_ERR) {
            serverPanic("Unrecoverable error creating server.rdb_pipe_read file event.");
        }
    }
}

/* Called in diskless primary during transfer of data from the rdb pipe, when
 * the replica becomes writable again. */
void rdbPipeWriteHandler(struct connection *conn) {
    serverAssert(server.rdb_pipe_bufflen > 0);
    client *replica = connGetPrivateData(conn);
    ssize_t nwritten;
    if ((nwritten = connWrite(conn, server.rdb_pipe_buff + replica->repldboff,
                              server.rdb_pipe_bufflen - replica->repldboff)) == -1) {
        if (connGetState(conn) == CONN_STATE_CONNECTED) return; /* equivalent to EAGAIN */
        serverLog(LL_WARNING, "Write error sending DB to replica: %s", connGetLastError(conn));
        freeClient(replica);
        return;
    } else {
        replica->repldboff += nwritten;
        server.stat_net_repl_output_bytes += nwritten;
        if (replica->repldboff < server.rdb_pipe_bufflen) {
            replica->repl_last_partial_write = server.unixtime;
            return; /* more data to write.. */
        }
    }
    rdbPipeWriteHandlerConnRemoved(conn);
}

/* Called in diskless primary, when there's data to read from the child's rdb pipe */
void rdbPipeReadHandler(struct aeEventLoop *eventLoop, int fd, void *clientData, int mask) {
    UNUSED(mask);
    UNUSED(clientData);
    UNUSED(eventLoop);
    int i;
    if (!server.rdb_pipe_buff) server.rdb_pipe_buff = zmalloc(PROTO_IOBUF_LEN);
    serverAssert(server.rdb_pipe_numconns_writing == 0);

    while (1) {
        server.rdb_pipe_bufflen = read(fd, server.rdb_pipe_buff, PROTO_IOBUF_LEN);
        if (server.rdb_pipe_bufflen < 0) {
            if (errno == EAGAIN || errno == EWOULDBLOCK) return;
            serverLog(LL_WARNING, "Diskless rdb transfer, read error sending DB to replicas: %s", strerror(errno));
            for (i = 0; i < server.rdb_pipe_numconns; i++) {
                connection *conn = server.rdb_pipe_conns[i];
                if (!conn) continue;
                client *replica = connGetPrivateData(conn);
                freeClient(replica);
                server.rdb_pipe_conns[i] = NULL;
            }
            killRDBChild();
            return;
        }

        if (server.rdb_pipe_bufflen == 0) {
            /* EOF - write end was closed. */
            int stillUp = 0;
            aeDeleteFileEvent(server.el, server.rdb_pipe_read, AE_READABLE);
            for (i = 0; i < server.rdb_pipe_numconns; i++) {
                connection *conn = server.rdb_pipe_conns[i];
                if (!conn) continue;
                stillUp++;
            }
            if (stillUp) {
                serverLog(LL_NOTICE, "Diskless rdb transfer, done reading from pipe, %d replicas still up.", stillUp);
            }
            /* Now that the replicas have finished reading, notify the child that it's safe to exit.
             * When the server detects the child has exited, it can mark the replica as online, and
             * start streaming the replication buffers. */
            close(server.rdb_child_exit_pipe);
            server.rdb_child_exit_pipe = -1;
            return;
        }

        for (i = 0; i < server.rdb_pipe_numconns; i++) {
            ssize_t nwritten;
            connection *conn = server.rdb_pipe_conns[i];
            if (!conn) continue;

            client *replica = connGetPrivateData(conn);
            if ((nwritten = connWrite(conn, server.rdb_pipe_buff, server.rdb_pipe_bufflen)) == -1) {
                if (connGetState(conn) != CONN_STATE_CONNECTED) {
                    serverLog(LL_WARNING, "Diskless rdb transfer, write error sending DB to replica: %s",
                              connGetLastError(conn));
                    freeClient(replica);
                    server.rdb_pipe_conns[i] = NULL;
                    continue;
                }
                /* An error and still in connected state, is equivalent to EAGAIN */
                replica->repldboff = 0;
            } else {
                /* Note: when use diskless replication, 'repldboff' is the offset
                 * of 'rdb_pipe_buff' sent rather than the offset of entire RDB. */
                replica->repldboff = nwritten;
                server.stat_net_repl_output_bytes += nwritten;
            }
            /* If we were unable to write all the data to one of the replicas,
             * setup write handler (and disable pipe read handler, below) */
            if (nwritten != server.rdb_pipe_bufflen) {
                replica->repl_last_partial_write = server.unixtime;
                server.rdb_pipe_numconns_writing++;
                connSetWriteHandler(conn, rdbPipeWriteHandler);
            }
        }

        /*  Remove the pipe read handler if at least one write handler was set. */
        if (server.rdb_pipe_numconns_writing) {
            aeDeleteFileEvent(server.el, server.rdb_pipe_read, AE_READABLE);
            break;
        }
    }
}

/* This function is called at the end of every background saving.
 *
 * The argument bgsaveerr is C_OK if the background saving succeeded
 * otherwise C_ERR is passed to the function.
 * The 'type' argument is the type of the child that terminated
 * (if it had a disk or socket target). */
void updateReplicasWaitingBgsave(int bgsaveerr, int type) {
    listNode *ln;
    listIter li;

    /* Note: there's a chance we got here from within the REPLCONF ACK command
     * so we must avoid using freeClient, otherwise we'll crash on our way up. */

    listRewind(server.replicas, &li);
    while ((ln = listNext(&li))) {
        client *replica = ln->value;

        if (replica->repl_state == REPLICA_STATE_WAIT_BGSAVE_END) {
            int repldbfd;
            struct valkey_stat buf;

            if (bgsaveerr != C_OK) {
                /* If bgsaveerr is error, there is no need to protect the rdb channel. */
                replica->flag.protected_rdb_channel = 0;
                freeClientAsync(replica);
                serverLog(LL_WARNING, "SYNC failed. BGSAVE child returned an error");
                continue;
            }

            /* If this was an RDB on disk save, we have to prepare to send
             * the RDB from disk to the replica socket. Otherwise if this was
             * already an RDB -> Replicas socket transfer, used in the case of
             * diskless replication, our work is trivial, we can just put
             * the replica online. */
            if (type == RDB_CHILD_TYPE_SOCKET) {
                serverLog(LL_NOTICE,
                          "Streamed RDB transfer with replica %s succeeded (socket). Waiting for REPLCONF ACK from "
                          "replica to enable streaming",
                          replicationGetReplicaName(replica));
                /* Note: we wait for a REPLCONF ACK message from the replica in
                 * order to really put it online (install the write handler
                 * so that the accumulated data can be transferred). However
                 * we change the replication state ASAP, since our replica
                 * is technically online now.
                 *
                 * So things work like that:
                 *
                 * 1. We end transferring the RDB file via socket.
                 * 2. The replica is put ONLINE but the write handler
                 *    is not installed.
                 * 3. The replica however goes really online, and pings us
                 *    back via REPLCONF ACK commands.
                 * 4. Now we finally install the write handler, and send
                 *    the buffers accumulated so far to the replica.
                 *
                 * But why we do that? Because the replica, when we stream
                 * the RDB directly via the socket, must detect the RDB
                 * EOF (end of file), that is a special random string at the
                 * end of the RDB (for streamed RDBs we don't know the length
                 * in advance). Detecting such final EOF string is much
                 * simpler and less CPU intensive if no more data is sent
                 * after such final EOF. So we don't want to glue the end of
                 * the RDB transfer with the start of the other replication
                 * data. */
                if (!replicaPutOnline(replica)) {
                    freeClientAsync(replica);
                    continue;
                }
                replica->repl_start_cmd_stream_on_ack = 1;
            } else {
                repldbfd = open(server.rdb_filename, O_RDONLY);
                if (repldbfd == -1) {
                    freeClientAsync(replica);
                    serverLog(LL_WARNING, "SYNC failed. Can't open DB after BGSAVE: %s", strerror(errno));
                    continue;
                }
                if (valkey_fstat(repldbfd, &buf) == -1) {
                    freeClientAsync(replica);
                    serverLog(LL_WARNING, "SYNC failed. Can't stat DB after BGSAVE: %s", strerror(errno));
                    close(repldbfd);
                    continue;
                }
                replica->repldbfd = repldbfd;
                replica->repldboff = 0;
                replica->repldbsize = buf.st_size;
                replica->repl_state = REPLICA_STATE_SEND_BULK;
                replica->replpreamble = sdscatprintf(sdsempty(), "$%lld\r\n", (unsigned long long)replica->repldbsize);

                /* When repl_state changes to REPLICA_STATE_SEND_BULK, we will release
                 * the resources in freeClient. */
                connSetWriteHandler(replica->conn, NULL);
                if (connSetWriteHandler(replica->conn, sendBulkToReplica) == C_ERR) {
                    freeClientAsync(replica);
                    continue;
                }
            }
        }
    }
}

/* Change the current instance replication ID with a new, random one.
 * This will prevent successful PSYNCs between this primary and other
 * replicas, so the command should be called when something happens that
 * alters the current story of the dataset. */
void changeReplicationId(void) {
    getRandomHexChars(server.replid, CONFIG_RUN_ID_SIZE);
    server.replid[CONFIG_RUN_ID_SIZE] = '\0';
}

/* Clear (invalidate) the secondary replication ID. This happens, for
 * example, after a full resynchronization, when we start a new replication
 * history. */
void clearReplicationId2(void) {
    memset(server.replid2, '0', sizeof(server.replid));
    server.replid2[CONFIG_RUN_ID_SIZE] = '\0';
    server.second_replid_offset = -1;
}

/* Use the current replication ID / offset as secondary replication
 * ID, and change the current one in order to start a new history.
 * This should be used when an instance is switched from replica to primary
 * so that it can serve PSYNC requests performed using the primary
 * replication ID. */
void shiftReplicationId(void) {
    memcpy(server.replid2, server.replid, sizeof(server.replid));
    /* We set the second replid offset to the primary offset + 1, since
     * the replica will ask for the first byte it has not yet received, so
     * we need to add one to the offset: for example if, as a replica, we are
     * sure we have the same history as the primary for 50 bytes, after we
     * are turned into a primary, we can accept a PSYNC request with offset
     * 51, since the replica asking has the same history up to the 50th
     * byte, and is asking for the new bytes starting at offset 51. */
    server.second_replid_offset = server.primary_repl_offset + 1;
    changeReplicationId();
    serverLog(LL_NOTICE, "Setting secondary replication ID to %s, valid up to offset: %lld. New replication ID is %s",
              server.replid2, server.second_replid_offset, server.replid);
}

/* ----------------------------------- REPLICA -------------------------------- */

/* Returns 1 if the given replication state is a handshake state,
 * 0 otherwise. */
int replicaIsInHandshakeState(void) {
    return server.repl_state >= REPL_STATE_RECEIVE_PING_REPLY && server.repl_state <= REPL_STATE_RECEIVE_PSYNC_REPLY;
}

/* Avoid the primary to detect the replica is timing out while loading the
 * RDB file in initial synchronization. We send a single newline character
 * that is valid protocol but is guaranteed to either be sent entirely or
 * not, since the byte is indivisible.
 *
 * The function is called in two contexts: while we flush the current
 * data with emptyData(), and while we load the new data received as an
 * RDB file from the primary. */
void replicationSendNewlineToPrimary(void) {
    static time_t newline_sent;
    if (time(NULL) != newline_sent) {
        newline_sent = time(NULL);
        /* Pinging back in this stage is best-effort. */
        if (server.repl_transfer_s) connWrite(server.repl_transfer_s, "\n", 1);
    }
}

/* Callback used by emptyData() while flushing away old data to load
 * the new dataset received by the primary and by discardTempDb()
 * after loading succeeded or failed. */
void replicationEmptyDbCallback(dict *d) {
    UNUSED(d);
    if (server.repl_state == REPL_STATE_TRANSFER) replicationSendNewlineToPrimary();
}

/* Once we have a link with the primary and the synchronization was
 * performed, this function materializes the primary client we store
 * at server.primary, starting from the specified file descriptor. */
void replicationCreatePrimaryClientWithHandler(connection *conn, int dbid, ConnectionCallbackFunc handler) {
    server.primary = createClient(conn);
    if (conn) connSetReadHandler(server.primary->conn, handler);

    /**
     * Important note:
     * The CLIENT_DENY_BLOCKING flag is not, and should not, be set here.
     * For commands like BLPOP, it makes no sense to block the primary
     * connection, and such blocking attempt will probably cause deadlock and
     * break the replication. We consider such a thing as a bug because
     * commands as BLPOP should never be sent on the replication link.
     * A possible use-case for blocking the replication link is if a module wants
     * to pass the execution to a background thread and unblock after the
     * execution is done. This is the reason why we allow blocking the replication
     * connection. */
    server.primary->flag.primary = 1;
    server.primary->flag.authenticated = 1;

    /* Allocate a private query buffer for the primary client instead of using the shared query buffer.
     * This is done because the primary's query buffer data needs to be preserved for my sub-replicas to use. */
    server.primary->querybuf = sdsempty();
    server.primary->reploff = server.primary_initial_offset;
    server.primary->read_reploff = server.primary->reploff;
    server.primary->user = NULL; /* This client can do everything. */
    memcpy(server.primary->replid, server.primary_replid, sizeof(server.primary_replid));
    /* If primary offset is set to -1, this primary is old and is not
     * PSYNC capable, so we flag it accordingly. */
    if (server.primary->reploff == -1) server.primary->flag.pre_psync = 1;
    if (dbid != -1) selectDb(server.primary, dbid);
}

/* Wrapper for replicationCreatePrimaryClientWithHandler, init primary connection handler
 * with ordinary client connection handler */
void replicationCreatePrimaryClient(connection *conn, int dbid) {
    replicationCreatePrimaryClientWithHandler(conn, dbid, readQueryFromClient);
}

/* This function will try to re-enable the AOF file after the
 * primary-replica synchronization: if it fails after multiple attempts
 * the replica cannot be considered reliable and exists with an
 * error. */
void restartAOFAfterSYNC(void) {
    unsigned int tries, max_tries = 10;
    for (tries = 0; tries < max_tries; ++tries) {
        if (startAppendOnly() == C_OK) break;
        serverLog(LL_WARNING, "Failed enabling the AOF after successful primary synchronization! "
                              "Trying it again in one second.");
        sleep(1);
    }
    if (tries == max_tries) {
        serverLog(LL_WARNING, "FATAL: this replica instance finished the synchronization with "
                              "its primary, but the AOF can't be turned on. Exiting now.");
        exit(1);
    }
}

static int useDisklessLoad(void) {
    /* compute boolean decision to use diskless load */
    int enabled = server.repl_diskless_load == REPL_DISKLESS_LOAD_SWAPDB ||
                  server.repl_diskless_load == REPL_DISKLESS_LOAD_FLUSH_BEFORE_LOAD ||
                  (server.repl_diskless_load == REPL_DISKLESS_LOAD_WHEN_DB_EMPTY && dbTotalServerKeyCount() == 0);

    if (enabled) {
        /* Check all modules handle read errors, otherwise it's not safe to use diskless load. */
        if (!moduleAllDatatypesHandleErrors()) {
            serverLog(LL_NOTICE, "Skipping diskless-load because there are modules that don't handle read errors.");
            enabled = 0;
        }
        /* Check all modules handle async replication, otherwise it's not safe to use diskless load. */
        else if (server.repl_diskless_load == REPL_DISKLESS_LOAD_SWAPDB && !moduleAllModulesHandleReplAsyncLoad()) {
            serverLog(LL_NOTICE,
                      "Skipping diskless-load because there are modules that are not aware of async replication.");
            enabled = 0;
        }
    }
    return enabled;
}

/* Helper function for readSyncBulkPayload() to initialize tempDb
 * before socket-loading the new db from primary. The tempDb may be populated
 * by swapMainDbWithTempDb or freed by disklessLoadDiscardTempDb later. */
serverDb *disklessLoadInitTempDb(void) {
    return initTempDb();
}

/* Helper function for readSyncBulkPayload() to discard our tempDb
 * when the loading succeeded or failed. */
void disklessLoadDiscardTempDb(serverDb *tempDb) {
    discardTempDb(tempDb);
}

/* Helper function for to initialize temp function lib context.
 * The temp ctx may be populated by functionsLibCtxSwapWithCurrent or
 * freed by disklessLoadDiscardFunctionsLibCtx later. */
functionsLibCtx *disklessLoadFunctionsLibCtxCreate(void) {
    return functionsLibCtxCreate();
}

/* Helper function to discard our temp function lib context
 * when the loading succeeded or failed. */
void disklessLoadDiscardFunctionsLibCtx(functionsLibCtx *temp_functions_lib_ctx) {
    freeFunctionsAsync(temp_functions_lib_ctx);
}

/* If we know we got an entirely different data set from our primary
 * we have no way to incrementally feed our replicas after that.
 * We want our replicas to resync with us as well, if we have any sub-replicas.
 * This is useful on readSyncBulkPayload in places where we just finished transferring db. */
void replicationAttachToNewPrimary(void) {
    /* Replica starts to apply data from new primary, we must discard the cached
     * primary structure. */
    serverAssert(server.primary == NULL);
    replicationDiscardCachedPrimary();

    disconnectReplicas();     /* Force our replicas to resync with us as well. */
    freeReplicationBacklog(); /* Don't allow our chained replicas to PSYNC. */
}

/* Asynchronously read the SYNC payload we receive from a primary */
#define REPL_MAX_WRITTEN_BEFORE_FSYNC (1024 * 1024 * 8) /* 8 MB */
void readSyncBulkPayload(connection *conn) {
    char buf[PROTO_IOBUF_LEN];
    ssize_t nread, readlen, nwritten;
    int use_diskless_load = useDisklessLoad();
    serverDb *diskless_load_tempDb = NULL;
    functionsLibCtx *temp_functions_lib_ctx = NULL;
    int empty_db_flags = server.repl_replica_lazy_flush ? EMPTYDB_ASYNC : EMPTYDB_NO_FLAGS;
    off_t left;

    /* Static vars used to hold the EOF mark, and the last bytes received
     * from the server: when they match, we reached the end of the transfer. */
    static char eofmark[RDB_EOF_MARK_SIZE];
    static char lastbytes[RDB_EOF_MARK_SIZE];
    static int usemark = 0;

    /* If repl_transfer_size == -1 we still have to read the bulk length
     * from the primary reply. */
    if (server.repl_transfer_size == -1) {
        nread = connSyncReadLine(conn, buf, 1024, server.repl_syncio_timeout * 1000);
        if (nread == -1) {
            serverLog(LL_WARNING, "I/O error reading bulk count from PRIMARY: %s", connGetLastError(conn));
            goto error;
        } else {
            /* nread here is returned by connSyncReadLine(), which calls syncReadLine() and
             * convert "\r\n" to '\0' so 1 byte is lost. */
            server.stat_net_repl_input_bytes += nread + 1;
        }

        if (buf[0] == '-') {
            serverLog(LL_WARNING, "PRIMARY aborted replication with an error: %s", buf + 1);
            goto error;
        } else if (buf[0] == '\0') {
            /* At this stage just a newline works as a PING in order to take
             * the connection live. So we refresh our last interaction
             * timestamp. */
            server.repl_transfer_lastio = server.unixtime;
            return;
        } else if (buf[0] != '$') {
            serverLog(LL_WARNING,
                      "Bad protocol from PRIMARY, the first byte is not '$' (we received '%s'), are you sure the host "
                      "and port are right?",
                      buf);
            goto error;
        }

        /* There are two possible forms for the bulk payload. One is the
         * usual $<count> bulk format. The other is used for diskless transfers
         * when the primary does not know beforehand the size of the file to
         * transfer. In the latter case, the following format is used:
         *
         * $EOF:<40 bytes delimiter>
         *
         * At the end of the file the announced delimiter is transmitted. The
         * delimiter is long and random enough that the probability of a
         * collision with the actual file content can be ignored. */
        if (strncmp(buf + 1, "EOF:", 4) == 0 && strlen(buf + 5) >= RDB_EOF_MARK_SIZE) {
            usemark = 1;
            memcpy(eofmark, buf + 5, RDB_EOF_MARK_SIZE);
            memset(lastbytes, 0, RDB_EOF_MARK_SIZE);
            /* Set any repl_transfer_size to avoid entering this code path
             * at the next call. */
            server.repl_transfer_size = 0;
            serverLog(LL_NOTICE, "PRIMARY <-> REPLICA sync: receiving streamed RDB from primary with EOF %s",
                      use_diskless_load ? "to parser" : "to disk");
        } else {
            usemark = 0;
            server.repl_transfer_size = strtol(buf + 1, NULL, 10);
            serverLog(LL_NOTICE, "PRIMARY <-> REPLICA sync: receiving %lld bytes from primary %s",
                      (long long)server.repl_transfer_size, use_diskless_load ? "to parser" : "to disk");
        }
        return;
    }

    if (!use_diskless_load) {
        /* Read the data from the socket, store it to a file and search
         * for the EOF. */
        if (usemark) {
            readlen = sizeof(buf);
        } else {
            left = server.repl_transfer_size - server.repl_transfer_read;
            readlen = (left < (signed)sizeof(buf)) ? left : (signed)sizeof(buf);
        }

        nread = connRead(conn, buf, readlen);
        if (nread <= 0) {
            if (connGetState(conn) == CONN_STATE_CONNECTED) {
                /* equivalent to EAGAIN */
                return;
            }
            serverLog(LL_WARNING, "I/O error trying to sync with PRIMARY: %s",
                      (nread == -1) ? connGetLastError(conn) : "connection lost");
            goto error;
        }
        server.stat_net_repl_input_bytes += nread;

        /* When a mark is used, we want to detect EOF asap in order to avoid
         * writing the EOF mark into the file... */
        int eof_reached = 0;

        if (usemark) {
            /* Update the last bytes array, and check if it matches our
             * delimiter. */
            if (nread >= RDB_EOF_MARK_SIZE) {
                memcpy(lastbytes, buf + nread - RDB_EOF_MARK_SIZE, RDB_EOF_MARK_SIZE);
            } else {
                int rem = RDB_EOF_MARK_SIZE - nread;
                memmove(lastbytes, lastbytes + nread, rem);
                memcpy(lastbytes + rem, buf, nread);
            }
            if (memcmp(lastbytes, eofmark, RDB_EOF_MARK_SIZE) == 0) eof_reached = 1;
        }

        /* Update the last I/O time for the replication transfer (used in
         * order to detect timeouts during replication), and write what we
         * got from the socket to the dump file on disk. */
        server.repl_transfer_lastio = server.unixtime;
        if ((nwritten = write(server.repl_transfer_fd, buf, nread)) != nread) {
            serverLog(LL_WARNING,
                      "Write error or short write writing to the DB dump file "
                      "needed for PRIMARY <-> REPLICA synchronization: %s",
                      (nwritten == -1) ? strerror(errno) : "short write");
            goto error;
        }
        server.repl_transfer_read += nread;

        /* Delete the last 40 bytes from the file if we reached EOF. */
        if (usemark && eof_reached) {
            if (ftruncate(server.repl_transfer_fd, server.repl_transfer_read - RDB_EOF_MARK_SIZE) == -1) {
                serverLog(LL_WARNING,
                          "Error truncating the RDB file received from the primary "
                          "for SYNC: %s",
                          strerror(errno));
                goto error;
            }
        }

        /* Sync data on disk from time to time, otherwise at the end of the
         * transfer we may suffer a big delay as the memory buffers are copied
         * into the actual disk. */
        if (server.repl_transfer_read >= server.repl_transfer_last_fsync_off + REPL_MAX_WRITTEN_BEFORE_FSYNC) {
            off_t sync_size = server.repl_transfer_read - server.repl_transfer_last_fsync_off;
            rdb_fsync_range(server.repl_transfer_fd, server.repl_transfer_last_fsync_off, sync_size);
            server.repl_transfer_last_fsync_off += sync_size;
        }

        /* Check if the transfer is now complete */
        if (!usemark) {
            if (server.repl_transfer_read == server.repl_transfer_size) eof_reached = 1;
        }

        /* If the transfer is yet not complete, we need to read more, so
         * return ASAP and wait for the handler to be called again. */
        if (!eof_reached) return;
    }

    /* We reach this point in one of the following cases:
     *
     * 1. The replica is using diskless replication, that is, it reads data
     *    directly from the socket to the server memory, without using
     *    a temporary RDB file on disk. In that case we just block and
     *    read everything from the socket.
     *
     * 2. Or when we are done reading from the socket to the RDB file, in
     *    such case we want just to read the RDB file in memory. */

    /* We need to stop any AOF rewriting child before flushing and parsing
     * the RDB, otherwise we'll create a copy-on-write disaster. */
    if (server.aof_state != AOF_OFF) stopAppendOnly();
    /* Also try to stop save RDB child before flushing and parsing the RDB:
     * 1. Ensure background save doesn't overwrite synced data after being loaded.
     * 2. Avoid copy-on-write disaster. */
    if (server.child_type == CHILD_TYPE_RDB) {
        if (!use_diskless_load) {
            serverLog(LL_NOTICE,
                      "Replica is about to load the RDB file received from the "
                      "primary, but there is a pending RDB child running. "
                      "Killing process %ld and removing its temp file to avoid "
                      "any race",
                      (long)server.child_pid);
        }
        killRDBChild();
    }

    if (use_diskless_load && server.repl_diskless_load == REPL_DISKLESS_LOAD_SWAPDB) {
        /* Initialize empty tempDb dictionaries. */
        diskless_load_tempDb = disklessLoadInitTempDb();
        temp_functions_lib_ctx = disklessLoadFunctionsLibCtxCreate();

        moduleFireServerEvent(VALKEYMODULE_EVENT_REPL_ASYNC_LOAD, VALKEYMODULE_SUBEVENT_REPL_ASYNC_LOAD_STARTED, NULL);
    }

    /* Before loading the DB into memory we need to delete the readable
     * handler, otherwise it will get called recursively since
     * rdbLoad() will call the event loop to process events from time to
     * time for non blocking loading. */
    connSetReadHandler(conn, NULL);

    rdbSaveInfo rsi = RDB_SAVE_INFO_INIT;
    if (use_diskless_load) {
        rio rdb;
        serverDb *dbarray;
        functionsLibCtx *functions_lib_ctx;
        int asyncLoading = 0;

        if (server.repl_diskless_load == REPL_DISKLESS_LOAD_SWAPDB) {
            /* Async loading means we continue serving read commands during full resync, and
             * "swap" the new db with the old db only when loading is done.
             * It is enabled only on SWAPDB diskless replication when primary replication ID hasn't changed,
             * because in that state the old content of the db represents a different point in time of the same
             * data set we're currently receiving from the primary. */
            if (memcmp(server.replid, server.primary_replid, CONFIG_RUN_ID_SIZE) == 0) {
                asyncLoading = 1;
            }
            dbarray = diskless_load_tempDb;
            functions_lib_ctx = temp_functions_lib_ctx;
        } else {
            /* We will soon start loading the RDB from socket, the replication history is changed,
             * we must discard the cached primary structure and force resync of sub-replicas. */
            replicationAttachToNewPrimary();

            /* Even though we are on-empty-db and the database is empty, we still call emptyData. */
            serverLog(LL_NOTICE, "PRIMARY <-> REPLICA sync: Flushing old data");
            emptyData(-1, empty_db_flags, replicationEmptyDbCallback);

            dbarray = server.db;
            functions_lib_ctx = functionsLibCtxGetCurrent();
        }

        rioInitWithConn(&rdb, conn, server.repl_transfer_size);

        /* Put the socket in blocking mode to simplify RDB transfer.
         * We'll restore it when the RDB is received. */
        connBlock(conn);
        connRecvTimeout(conn, server.repl_timeout * 1000);

        serverLog(LL_NOTICE, "PRIMARY <-> REPLICA sync: Loading DB in memory");
        startLoading(server.repl_transfer_size, RDBFLAGS_REPLICATION, asyncLoading);

        int loadingFailed = 0;
        rdbLoadingCtx loadingCtx = {.dbarray = dbarray, .functions_lib_ctx = functions_lib_ctx};
        if (rdbLoadRioWithLoadingCtxScopedRdb(&rdb, RDBFLAGS_REPLICATION, &rsi, &loadingCtx) != C_OK) {
            /* RDB loading failed. */
            serverLog(LL_WARNING, "Failed trying to load the PRIMARY synchronization DB "
                                  "from socket, check server logs.");
            loadingFailed = 1;
        } else if (usemark) {
            /* Verify the end mark is correct. */
            if (!rioRead(&rdb, buf, RDB_EOF_MARK_SIZE) || memcmp(buf, eofmark, RDB_EOF_MARK_SIZE) != 0) {
                serverLog(LL_WARNING, "Replication stream EOF marker is broken");
                loadingFailed = 1;
            }
        }

        if (loadingFailed) {
            stopLoading(0);
            rioFreeConn(&rdb, NULL);

            if (server.repl_diskless_load == REPL_DISKLESS_LOAD_SWAPDB) {
                /* Discard potentially partially loaded tempDb. */
                moduleFireServerEvent(VALKEYMODULE_EVENT_REPL_ASYNC_LOAD, VALKEYMODULE_SUBEVENT_REPL_ASYNC_LOAD_ABORTED,
                                      NULL);

                disklessLoadDiscardTempDb(diskless_load_tempDb);
                disklessLoadDiscardFunctionsLibCtx(temp_functions_lib_ctx);
                serverLog(LL_NOTICE, "PRIMARY <-> REPLICA sync: Discarding temporary DB in background");
            } else {
                /* Remove the half-loaded data in case we started with an empty replica. */
                serverLog(LL_NOTICE, "PRIMARY <-> REPLICA sync: Discarding the half-loaded data");
                emptyData(-1, empty_db_flags, replicationEmptyDbCallback);
            }

            /* Note that there's no point in restarting the AOF on SYNC
             * failure, it'll be restarted when sync succeeds or the replica
             * gets promoted. */
            goto error;
        }

        /* RDB loading succeeded if we reach this point. */
        if (server.repl_diskless_load == REPL_DISKLESS_LOAD_SWAPDB) {
            /* We will soon swap main db with tempDb and replicas will start
             * to apply data from new primary, we must discard the cached
             * primary structure and force resync of sub-replicas. */
            replicationAttachToNewPrimary();

            serverLog(LL_NOTICE, "PRIMARY <-> REPLICA sync: Swapping active DB with loaded DB");
            swapMainDbWithTempDb(diskless_load_tempDb);

            /* swap existing functions ctx with the temporary one */
            functionsLibCtxSwapWithCurrent(temp_functions_lib_ctx, 1);

            moduleFireServerEvent(VALKEYMODULE_EVENT_REPL_ASYNC_LOAD, VALKEYMODULE_SUBEVENT_REPL_ASYNC_LOAD_COMPLETED,
                                  NULL);

            /* Delete the old db as it's useless now. */
            disklessLoadDiscardTempDb(diskless_load_tempDb);
            serverLog(LL_NOTICE, "PRIMARY <-> REPLICA sync: Discarding old DB in background");
        }

        /* Inform about db change, as replication was diskless and didn't cause a save. */
        server.dirty++;

        stopLoading(1);

        /* Cleanup and restore the socket to the original state to continue
         * with the normal replication. */
        rioFreeConn(&rdb, NULL);
        connNonBlock(conn);
        connRecvTimeout(conn, 0);
    } else {
        /* Make sure the new file (also used for persistence) is fully synced
         * (not covered by earlier calls to rdb_fsync_range). */
        if (fsync(server.repl_transfer_fd) == -1) {
            serverLog(LL_WARNING,
                      "Failed trying to sync the temp DB to disk in "
                      "PRIMARY <-> REPLICA synchronization: %s",
                      strerror(errno));
            goto error;
        }

        /* Rename rdb like renaming rewrite aof asynchronously. */
        int old_rdb_fd = open(server.rdb_filename, O_RDONLY | O_NONBLOCK);
        if (rename(server.repl_transfer_tmpfile, server.rdb_filename) == -1) {
            serverLog(LL_WARNING,
                      "Failed trying to rename the temp DB into %s in "
                      "PRIMARY <-> REPLICA synchronization: %s",
                      server.rdb_filename, strerror(errno));
            if (old_rdb_fd != -1) close(old_rdb_fd);
            goto error;
        }
        /* Close old rdb asynchronously. */
        if (old_rdb_fd != -1) bioCreateCloseJob(old_rdb_fd, 0, 0);

        /* Sync the directory to ensure rename is persisted */
        if (fsyncFileDir(server.rdb_filename) == -1) {
            serverLog(LL_WARNING,
                      "Failed trying to sync DB directory %s in "
                      "PRIMARY <-> REPLICA synchronization: %s",
                      server.rdb_filename, strerror(errno));
            goto error;
        }

        /* We will soon start loading the RDB from disk, the replication history is changed,
         * we must discard the cached primary structure and force resync of sub-replicas. */
        replicationAttachToNewPrimary();

        /* Empty the databases only after the RDB file is ok, that is, before the RDB file
         * is actually loaded, in case we encounter an error and drop the replication stream
         * and leave an empty database. */
        serverLog(LL_NOTICE, "PRIMARY <-> REPLICA sync: Flushing old data");
        emptyData(-1, empty_db_flags, replicationEmptyDbCallback);

        serverLog(LL_NOTICE, "PRIMARY <-> REPLICA sync: Loading DB in memory");
        if (rdbLoad(server.rdb_filename, &rsi, RDBFLAGS_REPLICATION) != RDB_OK) {
            serverLog(LL_WARNING, "Failed trying to load the PRIMARY synchronization "
                                  "DB from disk, check server logs.");
            if (server.rdb_del_sync_files && allPersistenceDisabled()) {
                serverLog(LL_NOTICE, "Removing the RDB file obtained from "
                                     "the primary. This replica has persistence "
                                     "disabled");
                bg_unlink(server.rdb_filename);
            }

            /* If disk-based RDB loading fails, remove the half-loaded dataset. */
            serverLog(LL_NOTICE, "PRIMARY <-> REPLICA sync: Discarding the half-loaded data");
            emptyData(-1, empty_db_flags, replicationEmptyDbCallback);

            /* Note that there's no point in restarting the AOF on sync failure,
               it'll be restarted when sync succeeds or replica promoted. */
            goto error;
        }

        /* Cleanup. */
        if (server.rdb_del_sync_files && allPersistenceDisabled()) {
            serverLog(LL_NOTICE, "Removing the RDB file obtained from "
                                 "the primary. This replica has persistence "
                                 "disabled");
            bg_unlink(server.rdb_filename);
        }

        zfree(server.repl_transfer_tmpfile);
        close(server.repl_transfer_fd);
        server.repl_transfer_fd = -1;
        server.repl_transfer_tmpfile = NULL;
    }

    /* Final setup of the connected replica <- primary link */
    if (conn == server.repl_rdb_transfer_s) {
        dualChannelSyncHandleRdbLoadCompletion();
    } else {
        replicationCreatePrimaryClient(server.repl_transfer_s, rsi.repl_stream_db);
        server.repl_state = REPL_STATE_CONNECTED;
        server.repl_down_since = 0;
        /* Send the initial ACK immediately to put this replica in online state. */
        replicationSendAck();
    }

    /* Fire the primary link modules event. */
    moduleFireServerEvent(VALKEYMODULE_EVENT_PRIMARY_LINK_CHANGE, VALKEYMODULE_SUBEVENT_PRIMARY_LINK_UP, NULL);
    if (server.repl_state == REPL_STATE_CONNECTED) {
        /* After a full resynchronization we use the replication ID and
         * offset of the primary. The secondary ID / offset are cleared since
         * we are starting a new history. */
        memcpy(server.replid, server.primary->replid, sizeof(server.replid));
        server.primary_repl_offset = server.primary->reploff;
    }
    clearReplicationId2();

    /* Let's create the replication backlog if needed. Replicas need to
     * accumulate the backlog regardless of the fact they have sub-replicas
     * or not, in order to behave correctly if they are promoted to
     * primaries after a failover. */
    if (server.repl_backlog == NULL) createReplicationBacklog();
    serverLog(LL_NOTICE, "PRIMARY <-> REPLICA sync: Finished with success");

    if (server.supervised_mode == SUPERVISED_SYSTEMD) {
        serverCommunicateSystemd("STATUS=PRIMARY <-> REPLICA sync: Finished with success. Ready to accept connections "
                                 "in read-write mode.\n");
    }

    /* Restart the AOF subsystem now that we finished the sync. This
     * will trigger an AOF rewrite, and when done will start appending
     * to the new file. */
    if (server.aof_enabled) restartAOFAfterSYNC();

    /* In case of dual channel replication sync we want to close the RDB connection
     * once the connection is established */
    if (conn == server.repl_rdb_transfer_s) {
        connClose(conn);
        server.repl_rdb_transfer_s = NULL;
    }
    return;

error:
    cancelReplicationHandshake(1);
    return;
}

char *receiveSynchronousResponse(connection *conn) {
    char buf[256];
    /* Read the reply from the server. */
    if (connSyncReadLine(conn, buf, sizeof(buf), server.repl_syncio_timeout * 1000) == -1) {
        serverLog(LL_WARNING, "Failed to read response from the server: %s", connGetLastError(conn));
        return NULL;
    }
    server.repl_transfer_lastio = server.unixtime;
    return sdsnew(buf);
}

/* Send a pre-formatted multi-bulk command to the connection. */
char *sendCommandRaw(connection *conn, sds cmd) {
    if (connSyncWrite(conn, cmd, sdslen(cmd), server.repl_syncio_timeout * 1000) == -1) {
        return sdscatprintf(sdsempty(), "-Writing to master: %s", connGetLastError(conn));
    }
    return NULL;
}

/* Compose a multi-bulk command and send it to the connection.
 * Used to send AUTH and REPLCONF commands to the primary before starting the
 * replication.
 *
 * Takes a list of char* arguments, terminated by a NULL argument.
 *
 * The command returns an sds string representing the result of the
 * operation. On error the first byte is a "-".
 */
char *sendCommand(connection *conn, ...) {
    va_list ap;
    sds cmd = sdsempty();
    sds cmdargs = sdsempty();
    size_t argslen = 0;
    char *arg;

    /* Create the command to send to the primary, we use binary
     * protocol to make sure correct arguments are sent. This function
     * is not safe for all binary data. */
    va_start(ap, conn);
    while (1) {
        arg = va_arg(ap, char *);
        if (arg == NULL) break;
        cmdargs = sdscatprintf(cmdargs, "$%zu\r\n%s\r\n", strlen(arg), arg);
        argslen++;
    }

    cmd = sdscatprintf(cmd, "*%zu\r\n", argslen);
    cmd = sdscatsds(cmd, cmdargs);
    sdsfree(cmdargs);

    va_end(ap);
    char *err = sendCommandRaw(conn, cmd);
    sdsfree(cmd);
    if (err) return err;
    return NULL;
}

/* Compose a multi-bulk command and send it to the connection.
 * Used to send AUTH and REPLCONF commands to the primary before starting the
 * replication.
 *
 * argv_lens is optional, when NULL, strlen is used.
 *
 * The command returns an sds string representing the result of the
 * operation. On error the first byte is a "-".
 */
char *sendCommandArgv(connection *conn, int argc, char **argv, size_t *argv_lens) {
    sds cmd = sdsempty();
    char *arg;
    int i;

    /* Create the command to send to the primary. */
    cmd = sdscatfmt(cmd, "*%i\r\n", argc);
    for (i = 0; i < argc; i++) {
        int len;
        arg = argv[i];
        len = argv_lens ? argv_lens[i] : strlen(arg);
        cmd = sdscatfmt(cmd, "$%i\r\n", len);
        cmd = sdscatlen(cmd, arg, len);
        cmd = sdscatlen(cmd, "\r\n", 2);
    }
    char *err = sendCommandRaw(conn, cmd);
    sdsfree(cmd);
    if (err) return err;
    return NULL;
}

/* Replication: Replica side.
 * Returns an sds represent this replica port to be used by the primary (mostly
 * for logs) */
sds getReplicaPortString(void) {
    long long replica_port;
    if (server.replica_announce_port) {
        replica_port = server.replica_announce_port;
    } else if (server.tls_replication && server.tls_port) {
        replica_port = server.tls_port;
    } else {
        replica_port = server.port;
    }
    return sdsfromlonglong(replica_port);
}

/* Replication: Replica side.
 * Free replica's local replication buffer */
void freePendingReplDataBuf(void) {
    listRelease(server.pending_repl_data.blocks);
    server.pending_repl_data.blocks = NULL;
    server.pending_repl_data.len = 0;
}

/* Replication: Replica side.
 * Upon dual-channel sync failure, close rdb-connection, reset repl-state, reset
 * provisional primary struct, and free local replication buffer. */
void replicationAbortDualChannelSyncTransfer(void) {
    serverAssert(server.repl_rdb_channel_state != REPL_DUAL_CHANNEL_STATE_NONE);
    dualChannelServerLog(LL_NOTICE, "Aborting dual channel sync");
    if (server.repl_rdb_transfer_s) {
        connClose(server.repl_rdb_transfer_s);
        server.repl_rdb_transfer_s = NULL;
    }
    zfree(server.repl_transfer_tmpfile);
    server.repl_transfer_tmpfile = NULL;
    if (server.repl_transfer_fd != -1) {
        close(server.repl_transfer_fd);
        server.repl_transfer_fd = -1;
    }
    server.repl_rdb_channel_state = REPL_DUAL_CHANNEL_STATE_NONE;
    server.repl_provisional_primary.read_reploff = 0;
    server.repl_provisional_primary.reploff = 0;
    server.repl_provisional_primary.conn = NULL;
    server.repl_provisional_primary.dbid = -1;
    server.rdb_client_id = -1;
    freePendingReplDataBuf();
    return;
}

/* Replication: Primary side.
 * Send current replication offset to replica. Use the following structure:
 * $ENDOFF:<repl-offset> <primary-repl-id> <current-db-id> <client-id> */
int sendCurrentOffsetToReplica(client *replica) {
    char buf[128];
    int buflen;
    buflen = snprintf(buf, sizeof(buf), "$ENDOFF:%lld %s %d %llu\r\n", server.primary_repl_offset, server.replid,
                      server.db->id, (long long unsigned int)replica->id);
    dualChannelServerLog(LL_NOTICE, "Sending to replica %s RDB end offset %lld and client-id %llu",
                         replicationGetReplicaName(replica), server.primary_repl_offset,
                         (long long unsigned int)replica->id);
    if (connSyncWrite(replica->conn, buf, buflen, server.repl_syncio_timeout * 1000) != buflen) {
        freeClientAsync(replica);
        return C_ERR;
    }
    return C_OK;
}

static int dualChannelReplHandleHandshake(connection *conn, sds *err) {
    dualChannelServerLog(LL_DEBUG, "Received first reply from primary using rdb connection.");
    /* AUTH with the primary if required. */
    if (server.primary_auth) {
        char *args[] = {"AUTH", NULL, NULL};
        size_t lens[] = {4, 0, 0};
        int argc = 1;
        if (server.primary_user) {
            args[argc] = server.primary_user;
            lens[argc] = strlen(server.primary_user);
            argc++;
        }
        args[argc] = server.primary_auth;
        lens[argc] = sdslen(server.primary_auth);
        argc++;
        *err = sendCommandArgv(conn, argc, args, lens);
        if (*err) {
            dualChannelServerLog(LL_WARNING, "Sending command to primary in dual channel replication handshake: %s", *err);
            return C_ERR;
        }
    }
    /* Send replica listening port to primary for clarification */
    sds portstr = getReplicaPortString();
    *err = sendCommand(conn, "REPLCONF", "capa", "eof", "rdb-only", "1", "rdb-channel", "1", "listening-port", portstr,
                       NULL);
    sdsfree(portstr);
    if (*err) {
        dualChannelServerLog(LL_WARNING, "Sending command to primary in dual channel replication handshake: %s", *err);
        return C_ERR;
    }

    if (connSetReadHandler(conn, dualChannelFullSyncWithPrimary) == C_ERR) {
        char conninfo[CONN_INFO_LEN];
        dualChannelServerLog(LL_WARNING, "Can't create readable event for SYNC: %s (%s)", strerror(errno),
                             connGetInfo(conn, conninfo, sizeof(conninfo)));
        return C_ERR;
    }
    return C_OK;
}

static int dualChannelReplHandleAuthReply(connection *conn, sds *err) {
    *err = receiveSynchronousResponse(conn);
    if (*err == NULL) {
        dualChannelServerLog(LL_WARNING, "Primary did not respond to auth command during SYNC handshake");
        return C_ERR;
    }
    if ((*err)[0] == '-') {
        dualChannelServerLog(LL_WARNING, "Unable to AUTH to Primary: %s", *err);
        return C_ERR;
    }
    server.repl_rdb_channel_state = REPL_DUAL_CHANNEL_RECEIVE_REPLCONF_REPLY;
    return C_OK;
}

static int dualChannelReplHandleReplconfReply(connection *conn, sds *err) {
    *err = receiveSynchronousResponse(conn);
    if (*err == NULL) {
        dualChannelServerLog(LL_WARNING, "Primary did not respond to replconf command during SYNC handshake");
        return C_ERR;
    }

    if (*err[0] == '-') {
        dualChannelServerLog(LL_NOTICE, "Server does not support sync with offset, dual channel sync approach cannot be used: %s",
                             *err);
        return C_ERR;
    }
    if (connSyncWrite(conn, "SYNC\r\n", 6, server.repl_syncio_timeout * 1000) == -1) {
        dualChannelServerLog(LL_WARNING, "I/O error writing to Primary: %s", connGetLastError(conn));
        return C_ERR;
    }
    return C_OK;
}

static int dualChannelReplHandleEndOffsetResponse(connection *conn, sds *err) {
    uint64_t rdb_client_id;
    *err = receiveSynchronousResponse(conn);
    if (*err == NULL) {
        return C_ERR;
    }
    if (*err[0] == '\0') {
        /* Retry again later */
        dualChannelServerLog(LL_DEBUG, "Received empty $ENDOFF response");
        return C_RETRY;
    }
    long long reploffset;
    char primary_replid[CONFIG_RUN_ID_SIZE + 1];
    int dbid;
    /* Parse end offset response */
    char *endoff_format = "$ENDOFF:%lld %40s %d %llu";
    if (sscanf(*err, endoff_format, &reploffset, primary_replid, &dbid, &rdb_client_id) != 4) {
        dualChannelServerLog(LL_WARNING, "Received unexpected $ENDOFF response: %s", *err);
        return C_ERR;
    }
    server.rdb_client_id = rdb_client_id;
    server.primary_initial_offset = reploffset;

    /* Initiate repl_provisional_primary to act as this replica temp primary until RDB is loaded */
    server.repl_provisional_primary.conn = server.repl_transfer_s;
    memcpy(server.repl_provisional_primary.replid, primary_replid, sizeof(server.repl_provisional_primary.replid));
    server.repl_provisional_primary.reploff = reploffset;
    server.repl_provisional_primary.read_reploff = reploffset;
    server.repl_provisional_primary.dbid = dbid;

    /* Now that we have the snapshot end-offset, we can ask for psync from that offset. Prepare the
     * main connection accordingly.*/
    server.repl_transfer_s->state = CONN_STATE_CONNECTED;
    server.repl_state = REPL_STATE_SEND_HANDSHAKE;
    serverAssert(connSetReadHandler(server.repl_transfer_s, dualChannelSetupMainConnForPsync) != C_ERR);
    dualChannelSetupMainConnForPsync(server.repl_transfer_s);

    /* As the next block we will receive using this connection is the rdb, we need to prepare
     * the connection accordingly */
    serverAssert(connSetReadHandler(server.repl_rdb_transfer_s, readSyncBulkPayload) != C_ERR);
    server.repl_transfer_size = -1;
    server.repl_transfer_read = 0;
    server.repl_transfer_last_fsync_off = 0;
    server.repl_transfer_lastio = server.unixtime;

    return C_OK;
}

/* Replication: Replica side.
 * This connection handler is used to initialize the RDB connection (dual-channel-replication).
 * Once a replica with dual-channel-replication enabled, denied from PSYNC with its primary,
 * dualChannelFullSyncWithPrimary begins its role. The connection handler prepares server.repl_rdb_transfer_s
 * for a rdb stream, and server.repl_transfer_s for incremental replication data stream. */
static void dualChannelFullSyncWithPrimary(connection *conn) {
    char *err = NULL;
    int ret = 0;
    serverAssert(conn == server.repl_rdb_transfer_s);
    /* If this event fired after the user turned the instance into a primary
     * with REPLICAOF NO ONE we must just return ASAP. */
    if (server.repl_state == REPL_STATE_NONE) {
        goto error;
    }
    /* Check for errors in the socket: after a non blocking connect() we
     * may find that the socket is in error state. */
    if (connGetState(conn) != CONN_STATE_CONNECTED) {
        dualChannelServerLog(LL_WARNING, "Error condition on socket for dual channel replication: %s",
                             connGetLastError(conn));
        goto error;
    }
    switch (server.repl_rdb_channel_state) {
    case REPL_DUAL_CHANNEL_SEND_HANDSHAKE:
        ret = dualChannelReplHandleHandshake(conn, &err);
        if (ret == C_OK) server.repl_rdb_channel_state = REPL_DUAL_CHANNEL_RECEIVE_AUTH_REPLY;
        break;
    case REPL_DUAL_CHANNEL_RECEIVE_AUTH_REPLY:
        if (server.primary_auth) {
            ret = dualChannelReplHandleAuthReply(conn, &err);
            if (ret == C_OK) server.repl_rdb_channel_state = REPL_DUAL_CHANNEL_RECEIVE_REPLCONF_REPLY;
            /* Wait for next bulk before trying to read replconf reply. */
            break;
        }
        server.repl_rdb_channel_state = REPL_DUAL_CHANNEL_RECEIVE_REPLCONF_REPLY;
        /* fall through */
    case REPL_DUAL_CHANNEL_RECEIVE_REPLCONF_REPLY:
        ret = dualChannelReplHandleReplconfReply(conn, &err);
        if (ret == C_OK) server.repl_rdb_channel_state = REPL_DUAL_CHANNEL_RECEIVE_ENDOFF;
        break;
    case REPL_DUAL_CHANNEL_RECEIVE_ENDOFF:
        ret = dualChannelReplHandleEndOffsetResponse(conn, &err);
        if (ret == C_OK) server.repl_rdb_channel_state = REPL_DUAL_CHANNEL_RDB_LOAD;
        break;
    default:
        serverPanic("Unexpected dual replication state: %d", server.repl_rdb_channel_state);
    }
    if (ret == C_ERR) goto error;
    sdsfree(err);
    return;

error:
    if (err) {
        serverLog(LL_WARNING, "Dual channel sync failed with error %s", err);
        sdsfree(err);
    }
    if (server.repl_transfer_s) {
        connClose(server.repl_transfer_s);
        server.repl_transfer_s = NULL;
    }
    if (server.repl_rdb_transfer_s) {
        connClose(server.repl_rdb_transfer_s);
        server.repl_rdb_transfer_s = NULL;
    }
    if (server.repl_transfer_fd != -1) close(server.repl_transfer_fd);
    server.repl_transfer_fd = -1;
    server.repl_state = REPL_STATE_CONNECT;
    replicationAbortDualChannelSyncTransfer();
}

/* Replication: Replica side.
 * Initialize server.pending_repl_data infrastructure, we will allocate the buffer
 * itself once we need it */
void replDataBufInit(void) {
    serverAssert(server.pending_repl_data.blocks == NULL);
    server.pending_repl_data.len = 0;
    server.pending_repl_data.peak = 0;
    server.pending_repl_data.blocks = listCreate();
    server.pending_repl_data.blocks->free = zfree;
}

/* Replication: Replica side.
 * Track the local repl-data buffer streaming progress and serve clients from time to time */
void replStreamProgressCallback(size_t offset, int readlen, time_t *last_progress_callback) {
    time_t now = mstime();
    if (server.loading_process_events_interval_bytes &&
        ((offset + readlen) / server.loading_process_events_interval_bytes >
         offset / server.loading_process_events_interval_bytes) &&
        (now - *last_progress_callback > server.loading_process_events_interval_ms)) {
        replicationSendNewlineToPrimary();
        processEventsWhileBlocked();
        *last_progress_callback = now;
    }
}

/* Link list block, used by replDataBuf during dual-channel-replication to store
 * replication data */
typedef struct replDataBufBlock {
    size_t size, used;
    char buf[];
} replDataBufBlock;

/* Replication: Replica side.
 * Reads replication data from primary into specified repl buffer block */
int readIntoReplDataBlock(connection *conn, replDataBufBlock *data_block, size_t read) {
    int nread = connRead(conn, data_block->buf + data_block->used, read);
<<<<<<< HEAD

    if (nread <= 0) {
        if (nread == 0 || connGetState(conn) != CONN_STATE_CONNECTED) {
            serverLog(LL_WARNING, "Provisional primary closed connection");
            /* Signal ongoing RDB load to terminate gracefully */
            if (server.loading_rio) rioCloseASAP(server.loading_rio);
=======
    if (nread == -1) {
        if (connGetState(conn) != CONN_STATE_CONNECTED) {
            dualChannelServerLog(LL_NOTICE, "Error reading from primary: %s", connGetLastError(conn));
>>>>>>> 4f610349
            cancelReplicationHandshake(1);
        }
        return C_ERR;
    }
<<<<<<< HEAD
=======
    if (nread == 0) {
        dualChannelServerLog(LL_VERBOSE, "Provisional primary closed connection");
        cancelReplicationHandshake(1);
        return C_ERR;
    }
>>>>>>> 4f610349
    data_block->used += nread;
    server.stat_total_reads_processed++;
    return read - nread;
}

/* Replication: Replica side.
 * Read handler for buffering incoming repl data during RDB download/loading. */
void bufferReplData(connection *conn) {
    size_t readlen = PROTO_IOBUF_LEN;
    int remaining_bytes = 0;

    while (readlen > 0) {
        listNode *ln = listLast(server.pending_repl_data.blocks);
        replDataBufBlock *tail = ln ? listNodeValue(ln) : NULL;

        /* Append to tail string when possible */
        if (tail && tail->used < tail->size) {
            size_t avail = tail->size - tail->used;
            remaining_bytes = min(readlen, avail);
            readlen -= remaining_bytes;
            remaining_bytes = readIntoReplDataBlock(conn, tail, remaining_bytes);
        }
        if (readlen && remaining_bytes == 0) {
            if (server.client_obuf_limits[CLIENT_TYPE_REPLICA].hard_limit_bytes &&
                server.pending_repl_data.len > server.client_obuf_limits[CLIENT_TYPE_REPLICA].hard_limit_bytes) {
                dualChannelServerLog(LL_NOTICE, "Replication buffer limit reached, stopping buffering.");
                /* Stop accumulating primary commands. */
                connSetReadHandler(conn, NULL);
                break;
            }
            /* Create a new node, make sure it is allocated to at least PROTO_REPLY_CHUNK_BYTES.
             * Use the same upper boundary as the shared replication buffer (feedReplicationBuffer),
             * as they share the same purpose */
            size_t usable_size;
            size_t limit = max((size_t)server.repl_backlog_size / 16, (size_t)PROTO_REPLY_CHUNK_BYTES);
            size_t size = min(max(readlen, (size_t)PROTO_REPLY_CHUNK_BYTES), limit);
            tail = zmalloc_usable(size + sizeof(replDataBufBlock), &usable_size);
            tail->size = usable_size - sizeof(replDataBufBlock);
            tail->used = 0;
            listAddNodeTail(server.pending_repl_data.blocks, tail);
            server.pending_repl_data.len += tail->size;
            /* Update buffer's peak */
            if (server.pending_repl_data.peak < server.pending_repl_data.len)
                server.pending_repl_data.peak = server.pending_repl_data.len;

            remaining_bytes = min(readlen, tail->size);
            readlen -= remaining_bytes;
            remaining_bytes = readIntoReplDataBlock(conn, tail, remaining_bytes);
        }
        if (remaining_bytes > 0) {
            /* Stop reading in case we read less than we anticipated */
            break;
        }
        if (remaining_bytes == C_ERR) {
            return;
        }
    }
}

/* Replication: Replica side.
 * Streams accumulated replication data into the database while freeing read nodes */
int streamReplDataBufToDb(client *c) {
    serverAssert(c->flag.primary);
    blockingOperationStarts();
    size_t used, offset = 0;
    listNode *cur = NULL;
    time_t last_progress_callback = mstime();
    while (server.pending_repl_data.blocks && (cur = listFirst(server.pending_repl_data.blocks))) {
        /* Read and process repl data block */
        replDataBufBlock *o = listNodeValue(cur);
        used = o->used;
        c->querybuf = sdscatlen(c->querybuf, o->buf, used);
        c->read_reploff += used;
        processInputBuffer(c);
        server.pending_repl_data.len -= used;
        offset += used;
        listDelNode(server.pending_repl_data.blocks, cur);
        replStreamProgressCallback(offset, used, &last_progress_callback);
    }
    blockingOperationEnds();
    if (!server.pending_repl_data.blocks) {
        /* If we encounter a `replicaof` command during the replStreamProgressCallback,
         * pending_repl_data.blocks will be NULL, and we should return an error and
         * abort the current sync session. */
        return C_ERR;
    }
    return C_OK;
}

/* Replication: Replica side.
 * After done loading the snapshot using the rdb-channel prepare this replica for steady state by
 * initializing the primary client, amd stream local incremental buffer into memory. */
void dualChannelSyncSuccess(void) {
    server.primary_initial_offset = server.repl_provisional_primary.reploff;
    replicationResurrectProvisionalPrimary();
    /* Wait for the accumulated buffer to be processed before reading any more replication updates */
    if (server.pending_repl_data.blocks && streamReplDataBufToDb(server.primary) == C_ERR) {
        /* Sync session aborted during repl data streaming. */
        dualChannelServerLog(LL_WARNING, "Failed to stream local replication buffer into memory");
        /* Verify sync is still in progress */
        if (server.repl_rdb_channel_state != REPL_DUAL_CHANNEL_STATE_NONE) {
            replicationAbortDualChannelSyncTransfer();
            replicationUnsetPrimary();
        }
        return;
    }
    freePendingReplDataBuf();
    dualChannelServerLog(LL_NOTICE, "Successfully streamed replication data into memory");
    /* We can resume reading from the primary connection once the local replication buffer has been loaded. */
    replicationSteadyStateInit();
    replicationSendAck(); /* Send ACK to notify primary that replica is synced */
    server.rdb_client_id = -1;
    server.repl_rdb_channel_state = REPL_DUAL_CHANNEL_STATE_NONE;
}

/* Replication: Replica side.
 * Main channel successfully established psync with primary. Check whether the rdb channel
 * has completed its part and act accordingly. */
int dualChannelSyncHandlePsync(void) {
    serverAssert(server.repl_state == REPL_STATE_RECEIVE_PSYNC_REPLY);
    if (server.repl_rdb_channel_state < REPL_DUAL_CHANNEL_RDB_LOADED) {
        /* RDB is still loading */
        if (connSetReadHandler(server.repl_provisional_primary.conn, bufferReplData) == C_ERR) {
            dualChannelServerLog(LL_WARNING, "Error while setting readable handler: %s", strerror(errno));
            cancelReplicationHandshake(1);
            return C_ERR;
        }
        replDataBufInit();
        return C_OK;
    }
    serverAssert(server.repl_rdb_channel_state == REPL_DUAL_CHANNEL_RDB_LOADED);
    /* RDB is loaded */
    dualChannelServerLog(LL_DEBUG, "Psync established after rdb load");
    dualChannelSyncSuccess();
    return C_OK;
}

/* Replication: Replica side.
 * RDB channel done loading the RDB. Check whether the main channel has completed its part
 * and act accordingly. */
void dualChannelSyncHandleRdbLoadCompletion(void) {
    serverAssert(server.repl_rdb_channel_state == REPL_DUAL_CHANNEL_RDB_LOAD);
    if (server.repl_state < REPL_STATE_TRANSFER) {
        /* Main psync channel hasn't been established yet */
        server.repl_rdb_channel_state = REPL_DUAL_CHANNEL_RDB_LOADED;
        return;
    }
    serverAssert(server.repl_state == REPL_STATE_TRANSFER);
    connSetReadHandler(server.repl_transfer_s, NULL);
    dualChannelSyncSuccess();
    return;
}

/* Try a partial resynchronization with the primary if we are about to reconnect.
 * If there is no cached primary structure, at least try to issue a
 * "PSYNC ? -1" command in order to trigger a full resync using the PSYNC
 * command in order to obtain the primary replid and the primary replication
 * global offset.
 *
 * This function is designed to be called from syncWithPrimary(), so the
 * following assumptions are made:
 *
 * 1) We pass the function an already connected socket "fd".
 * 2) This function does not close the file descriptor "fd". However in case
 *    of successful partial resynchronization, the function will reuse
 *    'fd' as file descriptor of the server.primary client structure.
 *
 * The function is split in two halves: if read_reply is 0, the function
 * writes the PSYNC command on the socket, and a new function call is
 * needed, with read_reply set to 1, in order to read the reply of the
 * command. This is useful in order to support non blocking operations, so
 * that we write, return into the event loop, and read when there are data.
 *
 * When read_reply is 0 the function returns PSYNC_WRITE_ERR if there
 * was a write error, or PSYNC_WAIT_REPLY to signal we need another call
 * with read_reply set to 1. However even when read_reply is set to 1
 * the function may return PSYNC_WAIT_REPLY again to signal there were
 * insufficient data to read to complete its work. We should re-enter
 * into the event loop and wait in such a case.
 *
 * The function returns:
 *
 * PSYNC_CONTINUE: If the PSYNC command succeeded and we can continue.
 * PSYNC_FULLRESYNC: If PSYNC is supported but a full resync is needed.
 *                   In this case the primary replid and global replication
 *                   offset is saved.
 * PSYNC_NOT_SUPPORTED: If the server does not understand PSYNC at all and
 *                      the caller should fall back to SYNC.
 * PSYNC_WRITE_ERROR: There was an error writing the command to the socket.
 * PSYNC_WAIT_REPLY: Call again the function with read_reply set to 1.
 * PSYNC_TRY_LATER: Primary is currently in a transient error condition.
 *
 * Notable side effects:
 *
 * 1) As a side effect of the function call the function removes the readable
 *    event handler from "fd", unless the return value is PSYNC_WAIT_REPLY.
 * 2) server.primary_initial_offset is set to the right value according
 *    to the primary reply. This will be used to populate the 'server.primary'
 *    structure replication offset.
 */

#define PSYNC_WRITE_ERROR 0
#define PSYNC_WAIT_REPLY 1
#define PSYNC_CONTINUE 2
#define PSYNC_FULLRESYNC 3
#define PSYNC_NOT_SUPPORTED 4
#define PSYNC_TRY_LATER 5
#define PSYNC_FULLRESYNC_DUAL_CHANNEL 6
int replicaTryPartialResynchronization(connection *conn, int read_reply) {
    char *psync_replid;
    char psync_offset[32];
    sds reply;

    /* Writing half */
    if (!read_reply) {
        /* Initially set primary_initial_offset to -1 to mark the current
         * primary replid and offset as not valid. Later if we'll be able to do
         * a FULL resync using the PSYNC command we'll set the offset at the
         * right value, so that this information will be propagated to the
         * client structure representing the primary into server.primary. */
        server.primary_initial_offset = -1;

        if (server.repl_rdb_channel_state != REPL_DUAL_CHANNEL_STATE_NONE) {
            /* While in dual channel replication, we should use our prepared repl id and offset. */
            psync_replid = server.repl_provisional_primary.replid;
            snprintf(psync_offset, sizeof(psync_offset), "%lld", server.repl_provisional_primary.reploff + 1);
            dualChannelServerLog(LL_NOTICE,
                                 "Trying a partial resynchronization using main channel (request %s:%s).",
                                 psync_replid, psync_offset);
        } else if (server.cached_primary) {
            psync_replid = server.cached_primary->replid;
            snprintf(psync_offset, sizeof(psync_offset), "%lld", server.cached_primary->reploff + 1);
            serverLog(LL_NOTICE, "Trying a partial resynchronization (request %s:%s).", psync_replid, psync_offset);
        } else {
            serverLog(LL_NOTICE, "Partial resynchronization not possible (no cached primary)");
            psync_replid = "?";
            memcpy(psync_offset, "-1", 3);
        }

        /* Issue the PSYNC command, if this is a primary with a failover in
         * progress then send the failover argument to the replica to cause it
         * to become a primary */
        if (server.failover_state == FAILOVER_IN_PROGRESS) {
            reply = sendCommand(conn, "PSYNC", psync_replid, psync_offset, "FAILOVER", NULL);
        } else {
            reply = sendCommand(conn, "PSYNC", psync_replid, psync_offset, NULL);
        }

        if (reply != NULL) {
            serverLog(LL_WARNING, "Unable to send PSYNC to primary: %s", reply);
            sdsfree(reply);
            connSetReadHandler(conn, NULL);
            return PSYNC_WRITE_ERROR;
        }
        return PSYNC_WAIT_REPLY;
    }

    /* Reading half */
    reply = receiveSynchronousResponse(conn);
    /* Primary did not reply to PSYNC */
    if (reply == NULL) {
        connSetReadHandler(conn, NULL);
        serverLog(LL_WARNING, "Primary did not reply to PSYNC, will try later");
        return PSYNC_TRY_LATER;
    }

    if (sdslen(reply) == 0) {
        /* The primary may send empty newlines after it receives PSYNC
         * and before to reply, just to keep the connection alive. */
        sdsfree(reply);
        return PSYNC_WAIT_REPLY;
    }

    connSetReadHandler(conn, NULL);

    if (!strncmp(reply, "+FULLRESYNC", 11)) {
        char *replid = NULL, *offset = NULL;

        /* FULL RESYNC, parse the reply in order to extract the replid
         * and the replication offset. */
        replid = strchr(reply, ' ');
        if (replid) {
            replid++;
            offset = strchr(replid, ' ');
            if (offset) offset++;
        }
        if (!replid || !offset || (offset - replid - 1) != CONFIG_RUN_ID_SIZE) {
            serverLog(LL_WARNING, "Primary replied with wrong +FULLRESYNC syntax.");
            /* This is an unexpected condition, actually the +FULLRESYNC
             * reply means that the primary supports PSYNC, but the reply
             * format seems wrong. To stay safe we blank the primary
             * replid to make sure next PSYNCs will fail. */
            memset(server.primary_replid, 0, CONFIG_RUN_ID_SIZE + 1);
        } else {
            memcpy(server.primary_replid, replid, offset - replid - 1);
            server.primary_replid[CONFIG_RUN_ID_SIZE] = '\0';
            server.primary_initial_offset = strtoll(offset, NULL, 10);
            serverLog(LL_NOTICE, "Full resync from primary: %s:%lld", server.primary_replid,
                      server.primary_initial_offset);
        }
        sdsfree(reply);
        return PSYNC_FULLRESYNC;
    }

    if (!strncmp(reply, "+CONTINUE", 9)) {
        if (server.repl_rdb_channel_state != REPL_DUAL_CHANNEL_STATE_NONE) {
            /* During dual channel sync sesseion, primary struct is already initialized. */
            sdsfree(reply);
            return PSYNC_CONTINUE;
        }
        /* Partial resync was accepted. */
        serverLog(LL_NOTICE, "Successful partial resynchronization with primary.");

        /* Check the new replication ID advertised by the primary. If it
         * changed, we need to set the new ID as primary ID, and set
         * secondary ID as the old primary ID up to the current offset, so
         * that our sub-replicas will be able to PSYNC with us after a
         * disconnection. */
        char *start = reply + 10;
        char *end = reply + 9;
        while (end[0] != '\r' && end[0] != '\n' && end[0] != '\0') end++;
        if (end - start == CONFIG_RUN_ID_SIZE) {
            char new[CONFIG_RUN_ID_SIZE + 1];
            memcpy(new, start, CONFIG_RUN_ID_SIZE);
            new[CONFIG_RUN_ID_SIZE] = '\0';

            if (strcmp(new, server.cached_primary->replid)) {
                /* Primary ID changed. */
                serverLog(LL_NOTICE, "Primary replication ID changed to %s", new);

                /* Set the old ID as our ID2, up to the current offset+1. */
                memcpy(server.replid2, server.cached_primary->replid, sizeof(server.replid2));
                server.second_replid_offset = server.primary_repl_offset + 1;

                /* Update the cached primary ID and our own primary ID to the
                 * new one. */
                memcpy(server.replid, new, sizeof(server.replid));
                memcpy(server.cached_primary->replid, new, sizeof(server.replid));

                /* Disconnect all the sub-replicas: they need to be notified. */
                disconnectReplicas();
            }
        }

        /* Setup the replication to continue. */
        sdsfree(reply);
        replicationResurrectCachedPrimary(conn);

        /* If this instance was restarted and we read the metadata to
         * PSYNC from the persistence file, our replication backlog could
         * be still not initialized. Create it. */
        if (server.repl_backlog == NULL) createReplicationBacklog();
        return PSYNC_CONTINUE;
    }

    /* If we reach this point we received either an error (since the primary does
     * not understand PSYNC or because it is in a special state and cannot
     * serve our request), or an unexpected reply from the primary.
     *
     * Return PSYNC_NOT_SUPPORTED on errors we don't understand, otherwise
     * return PSYNC_TRY_LATER if we believe this is a transient error. */

    if (!strncmp(reply, "-NOMASTERLINK", 13) || !strncmp(reply, "-LOADING", 8)) {
        serverLog(LL_NOTICE,
                  "Primary is currently unable to PSYNC "
                  "but should be in the future: %s",
                  reply);
        sdsfree(reply);
        return PSYNC_TRY_LATER;
    }

    if (!strncmp(reply, "+DUALCHANNELSYNC", strlen("+DUALCHANNELSYNC"))) {
        /* A response of +DUALCHANNELSYNC from the primary implies that partial
         * synchronization is not possible and that the primary supports full
         * sync using dedicated RDB channel. Full sync will continue that way. */
        dualChannelServerLog(LL_NOTICE, "PSYNC is not possible, initialize RDB channel.");
        sdsfree(reply);
        return PSYNC_FULLRESYNC_DUAL_CHANNEL;
    }

    if (strncmp(reply, "-ERR", 4)) {
        /* If it's not an error, log the unexpected event. */
        serverLog(LL_WARNING, "Unexpected reply to PSYNC from primary: %s", reply);
    } else {
        serverLog(LL_NOTICE,
                  "Primary does not support PSYNC or is in "
                  "error state (reply: %s)",
                  reply);
    }
    sdsfree(reply);
    return PSYNC_NOT_SUPPORTED;
}


sds getTryPsyncString(int result) {
    switch (result) {
    case PSYNC_WRITE_ERROR: return sdsnew("PSYNC_WRITE_ERROR");
    case PSYNC_WAIT_REPLY: return sdsnew("PSYNC_WAIT_REPLY");
    case PSYNC_CONTINUE: return sdsnew("PSYNC_CONTINUE");
    case PSYNC_FULLRESYNC: return sdsnew("PSYNC_FULLRESYNC");
    case PSYNC_NOT_SUPPORTED: return sdsnew("PSYNC_NOT_SUPPORTED");
    case PSYNC_TRY_LATER: return sdsnew("PSYNC_TRY_LATER");
    case PSYNC_FULLRESYNC_DUAL_CHANNEL: return sdsnew("PSYNC_FULLRESYNC_DUAL_CHANNEL");
    default: return sdsnew("Unknown result");
    }
}

int dualChannelReplMainConnSendHandshake(connection *conn, sds *err) {
    char llstr[LONG_STR_SIZE];
    ull2string(llstr, sizeof(llstr), server.rdb_client_id);
    *err = sendCommand(conn, "REPLCONF", "set-rdb-client-id", llstr, NULL);
    if (*err) return C_ERR;
    return C_OK;
}

int dualChannelReplMainConnRecvCapaReply(connection *conn, sds *err) {
    *err = receiveSynchronousResponse(conn);
    if (*err == NULL) return C_ERR;
    if ((*err)[0] == '-') {
        dualChannelServerLog(LL_NOTICE, "Primary does not understand REPLCONF identify: %s", *err);
        return C_ERR;
    }
    return C_OK;
}

int dualChannelReplMainConnSendPsync(connection *conn, sds *err) {
    if (server.debug_pause_after_fork) debugPauseProcess();
    if (replicaTryPartialResynchronization(conn, 0) == PSYNC_WRITE_ERROR) {
        dualChannelServerLog(LL_WARNING, "Aborting dual channel sync. Write error.");
        *err = sdsnew(connGetLastError(conn));
        return C_ERR;
    }
    return C_OK;
}

int dualChannelReplMainConnRecvPsyncReply(connection *conn, sds *err) {
    int psync_result = replicaTryPartialResynchronization(conn, 1);
    if (psync_result == PSYNC_WAIT_REPLY) return C_OK; /* Try again later... */

    if (psync_result == PSYNC_CONTINUE) {
        dualChannelServerLog(LL_NOTICE, "PRIMARY <-> REPLICA sync: Primary accepted a Partial Resynchronization%s",
                             server.repl_rdb_transfer_s != NULL ? ", RDB load in background." : ".");
        if (server.supervised_mode == SUPERVISED_SYSTEMD) {
            serverCommunicateSystemd("STATUS=PRIMARY <-> REPLICA sync: Partial Resynchronization accepted. Ready to "
                                     "accept connections in read-write mode.\n");
        }
        dualChannelSyncHandlePsync();
        return C_OK;
    }
    *err = getTryPsyncString(psync_result);
    return C_ERR;
}

/* Replication: Replica side.
 * This connection handler fires after rdb-connection was initialized. We use it
 * to adjust the replica main for loading incremental changes into the local buffer. */
void dualChannelSetupMainConnForPsync(connection *conn) {
    char *err = NULL;
    int ret;

    switch (server.repl_state) {
    case REPL_STATE_SEND_HANDSHAKE:
        ret = dualChannelReplMainConnSendHandshake(conn, &err);
        if (ret == C_OK) server.repl_state = REPL_STATE_RECEIVE_CAPA_REPLY;
        break;
    case REPL_STATE_RECEIVE_CAPA_REPLY:
        ret = dualChannelReplMainConnRecvCapaReply(conn, &err);
        if (ret == C_ERR) {
            break;
        }
        if (ret == C_OK) server.repl_state = REPL_STATE_SEND_PSYNC;
        sdsfree(err);
        err = NULL;
        /* fall through */
    case REPL_STATE_SEND_PSYNC:
        ret = dualChannelReplMainConnSendPsync(conn, &err);
        if (ret == C_OK) server.repl_state = REPL_STATE_RECEIVE_PSYNC_REPLY;
        break;
    case REPL_STATE_RECEIVE_PSYNC_REPLY:
        ret = dualChannelReplMainConnRecvPsyncReply(conn, &err);
        if (ret == C_OK && server.repl_rdb_channel_state != REPL_DUAL_CHANNEL_STATE_NONE)
            server.repl_state = REPL_STATE_TRANSFER;
        /*  In case the RDB is already loaded, the repl_state will be set during establishPrimaryConnection. */
        break;
    default:
        serverPanic("Unexpected replication state: %d", server.repl_state);
    }

    if (ret == C_ERR) {
        dualChannelServerLog(LL_WARNING, "Aborting dual channel sync. Main channel psync result %d %s", ret, err ? err : "");
        cancelReplicationHandshake(1);
    }
    sdsfree(err);
}

/*
 * Dual channel for full sync
 *
 * * Motivation *
 *  - Reduce primary memory load. We do that by moving the COB tracking to the replica side. This also decrease
 *    the chance for COB overruns. Note that primary's input buffer limits at the replica side are less restricted
 *    then primary's COB as the replica plays less critical part in the replication group. While increasing the
 *    primary's COB may end up with primary reaching swap and clients suffering, at replica side we're more at
 *    ease with it. Larger COB means better chance to sync successfully.
 *  - Reduce primary main process CPU load. By opening a new, dedicated channel for the RDB transfer, child
 *    processes can have direct access to the new channel. Due to TLS connection restrictions, this was not
 *    possible using one main channel. We eliminate the need for the child process to use the primary's
 *    child-proc -> main-proc pipeline, thus freeing up the main process to process clients queries.
 *
 * * High level interface design *
 *  - Dual channel sync begins when the replica sends a REPLCONF capa dual-channel to the primary during initial
 *    handshake. This allows the replica to verify whether the primary supports dual-channel-replication and, if
 *    so, state that this is the replica's main channel, which is not used for snapshot transfer.
 *  - When replica lacks sufficient data for PSYNC, the primary will send +DUALCHANNELSYNC response instead
 *    of RDB data. As a next step, the replica creates a new channel (rdb-channel) and configures it against
 *    the primary with the appropriate capabilities and requirements. The replica then requests a sync
 *    using the RDB channel.
 *  - Prior to forking, the primary sends the replica the snapshot's end repl-offset, and attaches the replica
 *    to the replication backlog to keep repl data until the replica requests psync. The replica uses the main
 *    channel to request a PSYNC starting at the snapshot end offset.
 *  - The primary main threads sends incremental changes via the main channel, while the bgsave process
 *    sends the RDB directly to the replica via the rdb-channel. As for the replica, the incremental
 *    changes are stored on a local buffer, while the RDB is loaded into memory.
 *  - Once the replica completes loading the rdb, it drops the rdb channel and streams the accumulated incremental
 *    changes into memory. Repl steady state continues normally.
 *
 * * Replica state machine *
 * ┌───────────────────┐             Dual channel sync
 * │RECEIVE_PING_REPLY │          ┌──────────────────────────────────────────────────────────────┐
 * └────────┬──────────┘          │     RDB channel states               Main channel state      │
 *          │+PONG                │     ┌────────────────────────────┐   ┌───────────────────┐   │
 * ┌────────▼──────────┐        ┌─┼─────►DUAL_CHANNEL_SEND_HANDSHAKE │ ┌─►SEND_HANDSHAKE     │   │
 * │SEND_HANDSHAKE     │        │ │     └────┬───────────────────────┘ │ └──┬────────────────┘   │
 * └────────┬──────────┘        │ │          │                         │    │REPLCONF set-rdb-client-id
 *          │                   │ │  ┌───────▼───────────────────────┐ │ ┌──▼────────────────┐   │
 * ┌────────▼──────────┐        │ │  │DUAL_CHANNEL_RECEIVE_AUTH_REPLY│ │ │RECEIVE_CAPA_REPLY │   │
 * │RECEIVE_AUTH_REPLY │        │ │  └───────┬───────────────────────┘ │ └──┬────────────────┘   │
 * └────────┬──────────┘        │ │          │+OK                      │    │+OK                 │
 *          │+OK                │ │  ┌───────▼───────────────────────┐ │ ┌──▼────────────────┐   │
 * ┌────────▼──────────┐        │ │  │DUAL_CHANNEL_RECEIVE_REPLCONF_REPLY│SEND_PSYNC         │   │
 * │RECEIVE_PORT_REPLY │        │ │  └───────┬───────────────────────┘ │ └──┬────────────────┘   │
 * └────────┬──────────┘        │ │          │+OK                      │    │PSYNC use snapshot  │
 *          │+OK                │ │  ┌───────▼───────────────────┐     │    │end-offset provided │
 * ┌────────▼──────────┐        │ │  │DUAL_CHANNEL_RECEIVE_ENDOFF│     │    │by the primary      │
 * │RECEIVE_IP_REPLY   │        │ │  └───────┬───────────────────┘     │ ┌──▼────────────────┐   │
 * └────────┬──────────┘        │ │          │$ENDOFF                  │ │RECEIVE_PSYNC_REPLY│   │
 *          │+OK                │ │          ├─────────────────────────┘ └──┬────────────────┘   │
 * ┌────────▼──────────┐        │ │          │                              │+CONTINUE           │
 * │RECEIVE_CAPA_REPLY │        │ │  ┌───────▼───────────────┐           ┌──▼────────────────┐   │
 * └────────┬──────────┘        │ │  │DUAL_CHANNEL_RDB_LOAD  │           │TRANSFER           │   │
 *          │+OK                │ │  └───────┬───────────────┘           └─────┬─────────────┘   │
 * ┌────────▼─────────────┐     │ │          │Done loading                     │                 │
 * │RECEIVE_VERSION_REPLY │     │ │  ┌───────▼───────────────┐                 │                 │
 * └────────┬─────────────┘     │ │  │DUAL_CHANNEL_RDB_LOADED│                 │                 │
 *          │+OK                │ │  └───────┬───────────────┘                 │                 │
 * ┌────────▼───┐               │ │          │                                 │                 │
 * │SEND_PSYNC  │               │ │          │Replica loads local replication  │                 │
 * └─┬──────────┘               │ │          │buffer into memory               │                 │
 *   │PSYNC (use cached-primary)│ │          └─────────┬───────────────────────┘                 │
 * ┌─▼─────────────────┐        │ │                    │                                         │
 * │RECEIVE_PSYNC_REPLY│        │ └────────────────────┼─────────────────────────────────────────┘
 * └────────┬─┬────────┘        │                      │
 * +CONTINUE│ │+DUALCHANNELSYNC │                      │
 *   │      │ └─────────────────┘                      │
 *   │      │+FULLRESYNC                               │
 *   │    ┌─▼─────────────────┐                   ┌────▼──────────────┐
 *   │    │TRANSFER           ├───────────────────►CONNECTED          │
 *   │    └───────────────────┘                   └────▲──────────────┘
 *   │                                                 │
 *   └─────────────────────────────────────────────────┘
 */
/* This handler fires when the non blocking connect was able to
 * establish a connection with the primary. */
void syncWithPrimary(connection *conn) {
    char tmpfile[256], *err = NULL;
    int psync_result;

    /* If this event fired after the user turned the instance into a primary
     * with REPLICAOF NO ONE we must just return ASAP. */
    if (server.repl_state == REPL_STATE_NONE) {
        connClose(conn);
        return;
    }

    /* Check for errors in the socket: after a non blocking connect() we
     * may find that the socket is in error state. */
    if (connGetState(conn) != CONN_STATE_CONNECTED) {
        serverLog(LL_WARNING, "Error condition on socket for SYNC: %s", connGetLastError(conn));
        goto error;
    }

    /* Send a PING to check the primary is able to reply without errors. */
    if (server.repl_state == REPL_STATE_CONNECTING) {
        serverLog(LL_NOTICE, "Non blocking connect for SYNC fired the event.");
        /* Delete the writable event so that the readable event remains
         * registered and we can wait for the PONG reply. */
        connSetReadHandler(conn, syncWithPrimary);
        connSetWriteHandler(conn, NULL);
        server.repl_state = REPL_STATE_RECEIVE_PING_REPLY;
        /* Send the PING, don't check for errors at all, we have the timeout
         * that will take care about this. */
        err = sendCommand(conn, "PING", NULL);
        if (err) goto write_error;
        return;
    }

    /* Receive the PONG command. */
    if (server.repl_state == REPL_STATE_RECEIVE_PING_REPLY) {
        err = receiveSynchronousResponse(conn);

        /* The primary did not reply */
        if (err == NULL) goto no_response_error;

        /* We accept only two replies as valid, a positive +PONG reply
         * (we just check for "+") or an authentication error.
         * Note that older versions of Redis OSS replied with "operation not
         * permitted" instead of using a proper error code, so we test
         * both. */
        if (err[0] != '+' && strncmp(err, "-NOAUTH", 7) != 0 && strncmp(err, "-NOPERM", 7) != 0 &&
            strncmp(err, "-ERR operation not permitted", 28) != 0) {
            serverLog(LL_WARNING, "Error reply to PING from primary: '%s'", err);
            sdsfree(err);
            goto error;
        } else {
            serverLog(LL_NOTICE, "Primary replied to PING, replication can continue...");
        }
        sdsfree(err);
        err = NULL;
        server.repl_state = REPL_STATE_SEND_HANDSHAKE;
    }

    if (server.repl_state == REPL_STATE_SEND_HANDSHAKE) {
        /* AUTH with the primary if required. */
        if (server.primary_auth) {
            char *args[3] = {"AUTH", NULL, NULL};
            size_t lens[3] = {4, 0, 0};
            int argc = 1;
            if (server.primary_user) {
                args[argc] = server.primary_user;
                lens[argc] = strlen(server.primary_user);
                argc++;
            }
            args[argc] = server.primary_auth;
            lens[argc] = sdslen(server.primary_auth);
            argc++;
            err = sendCommandArgv(conn, argc, args, lens);
            if (err) goto write_error;
        }

        /* Set the replica port, so that primary's INFO command can list the
         * replica listening port correctly. */
        {
            sds portstr = getReplicaPortString();
            err = sendCommand(conn, "REPLCONF", "listening-port", portstr, NULL);
            sdsfree(portstr);
            if (err) goto write_error;
        }

        /* Set the replica ip, so that primary's INFO command can list the
         * replica IP address port correctly in case of port forwarding or NAT.
         * Skip REPLCONF ip-address if there is no replica-announce-ip option set. */
        if (server.replica_announce_ip) {
            err = sendCommand(conn, "REPLCONF", "ip-address", server.replica_announce_ip, NULL);
            if (err) goto write_error;
        }

        /* Inform the primary of our (replica) capabilities.
         *
         * EOF: supports EOF-style RDB transfer for diskless replication.
         * PSYNC2: supports PSYNC v2, so understands +CONTINUE <new repl ID>.
         *
         * The primary will ignore capabilities it does not understand. */
        err = sendCommand(conn, "REPLCONF", "capa", "eof", "capa", "psync2",
                          server.dual_channel_replication ? "capa" : NULL,
                          server.dual_channel_replication ? "dual-channel" : NULL, NULL);
        if (err) goto write_error;

        /* Inform the primary of our (replica) version. */
        err = sendCommand(conn, "REPLCONF", "version", VALKEY_VERSION, NULL);
        if (err) goto write_error;

        server.repl_state = REPL_STATE_RECEIVE_AUTH_REPLY;
        return;
    }

    if (server.repl_state == REPL_STATE_RECEIVE_AUTH_REPLY && !server.primary_auth)
        server.repl_state = REPL_STATE_RECEIVE_PORT_REPLY;

    /* Receive AUTH reply. */
    if (server.repl_state == REPL_STATE_RECEIVE_AUTH_REPLY) {
        err = receiveSynchronousResponse(conn);
        if (err == NULL) goto no_response_error;
        if (err[0] == '-') {
            serverLog(LL_WARNING, "Unable to AUTH to PRIMARY: %s", err);
            sdsfree(err);
            goto error;
        }
        sdsfree(err);
        err = NULL;
        server.repl_state = REPL_STATE_RECEIVE_PORT_REPLY;
        return;
    }

    /* Receive REPLCONF listening-port reply. */
    if (server.repl_state == REPL_STATE_RECEIVE_PORT_REPLY) {
        err = receiveSynchronousResponse(conn);
        if (err == NULL) goto no_response_error;
        /* Ignore the error if any, not all the Redis OSS versions support
         * REPLCONF listening-port. */
        if (err[0] == '-') {
            serverLog(LL_NOTICE,
                      "(Non critical) Primary does not understand "
                      "REPLCONF listening-port: %s",
                      err);
        }
        sdsfree(err);
        server.repl_state = REPL_STATE_RECEIVE_IP_REPLY;
        return;
    }

    if (server.repl_state == REPL_STATE_RECEIVE_IP_REPLY && !server.replica_announce_ip)
        server.repl_state = REPL_STATE_RECEIVE_CAPA_REPLY;

    /* Receive REPLCONF ip-address reply. */
    if (server.repl_state == REPL_STATE_RECEIVE_IP_REPLY) {
        err = receiveSynchronousResponse(conn);
        if (err == NULL) goto no_response_error;
        /* Ignore the error if any, not all the Redis OSS versions support
         * REPLCONF ip-address. */
        if (err[0] == '-') {
            serverLog(LL_NOTICE,
                      "(Non critical) Primary does not understand "
                      "REPLCONF ip-address: %s",
                      err);
        }
        sdsfree(err);
        server.repl_state = REPL_STATE_RECEIVE_CAPA_REPLY;
        return;
    }

    /* Receive CAPA reply. */
    if (server.repl_state == REPL_STATE_RECEIVE_CAPA_REPLY) {
        err = receiveSynchronousResponse(conn);
        if (err == NULL) goto no_response_error;
        /* Ignore the error if any, not all the Redis OSS versions support
         * REPLCONF capa. */
        if (err[0] == '-') {
            serverLog(LL_NOTICE,
                      "(Non critical) Primary does not understand "
                      "REPLCONF capa: %s",
                      err);
        }
        sdsfree(err);
        err = NULL;
        server.repl_state = REPL_STATE_RECEIVE_VERSION_REPLY;
        return;
    }

    /* Receive VERSION reply. */
    if (server.repl_state == REPL_STATE_RECEIVE_VERSION_REPLY) {
        err = receiveSynchronousResponse(conn);
        if (err == NULL) goto no_response_error;
        /* Ignore the error if any. Valkey >= 8 supports REPLCONF VERSION. */
        if (err[0] == '-') {
            serverLog(LL_NOTICE,
                      "(Non critical) Primary does not understand "
                      "REPLCONF VERSION: %s",
                      err);
        }
        sdsfree(err);
        err = NULL;
        server.repl_state = REPL_STATE_SEND_PSYNC;
    }

    /* Try a partial resynchronization. If we don't have a cached primary
     * replicaTryPartialResynchronization() will at least try to use PSYNC
     * to start a full resynchronization so that we get the primary replid
     * and the global offset, to try a partial resync at the next
     * reconnection attempt. */
    if (server.repl_state == REPL_STATE_SEND_PSYNC) {
        if (replicaTryPartialResynchronization(conn, 0) == PSYNC_WRITE_ERROR) {
            err = sdsnew("Write error sending the PSYNC command.");
            abortFailover("Write error to failover target");
            goto write_error;
        }
        server.repl_state = REPL_STATE_RECEIVE_PSYNC_REPLY;
        return;
    }

    /* If reached this point, we should be in REPL_STATE_RECEIVE_PSYNC_REPLY. */
    if (server.repl_state != REPL_STATE_RECEIVE_PSYNC_REPLY) {
        serverLog(LL_WARNING,
                  "syncWithPrimary(): state machine error, "
                  "state should be RECEIVE_PSYNC but is %d",
                  server.repl_state);
        goto error;
    }

    psync_result = replicaTryPartialResynchronization(conn, 1);
    if (psync_result == PSYNC_WAIT_REPLY) return; /* Try again later... */

    /* Check the status of the planned failover. We expect PSYNC_CONTINUE,
     * but there is nothing technically wrong with a full resync which
     * could happen in edge cases. */
    if (server.failover_state == FAILOVER_IN_PROGRESS) {
        if (psync_result == PSYNC_CONTINUE || psync_result == PSYNC_FULLRESYNC) {
            clearFailoverState();
        } else {
            abortFailover("Failover target rejected psync request");
            return;
        }
    }

    /* If the primary is in an transient error, we should try to PSYNC
     * from scratch later, so go to the error path. This happens when
     * the server is loading the dataset or is not connected with its
     * primary and so forth. */
    if (psync_result == PSYNC_TRY_LATER) goto error;

    /* Note: if PSYNC does not return WAIT_REPLY, it will take care of
     * uninstalling the read handler from the file descriptor. */

    if (psync_result == PSYNC_CONTINUE) {
        serverLog(LL_NOTICE, "PRIMARY <-> REPLICA sync: Primary accepted a Partial Resynchronization.");
        if (server.supervised_mode == SUPERVISED_SYSTEMD) {
            serverCommunicateSystemd("STATUS=PRIMARY <-> REPLICA sync: Partial Resynchronization accepted. Ready to "
                                     "accept connections in read-write mode.\n");
        }
        return;
    }

    /* Fall back to SYNC if needed. Otherwise psync_result == PSYNC_FULLRESYNC
     * and the server.primary_replid and primary_initial_offset are
     * already populated. */
    if (psync_result == PSYNC_NOT_SUPPORTED) {
        serverLog(LL_NOTICE, "Retrying with SYNC...");
        if (connSyncWrite(conn, "SYNC\r\n", 6, server.repl_syncio_timeout * 1000) == -1) {
            serverLog(LL_WARNING, "I/O error writing to PRIMARY: %s", connGetLastError(conn));
            goto error;
        }
    }

    /* Prepare a suitable temp file for bulk transfer */
    if (!useDisklessLoad()) {
        int dfd = -1, maxtries = 5;
        while (maxtries--) {
            snprintf(tmpfile, 256, "temp-%d.%ld.rdb", (int)server.unixtime, (long int)getpid());
            dfd = open(tmpfile, O_CREAT | O_WRONLY | O_EXCL, 0644);
            if (dfd != -1) break;
            /* We save the errno of open to prevent some systems from modifying it after
             * the sleep call. For example, sleep in Mac will change errno to ETIMEDOUT. */
            int saved_errno = errno;
            sleep(1);
            errno = saved_errno;
        }
        if (dfd == -1) {
            serverLog(LL_WARNING, "Opening the temp file needed for PRIMARY <-> REPLICA synchronization: %s",
                      strerror(errno));
            goto error;
        }
        server.repl_transfer_tmpfile = zstrdup(tmpfile);
        server.repl_transfer_fd = dfd;
    }

    /* Using dual-channel-replication, the primary responded +DUALCHANNELSYNC. We need to
     * initialize the RDB channel. */
    if (psync_result == PSYNC_FULLRESYNC_DUAL_CHANNEL) {
        /* Create RDB connection */
        server.repl_rdb_transfer_s = connCreate(connTypeOfReplication());
        if (connConnect(server.repl_rdb_transfer_s, server.primary_host, server.primary_port, server.bind_source_addr,
                        dualChannelFullSyncWithPrimary) == C_ERR) {
            serverLog(LL_WARNING, "Unable to connect to Primary: %s", connGetLastError(server.repl_transfer_s));
            connClose(server.repl_rdb_transfer_s);
            server.repl_rdb_transfer_s = NULL;
            goto error;
        }
        if (connSetReadHandler(conn, NULL) == C_ERR) {
            char conninfo[CONN_INFO_LEN];
            dualChannelServerLog(LL_WARNING, "Can't clear main connection handler: %s (%s)", strerror(errno),
                                 connGetInfo(conn, conninfo, sizeof(conninfo)));
            goto error;
        }
        server.repl_rdb_channel_state = REPL_DUAL_CHANNEL_SEND_HANDSHAKE;
        return;
    }
    /* Setup the non blocking download of the bulk file. */
    if (connSetReadHandler(conn, readSyncBulkPayload) == C_ERR) {
        char conninfo[CONN_INFO_LEN];
        serverLog(LL_WARNING, "Can't create readable event for SYNC: %s (%s)", strerror(errno),
                  connGetInfo(conn, conninfo, sizeof(conninfo)));
        goto error;
    }

    server.repl_state = REPL_STATE_TRANSFER;
    server.repl_transfer_size = -1;
    server.repl_transfer_read = 0;
    server.repl_transfer_last_fsync_off = 0;
    server.repl_transfer_lastio = server.unixtime;
    return;

no_response_error: /* Handle receiveSynchronousResponse() error when primary has no reply */
    serverLog(LL_WARNING, "Primary did not respond to command during SYNC handshake");
    /* Fall through to regular error handling */

error:
    connClose(conn);
    server.repl_transfer_s = NULL;
    if (server.repl_rdb_transfer_s) {
        connClose(server.repl_rdb_transfer_s);
        server.repl_rdb_transfer_s = NULL;
    }
    if (server.repl_transfer_fd != -1) close(server.repl_transfer_fd);
    if (server.repl_transfer_tmpfile) zfree(server.repl_transfer_tmpfile);
    server.repl_transfer_tmpfile = NULL;
    server.repl_transfer_fd = -1;
    server.repl_state = REPL_STATE_CONNECT;
    return;

write_error: /* Handle sendCommand() errors. */
    serverLog(LL_WARNING, "Sending command to primary in replication handshake: %s", err);
    sdsfree(err);
    goto error;
}

int connectWithPrimary(void) {
    server.repl_transfer_s = connCreate(connTypeOfReplication());
    if (connConnect(server.repl_transfer_s, server.primary_host, server.primary_port, server.bind_source_addr,
                    syncWithPrimary) == C_ERR) {
        serverLog(LL_WARNING, "Unable to connect to PRIMARY: %s", connGetLastError(server.repl_transfer_s));
        connClose(server.repl_transfer_s);
        server.repl_transfer_s = NULL;
        return C_ERR;
    }


    server.repl_transfer_lastio = server.unixtime;
    server.repl_state = REPL_STATE_CONNECTING;
    serverLog(LL_NOTICE, "PRIMARY <-> REPLICA sync started");
    return C_OK;
}

/* This function can be called when a non blocking connection is currently
 * in progress to undo it.
 * Never call this function directly, use cancelReplicationHandshake() instead.
 */
void undoConnectWithPrimary(void) {
    connClose(server.repl_transfer_s);
    server.repl_transfer_s = NULL;
}

/* Abort the async download of the bulk dataset while SYNC-ing with primary.
 * Never call this function directly, use cancelReplicationHandshake() instead.
 */
void replicationAbortSyncTransfer(void) {
    serverAssert(server.repl_state == REPL_STATE_TRANSFER);
    undoConnectWithPrimary();
    if (server.repl_transfer_fd != -1) {
        close(server.repl_transfer_fd);
        bg_unlink(server.repl_transfer_tmpfile);
        zfree(server.repl_transfer_tmpfile);
        server.repl_transfer_tmpfile = NULL;
        server.repl_transfer_fd = -1;
    }
}

/* This function aborts a non blocking replication attempt if there is one
 * in progress, by canceling the non-blocking connect attempt or
 * the initial bulk transfer.
 *
 * If there was a replication handshake in progress 1 is returned and
 * the replication state (server.repl_state) set to REPL_STATE_CONNECT.
 *
 * Otherwise zero is returned and no operation is performed at all. */
int cancelReplicationHandshake(int reconnect) {
    if (server.repl_rdb_channel_state != REPL_DUAL_CHANNEL_STATE_NONE) {
        replicationAbortDualChannelSyncTransfer();
    }
    if (server.repl_state == REPL_STATE_TRANSFER) {
        replicationAbortSyncTransfer();
        server.repl_state = REPL_STATE_CONNECT;
    } else if (server.repl_state == REPL_STATE_CONNECTING || replicaIsInHandshakeState()) {
        undoConnectWithPrimary();
        server.repl_state = REPL_STATE_CONNECT;
    } else {
        return 0;
    }

    if (!reconnect) return 1;

    /* try to re-connect without waiting for replicationCron, this is needed
     * for the "diskless loading short read" test. */
    serverLog(LL_NOTICE, "Reconnecting to PRIMARY %s:%d after failure", server.primary_host, server.primary_port);
    connectWithPrimary();

    return 1;
}

/* Set replication to the specified primary address and port. */
void replicationSetPrimary(char *ip, int port, int full_sync_required) {
    int was_primary = server.primary_host == NULL;

    sdsfree(server.primary_host);
    server.primary_host = NULL;
    if (server.primary) {
        /* When joining 'myself' to a new primary, set the dont_cache_primary flag
         * if a full sync is required. This happens when 'myself' was previously
         * part of a different shard from the new primary. Since 'myself' does not
         * have the replication history of the shard it is joining, clearing the
         * cached primary is necessary to ensure proper replication behavior. */
        server.primary->flag.dont_cache_primary = full_sync_required;
        freeClient(server.primary);
    }
    disconnectAllBlockedClients(); /* Clients blocked in primary, now replica. */

    /* Setting primary_host only after the call to freeClient since it calls
     * replicationHandlePrimaryDisconnection which can trigger a re-connect
     * directly from within that call. */
    server.primary_host = sdsnew(ip);
    server.primary_port = port;

    /* Update oom_score_adj */
    setOOMScoreAdj(-1);

    /* Here we don't disconnect with replicas, since they may hopefully be able
     * to partially resync with us. We will disconnect with replicas and force
     * them to resync with us when changing replid on partially resync with new
     * primary, or finishing transferring RDB and preparing loading DB on full
     * sync with new primary. */

    cancelReplicationHandshake(0);

    /* Before destroying our primary state, create a cached primary using
     * our own parameters, to later PSYNC with the new primary. */
    if (was_primary && !full_sync_required) {
        replicationDiscardCachedPrimary();
        replicationCachePrimaryUsingMyself();
    }

    /* Fire the role change modules event. */
    moduleFireServerEvent(VALKEYMODULE_EVENT_REPLICATION_ROLE_CHANGED, VALKEYMODULE_EVENT_REPLROLECHANGED_NOW_REPLICA,
                          NULL);

    /* Fire the primary link modules event. */
    if (server.repl_state == REPL_STATE_CONNECTED)
        moduleFireServerEvent(VALKEYMODULE_EVENT_PRIMARY_LINK_CHANGE, VALKEYMODULE_SUBEVENT_PRIMARY_LINK_DOWN, NULL);

    server.repl_state = REPL_STATE_CONNECT;
    /* Allow trying dual-channel-replication with the new primary. If new primary doesn't
     * support dual-channel-replication, we will set to 0 afterwards. */
    serverLog(LL_NOTICE, "Connecting to PRIMARY %s:%d", server.primary_host, server.primary_port);
    connectWithPrimary();
}

/* Cancel replication, setting the instance as a primary itself. */
void replicationUnsetPrimary(void) {
    if (server.primary_host == NULL) return; /* Nothing to do. */

    /* Fire the primary link modules event. */
    if (server.repl_state == REPL_STATE_CONNECTED)
        moduleFireServerEvent(VALKEYMODULE_EVENT_PRIMARY_LINK_CHANGE, VALKEYMODULE_SUBEVENT_PRIMARY_LINK_DOWN, NULL);

    /* Clear primary_host first, since the freeClient calls
     * replicationHandlePrimaryDisconnection which can attempt to re-connect. */
    sdsfree(server.primary_host);
    server.primary_host = NULL;
    if (server.primary) freeClient(server.primary);
    replicationDiscardCachedPrimary();
    cancelReplicationHandshake(0);
    /* When a replica is turned into a primary, the current replication ID
     * (that was inherited from the primary at synchronization time) is
     * used as secondary ID up to the current offset, and a new replication
     * ID is created to continue with a new replication history. */
    shiftReplicationId();
    /* Disconnecting all the replicas is required: we need to inform replicas
     * of the replication ID change (see shiftReplicationId() call). However
     * the replicas will be able to partially resync with us, so it will be
     * a very fast reconnection. */
    disconnectReplicas();
    server.repl_state = REPL_STATE_NONE;

    /* We need to make sure the new primary will start the replication stream
     * with a SELECT statement. This is forced after a full resync, but
     * with PSYNC version 2, there is no need for full resync after a
     * primary switch. */
    server.replicas_eldb = -1;

    /* Update oom_score_adj */
    setOOMScoreAdj(-1);

    /* Once we turn from replica to primary, we consider the starting time without
     * replicas (that is used to count the replication backlog time to live) as
     * starting from now. Otherwise the backlog will be freed after a
     * failover if replicas do not connect immediately. */
    server.repl_no_replicas_since = server.unixtime;

    /* Reset down time so it'll be ready for when we turn into replica again. */
    server.repl_down_since = 0;

    /* Fire the role change modules event. */
    moduleFireServerEvent(VALKEYMODULE_EVENT_REPLICATION_ROLE_CHANGED, VALKEYMODULE_EVENT_REPLROLECHANGED_NOW_PRIMARY,
                          NULL);

    /* Restart the AOF subsystem in case we shut it down during a sync when
     * we were still a replica. */
    if (server.aof_enabled && server.aof_state == AOF_OFF) restartAOFAfterSYNC();
}

/* This function is called when the replica lose the connection with the
 * primary into an unexpected way. */
void replicationHandlePrimaryDisconnection(void) {
    /* Fire the primary link modules event. */
    if (server.repl_state == REPL_STATE_CONNECTED)
        moduleFireServerEvent(VALKEYMODULE_EVENT_PRIMARY_LINK_CHANGE, VALKEYMODULE_SUBEVENT_PRIMARY_LINK_DOWN, NULL);

    server.primary = NULL;
    server.repl_state = REPL_STATE_CONNECT;
    server.repl_down_since = server.unixtime;
    /* We lost connection with our primary, don't disconnect replicas yet,
     * maybe we'll be able to PSYNC with our primary later. We'll disconnect
     * the replicas only if we'll have to do a full resync with our primary. */

    /* Try to re-connect immediately rather than wait for replicationCron
     * waiting 1 second may risk backlog being recycled. */
    if (server.primary_host) {
        serverLog(LL_NOTICE, "Reconnecting to PRIMARY %s:%d", server.primary_host, server.primary_port);
        connectWithPrimary();
    }
}

void replicaofCommand(client *c) {
    /* REPLICAOF is not allowed in cluster mode as replication is automatically
     * configured using the current address of the primary node. */
    if (server.cluster_enabled) {
        addReplyError(c, "REPLICAOF not allowed in cluster mode.");
        return;
    }

    if (server.failover_state != NO_FAILOVER) {
        addReplyError(c, "REPLICAOF not allowed while failing over.");
        return;
    }

    /* The special host/port combination "NO" "ONE" turns the instance
     * into a primary. Otherwise the new primary address is set. */
    if (!strcasecmp(c->argv[1]->ptr, "no") && !strcasecmp(c->argv[2]->ptr, "one")) {
        if (server.primary_host) {
            replicationUnsetPrimary();
            sds client = catClientInfoShortString(sdsempty(), c, server.hide_user_data_from_log);
            serverLog(LL_NOTICE, "PRIMARY MODE enabled (user request from '%s')", client);
            sdsfree(client);
        }
    } else {
        long port;

        if (c->flag.replica) {
            /* If a client is already a replica they cannot run this command,
             * because it involves flushing all replicas (including this
             * client) */
            addReplyError(c, "Command is not valid when client is a replica.");
            return;
        }

        if (getRangeLongFromObjectOrReply(c, c->argv[2], 0, 65535, &port, "Invalid master port") != C_OK) return;

        /* Check if we are already attached to the specified primary */
        if (server.primary_host && !strcasecmp(server.primary_host, c->argv[1]->ptr) && server.primary_port == port) {
            serverLog(LL_NOTICE, "REPLICAOF would result into synchronization "
                                 "with the primary we are already connected "
                                 "with. No operation performed.");
            addReplySds(c, sdsnew("+OK Already connected to specified "
                                  "master\r\n"));
            return;
        }
        /* There was no previous primary or the user specified a different one,
         * we can continue. */
        replicationSetPrimary(c->argv[1]->ptr, port, 0);
        sds client = catClientInfoShortString(sdsempty(), c, server.hide_user_data_from_log);
        serverLog(LL_NOTICE, "REPLICAOF %s:%d enabled (user request from '%s')", server.primary_host,
                  server.primary_port, client);
        sdsfree(client);
    }
    addReply(c, shared.ok);
}

/* ROLE command: provide information about the role of the instance
 * (primary or replica) and additional information related to replication
 * in an easy to process format. */
void roleCommand(client *c) {
    if (server.sentinel_mode) {
        sentinelRoleCommand(c);
        return;
    }

    if (server.primary_host == NULL) {
        listIter li;
        listNode *ln;
        void *mbcount;
        int replicas = 0;

        addReplyArrayLen(c, 3);
        addReplyBulkCBuffer(c, "master", 6);
        addReplyLongLong(c, server.primary_repl_offset);
        mbcount = addReplyDeferredLen(c);
        listRewind(server.replicas, &li);
        while ((ln = listNext(&li))) {
            client *replica = ln->value;
            char ip[NET_IP_STR_LEN], *replica_addr = replica->replica_addr;

            if (!replica_addr) {
                if (connAddrPeerName(replica->conn, ip, sizeof(ip), NULL) == -1) continue;
                replica_addr = ip;
            }
            if (replica->repl_state != REPLICA_STATE_ONLINE) continue;
            addReplyArrayLen(c, 3);
            addReplyBulkCString(c, replica_addr);
            addReplyBulkLongLong(c, replica->replica_listening_port);
            addReplyBulkLongLong(c, replica->repl_ack_off);
            replicas++;
        }
        setDeferredArrayLen(c, mbcount, replicas);
    } else {
        char *replica_state = NULL;

        addReplyArrayLen(c, 5);
        addReplyBulkCBuffer(c, "slave", 5);
        addReplyBulkCString(c, server.primary_host);
        addReplyLongLong(c, server.primary_port);
        if (replicaIsInHandshakeState()) {
            replica_state = "handshake";
        } else {
            switch (server.repl_state) {
            case REPL_STATE_NONE: replica_state = "none"; break;
            case REPL_STATE_CONNECT: replica_state = "connect"; break;
            case REPL_STATE_CONNECTING: replica_state = "connecting"; break;
            case REPL_STATE_TRANSFER: replica_state = "sync"; break;
            case REPL_STATE_CONNECTED: replica_state = "connected"; break;
            default: replica_state = "unknown"; break;
            }
        }
        addReplyBulkCString(c, replica_state);
        addReplyLongLong(c, server.primary ? server.primary->reploff : -1);
    }
}

/* Send a REPLCONF ACK command to the primary to inform it about the current
 * processed offset. If we are not connected with a primary, the command has
 * no effects. */
void replicationSendAck(void) {
    client *c = server.primary;

    if (c != NULL) {
        int send_fack = server.fsynced_reploff != -1;
        c->flag.primary_force_reply = 1;
        addReplyArrayLen(c, send_fack ? 5 : 3);
        addReplyBulkCString(c, "REPLCONF");
        addReplyBulkCString(c, "ACK");
        addReplyBulkLongLong(c, c->reploff);
        if (send_fack) {
            addReplyBulkCString(c, "FACK");
            addReplyBulkLongLong(c, server.fsynced_reploff);
        }
        c->flag.primary_force_reply = 0;

        /* Accumulation from above replies must be reset back to 0 manually,
         * as this subroutine does not invoke resetClient(). */
        c->net_output_bytes_curr_cmd = 0;
    }
}

/* ---------------------- PRIMARY CACHING FOR PSYNC -------------------------- */

/* In order to implement partial synchronization we need to be able to cache
 * our primary's client structure after a transient disconnection.
 * It is cached into server.cached_primary and flushed away using the following
 * functions. */

/* This function is called by freeClient() in order to cache the primary
 * client structure instead of destroying it. freeClient() will return
 * ASAP after this function returns, so every action needed to avoid problems
 * with a client that is really "suspended" has to be done by this function.
 *
 * The other functions that will deal with the cached primary are:
 *
 * replicationDiscardCachedPrimary() that will make sure to kill the client
 * as for some reason we don't want to use it in the future.
 *
 * replicationResurrectCachedPrimary() that is used after a successful PSYNC
 * handshake in order to reactivate the cached primary.
 */
void replicationCachePrimary(client *c) {
    serverAssert(server.primary != NULL && server.cached_primary == NULL);
    serverLog(LL_NOTICE, "Caching the disconnected primary state.");

    /* Unlink the client from the server structures. */
    unlinkClient(c);

    /* Reset the primary client so that's ready to accept new commands:
     * we want to discard the non processed query buffers and non processed
     * offsets, including pending transactions, already populated arguments,
     * pending outputs to the primary. */
    sdsclear(server.primary->querybuf);
    server.primary->qb_pos = 0;
    server.primary->repl_applied = 0;
    server.primary->read_reploff = server.primary->reploff;
    if (c->flag.multi) discardTransaction(c);
    listEmpty(c->reply);
    c->sentlen = 0;
    c->reply_bytes = 0;
    c->bufpos = 0;
    resetClient(c);

    /* Save the primary. Server.primary will be set to null later by
     * replicationHandlePrimaryDisconnection(). */
    server.cached_primary = server.primary;

    /* Invalidate the Peer ID cache. */
    if (c->peerid) {
        sdsfree(c->peerid);
        c->peerid = NULL;
    }
    /* Invalidate the Sock Name cache. */
    if (c->sockname) {
        sdsfree(c->sockname);
        c->sockname = NULL;
    }

    /* Caching the primary happens instead of the actual freeClient() call,
     * so make sure to adjust the replication state. This function will
     * also set server.primary to NULL. */
    replicationHandlePrimaryDisconnection();
}

/* This function is called when a primary is turned into a replica, in order to
 * create from scratch a cached primary for the new client, that will allow
 * to PSYNC with the replica that was promoted as the new primary after a
 * failover.
 *
 * Assuming this instance was previously the primary instance of the new primary,
 * the new primary will accept its replication ID, and potential also the
 * current offset if no data was lost during the failover. So we use our
 * current replication ID and offset in order to synthesize a cached primary. */
void replicationCachePrimaryUsingMyself(void) {
    serverLog(LL_NOTICE, "Before turning into a replica, using my own primary parameters "
                         "to synthesize a cached primary: I may be able to synchronize with "
                         "the new primary with just a partial transfer.");

    /* This will be used to populate the field server.primary->reploff
     * by replicationCreatePrimaryClient(). We'll later set the created
     * primary as server.cached_primary, so the replica will use such
     * offset for PSYNC. */
    server.primary_initial_offset = server.primary_repl_offset;

    /* The primary client we create can be set to any DBID, because
     * the new primary will start its replication stream with SELECT. */
    replicationCreatePrimaryClient(NULL, -1);

    /* Use our own ID / offset. */
    memcpy(server.primary->replid, server.replid, sizeof(server.replid));

    /* Set as cached primary. */
    unlinkClient(server.primary);
    server.cached_primary = server.primary;
    server.primary = NULL;
}

/* Free a cached primary, called when there are no longer the conditions for
 * a partial resync on reconnection. */
void replicationDiscardCachedPrimary(void) {
    if (server.cached_primary == NULL) return;

    serverLog(LL_NOTICE, "Discarding previously cached primary state.");
    server.cached_primary->flag.primary = 0;
    freeClient(server.cached_primary);
    server.cached_primary = NULL;
}

/* Replication: Replica side.
 * This method performs the necessary steps to establish a connection with the primary server.
 * It sets private data, updates flags, and fires an event to notify modules about the primary link change. */
void establishPrimaryConnection(void) {
    connSetPrivateData(server.primary->conn, server.primary);
    server.primary->flag.close_after_reply = 0;
    server.primary->flag.close_asap = 0;
    server.primary->flag.authenticated = 1;
    server.primary->last_interaction = server.unixtime;
    server.repl_state = REPL_STATE_CONNECTED;
    server.repl_down_since = 0;

    /* Fire the primary link modules event. */
    moduleFireServerEvent(VALKEYMODULE_EVENT_PRIMARY_LINK_CHANGE, VALKEYMODULE_SUBEVENT_PRIMARY_LINK_UP, NULL);
}

/* Replication: Replica side.
 * Turn the cached primary into the current primary, using the file descriptor
 * passed as argument as the socket for the new primary.
 *
 * This function is called when successfully setup a partial resynchronization
 * so the stream of data that we'll receive will start from where this
 * primary left. */
void replicationResurrectCachedPrimary(connection *conn) {
    server.primary = server.cached_primary;
    server.cached_primary = NULL;
    server.primary->conn = conn;

    establishPrimaryConnection();
    /* Re-add to the list of clients. */
    linkClient(server.primary);
    replicationSteadyStateInit();
}

/* Replication: Replica side.
 * Prepare replica to steady state.
 * prerequisite: server.primary is already initialized and linked in client list. */
void replicationSteadyStateInit(void) {
    if (connSetReadHandler(server.primary->conn, readQueryFromClient)) {
        serverLog(LL_WARNING, "Error resurrecting the cached primary, impossible to add the readable handler: %s",
                  strerror(errno));
        freeClientAsync(server.primary); /* Close ASAP. */
    }

    /* We may also need to install the write handler as well if there is
     * pending data in the write buffers. */
    if (clientHasPendingReplies(server.primary)) {
        if (connSetWriteHandler(server.primary->conn, sendReplyToClient)) {
            serverLog(LL_WARNING, "Error resurrecting the cached primary, impossible to add the writable handler: %s",
                      strerror(errno));
            freeClientAsync(server.primary); /* Close ASAP. */
        }
    }
}

/* Replication: Replica side.
 * Turn the provisional primary into the current primary.
 * This function is called after dual channel sync is finished successfully. */
void replicationResurrectProvisionalPrimary(void) {
    /* Create a primary client, but do not initialize the read handler yet, as this replica still has a local buffer to
     * drain. */
    replicationCreatePrimaryClientWithHandler(server.repl_transfer_s, server.repl_provisional_primary.dbid, NULL);
    memcpy(server.primary->replid, server.repl_provisional_primary.replid, sizeof(server.repl_provisional_primary.replid));
    server.primary->reploff = server.repl_provisional_primary.reploff;
    server.primary->read_reploff = server.repl_provisional_primary.read_reploff;
    server.primary_repl_offset = server.primary->reploff;
    memcpy(server.replid, server.primary->replid, sizeof(server.primary->replid));
    establishPrimaryConnection();
}

/* ------------------------- MIN-REPLICAS-TO-WRITE  --------------------------- */

/* This function counts the number of replicas with lag <= min-replicas-max-lag.
 * If the option is active, the server will prevent writes if there are not
 * enough connected replicas with the specified lag (or less). */
void refreshGoodReplicasCount(void) {
    listIter li;
    listNode *ln;
    int good = 0;

    if (!server.repl_min_replicas_to_write || !server.repl_min_replicas_max_lag) return;

    listRewind(server.replicas, &li);
    while ((ln = listNext(&li))) {
        client *replica = ln->value;
        time_t lag = server.unixtime - replica->repl_ack_time;

        if (replica->repl_state == REPLICA_STATE_ONLINE && lag <= server.repl_min_replicas_max_lag) good++;
    }
    server.repl_good_replicas_count = good;
}

/* return true if status of good replicas is OK. otherwise false */
int checkGoodReplicasStatus(void) {
    return server.primary_host ||                                                /* not a primary status should be OK */
           !server.repl_min_replicas_max_lag ||                                  /* Min replica max lag not configured */
           !server.repl_min_replicas_to_write ||                                 /* Min replica to write not configured */
           server.repl_good_replicas_count >= server.repl_min_replicas_to_write; /* check if we have enough replicas */
}

/* ----------------------- SYNCHRONOUS REPLICATION --------------------------
 * Synchronous replication design can be summarized in points:
 *
 * - Primary have a global replication offset, used by PSYNC.
 * - Primary increment the offset every time new commands are sent to replicas.
 * - Replicas ping back primary with the offset processed so far.
 *
 * So synchronous replication adds a new WAIT command in the form:
 *
 *   WAIT <num_replicas> <milliseconds_timeout>
 *
 * That returns the number of replicas that processed the query when
 * we finally have at least num_replicas, or when the timeout was
 * reached.
 *
 * The command is implemented in this way:
 *
 * - Every time a client processes a command, we remember the replication
 *   offset after sending that command to the replicas.
 * - When WAIT is called, we ask replicas to send an acknowledgement ASAP.
 *   The client is blocked at the same time (see blocked.c).
 * - Once we receive enough ACKs for a given offset or when the timeout
 *   is reached, the WAIT command is unblocked and the reply sent to the
 *   client.
 */

/* This just set a flag so that we broadcast a REPLCONF GETACK command
 * to all the replicas in the beforeSleep() function. Note that this way
 * we "group" all the clients that want to wait for synchronous replication
 * in a given event loop iteration, and send a single GETACK for them all. */
void replicationRequestAckFromReplicas(void) {
    server.get_ack_from_replicas = 1;
}

/* This function return client woff. If the script is currently running,
 * returns the actual client woff */
long long getClientWriteOffset(client *c) {
    if (scriptIsRunning()) {
        /* If a script is currently running, the client passed in is a fake
         * client, and its woff is always 0. */
        serverAssert(scriptGetClient() == c);
        c = scriptGetCaller();
    }
    return c->woff;
}

/* Return the number of replicas that already acknowledged the specified
 * replication offset. */
int replicationCountAcksByOffset(long long offset) {
    listIter li;
    listNode *ln;
    int count = 0;

    listRewind(server.replicas, &li);
    while ((ln = listNext(&li))) {
        client *replica = ln->value;

        if (replica->repl_state != REPLICA_STATE_ONLINE) continue;
        if (replica->repl_ack_off >= offset) count++;
    }
    return count;
}

/* Return the number of replicas that already acknowledged the specified
 * replication offset being AOF fsynced. */
int replicationCountAOFAcksByOffset(long long offset) {
    listIter li;
    listNode *ln;
    int count = 0;

    listRewind(server.replicas, &li);
    while ((ln = listNext(&li))) {
        client *replica = ln->value;

        if (replica->repl_state != REPLICA_STATE_ONLINE) continue;
        if (replica->repl_aof_off >= offset) count++;
    }
    return count;
}

/* WAIT for N replicas to acknowledge the processing of our latest
 * write command (and all the previous commands). */
void waitCommand(client *c) {
    mstime_t timeout;
    long numreplicas, ackreplicas;
    long long offset = getClientWriteOffset(c);

    if (server.primary_host) {
        addReplyError(
            c, "WAIT cannot be used with replica instances. Please also note that if a replica is configured to be "
               "writable (which is not the default) writes to replicas are just local and are not propagated.");
        return;
    }

    /* Argument parsing. */
    if (getLongFromObjectOrReply(c, c->argv[1], &numreplicas, NULL) != C_OK) return;
    if (getTimeoutFromObjectOrReply(c, c->argv[2], &timeout, UNIT_MILLISECONDS) != C_OK) return;

    /* First try without blocking at all. */
    ackreplicas = replicationCountAcksByOffset(offset);
    if (ackreplicas >= numreplicas || c->flag.deny_blocking) {
        addReplyLongLong(c, ackreplicas);
        return;
    }

    /* Otherwise block the client and put it into our list of clients
     * waiting for ack from replicas. */
    blockClientForReplicaAck(c, timeout, offset, numreplicas, 0);

    /* Make sure that the server will send an ACK request to all the replicas
     * before returning to the event loop. */
    replicationRequestAckFromReplicas();
}

/* WAIT for N replicas and / or local primary to acknowledge our latest
 * write command got synced to the disk. */
void waitaofCommand(client *c) {
    mstime_t timeout;
    long numreplicas, numlocal, ackreplicas, acklocal;

    /* Argument parsing. */
    if (getRangeLongFromObjectOrReply(c, c->argv[1], 0, 1, &numlocal, NULL) != C_OK) return;
    if (getPositiveLongFromObjectOrReply(c, c->argv[2], &numreplicas, NULL) != C_OK) return;
    if (getTimeoutFromObjectOrReply(c, c->argv[3], &timeout, UNIT_MILLISECONDS) != C_OK) return;

    if (server.primary_host) {
        addReplyError(c, "WAITAOF cannot be used with replica instances. Please also note that writes to replicas are "
                         "just local and are not propagated.");
        return;
    }
    if (numlocal && !server.aof_enabled) {
        addReplyError(c, "WAITAOF cannot be used when numlocal is set but appendonly is disabled.");
        return;
    }

    long long offset = getClientWriteOffset(c);

    /* First try without blocking at all. */
    ackreplicas = replicationCountAOFAcksByOffset(offset);
    acklocal = server.fsynced_reploff >= offset;
    if ((ackreplicas >= numreplicas && acklocal >= numlocal) || c->flag.deny_blocking) {
        addReplyArrayLen(c, 2);
        addReplyLongLong(c, acklocal);
        addReplyLongLong(c, ackreplicas);
        return;
    }

    /* Otherwise block the client and put it into our list of clients
     * waiting for ack from replicas. */
    blockClientForReplicaAck(c, timeout, offset, numreplicas, numlocal);

    /* Make sure that the server will send an ACK request to all the replicas
     * before returning to the event loop. */
    replicationRequestAckFromReplicas();
}

/* This is called by unblockClient() to perform the blocking op type
 * specific cleanup. We just remove the client from the list of clients
 * waiting for replica acks. Never call it directly, call unblockClient()
 * instead. */
void unblockClientWaitingReplicas(client *c) {
    serverAssert(c->bstate.client_waiting_acks_list_node);
    listDelNode(server.clients_waiting_acks, c->bstate.client_waiting_acks_list_node);
    c->bstate.client_waiting_acks_list_node = NULL;
    updateStatsOnUnblock(c, 0, 0, 0);
}

/* Check if there are clients blocked in WAIT, WAITAOF, or WAIT_PREREPL
 * that can be unblocked since we received enough ACKs from replicas. */
void processClientsWaitingReplicas(void) {
    long long last_offset = 0;
    long long last_aof_offset = 0;
    int last_numreplicas = 0;
    int last_aof_numreplicas = 0;

    listIter li;
    listNode *ln;

    listRewind(server.clients_waiting_acks, &li);
    while ((ln = listNext(&li))) {
        int numlocal = 0;
        int numreplicas = 0;

        client *c = ln->value;
        int is_wait_aof = c->cmd->proc == waitaofCommand;

        if (is_wait_aof && c->bstate.numlocal && !server.aof_enabled) {
            addReplyError(c, "WAITAOF cannot be used when numlocal is set but appendonly is disabled.");
            unblockClient(c, 1);
            continue;
        }

        /* Every time we find a client that is satisfied for a given
         * offset and number of replicas, we remember it so the next client
         * may be unblocked without calling replicationCountAcksByOffset()
         * or calling replicationCountAOFAcksByOffset()
         * if the requested offset / replicas were equal or less. */
        if (!is_wait_aof && last_offset && last_offset >= c->bstate.reploffset &&
            last_numreplicas >= c->bstate.numreplicas) {
            numreplicas = last_numreplicas;
        } else if (is_wait_aof && last_aof_offset && last_aof_offset >= c->bstate.reploffset &&
                   last_aof_numreplicas >= c->bstate.numreplicas) {
            numreplicas = last_aof_numreplicas;
        } else {
            numreplicas = is_wait_aof ? replicationCountAOFAcksByOffset(c->bstate.reploffset)
                                      : replicationCountAcksByOffset(c->bstate.reploffset);

            /* Check if the number of replicas is satisfied. */
            if (numreplicas < c->bstate.numreplicas) continue;

            if (is_wait_aof) {
                last_aof_offset = c->bstate.reploffset;
                last_aof_numreplicas = numreplicas;
            } else {
                last_offset = c->bstate.reploffset;
                last_numreplicas = numreplicas;
            }
        }

        /* Check if the local constraint of WAITAOF is served */
        if (is_wait_aof) {
            numlocal = server.fsynced_reploff >= c->bstate.reploffset;
            if (numlocal < c->bstate.numlocal) continue;
        }

        /* Reply before unblocking, because unblock client calls reqresAppendResponse */
        if (is_wait_aof) {
            /* WAITAOF has an array reply */
            addReplyArrayLen(c, 2);
            addReplyLongLong(c, numlocal);
            addReplyLongLong(c, numreplicas);
        } else if (c->flag.pending_command) {
            c->flag.replication_done = 1;
        } else {
            addReplyLongLong(c, numreplicas);
        }

        unblockClient(c, 1);
    }
}

/* Return the replica replication offset for this instance, that is
 * the offset for which we already processed the primary replication stream. */
long long replicationGetReplicaOffset(void) {
    long long offset = 0;

    if (server.primary_host != NULL) {
        if (server.primary) {
            offset = server.primary->reploff;
        } else if (server.cached_primary) {
            offset = server.cached_primary->reploff;
        }
    }
    /* offset may be -1 when the primary does not support it at all, however
     * this function is designed to return an offset that can express the
     * amount of data processed by the primary, so we return a positive
     * integer. */
    if (offset < 0) offset = 0;
    return offset;
}

/* --------------------------- REPLICATION CRON  ---------------------------- */

/* Replication cron function, called 1 time per second. */
void replicationCron(void) {
    static long long replication_cron_loops = 0;

    /* Check failover status first, to see if we need to start
     * handling the failover. */
    updateFailoverStatus();

    /* Non blocking connection timeout? */
    if (server.primary_host && (server.repl_state == REPL_STATE_CONNECTING || replicaIsInHandshakeState()) &&
        (time(NULL) - server.repl_transfer_lastio) > server.repl_timeout) {
        serverLog(LL_WARNING, "Timeout connecting to the PRIMARY...");
        cancelReplicationHandshake(1);
    }

    /* Bulk transfer I/O timeout? */
    if (server.primary_host && server.repl_state == REPL_STATE_TRANSFER &&
        (time(NULL) - server.repl_transfer_lastio) > server.repl_timeout) {
        serverLog(LL_WARNING, "Timeout receiving bulk data from PRIMARY... If the problem persists try to set the "
                              "'repl-timeout' parameter in valkey.conf to a larger value.");
        cancelReplicationHandshake(1);
    }

    /* Timed out primary when we are an already connected replica? */
    if (server.primary_host && server.repl_state == REPL_STATE_CONNECTED &&
        (time(NULL) - server.primary->last_interaction) > server.repl_timeout) {
        serverLog(LL_WARNING, "PRIMARY timeout: no data nor PING received...");
        freeClient(server.primary);
    }

    /* Check if we should connect to a PRIMARY */
    if (server.repl_state == REPL_STATE_CONNECT) {
        serverLog(LL_NOTICE, "Connecting to PRIMARY %s:%d", server.primary_host, server.primary_port);
        connectWithPrimary();
    }

    /* Send ACK to primary from time to time.
     * Note that we do not send periodic acks to primary that don't
     * support PSYNC and replication offsets. */
    if (server.primary_host && server.primary && !(server.primary->flag.pre_psync)) replicationSendAck();

    /* If we have attached replicas, PING them from time to time.
     * So replicas can implement an explicit timeout to primaries, and will
     * be able to detect a link disconnection even if the TCP connection
     * will not actually go down. */
    listIter li;
    listNode *ln;
    robj *ping_argv[1];

    /* First, send PING according to ping_replica_period. */
    if ((replication_cron_loops % server.repl_ping_replica_period) == 0 && listLength(server.replicas)) {
        /* Note that we don't send the PING if the clients are paused during
         * a Cluster manual failover: the PING we send will otherwise
         * alter the replication offsets of primary and replica, and will no longer
         * match the one stored into 'mf_primary_offset' state. */
        int manual_failover_in_progress =
            ((server.cluster_enabled && clusterManualFailoverTimeLimit()) || server.failover_end_time) &&
            isPausedActionsWithUpdate(PAUSE_ACTION_REPLICA);

        if (!manual_failover_in_progress) {
            ping_argv[0] = shared.ping;
            replicationFeedReplicas(-1, ping_argv, 1);
        }
    }

    /* Second, send a newline to all the replicas in pre-synchronization
     * stage, that is, replicas waiting for the primary to create the RDB file.
     *
     * Also send the a newline to all the chained replicas we have, if we lost
     * connection from our primary, to keep the replicas aware that their
     * primary is online. This is needed since sub-replicas only receive proxied
     * data from top-level primaries, so there is no explicit pinging in order
     * to avoid altering the replication offsets. This special out of band
     * pings (newlines) can be sent, they will have no effect in the offset.
     *
     * The newline will be ignored by the replica but will refresh the
     * last interaction timer preventing a timeout. In this case we ignore the
     * ping period and refresh the connection once per second since certain
     * timeouts are set at a few seconds (example: PSYNC response). */
    listRewind(server.replicas, &li);
    while ((ln = listNext(&li))) {
        client *replica = ln->value;

        int is_presync =
            (replica->repl_state == REPLICA_STATE_WAIT_BGSAVE_START ||
             (replica->repl_state == REPLICA_STATE_WAIT_BGSAVE_END && server.rdb_child_type != RDB_CHILD_TYPE_SOCKET));

        if (is_presync) {
            connWrite(replica->conn, "\n", 1);
        }
    }

    /* Disconnect timedout replicas. */
    if (listLength(server.replicas)) {
        listIter li;
        listNode *ln;

        listRewind(server.replicas, &li);
        while ((ln = listNext(&li))) {
            client *replica = ln->value;

            if (replica->repl_state == REPLICA_STATE_ONLINE) {
                if (replica->flag.pre_psync) continue;
                if ((server.unixtime - replica->repl_ack_time) > server.repl_timeout) {
                    serverLog(LL_WARNING, "Disconnecting timedout replica (streaming sync): %s",
                              replicationGetReplicaName(replica));
                    freeClient(replica);
                    continue;
                }
            }
            /* We consider disconnecting only diskless replicas because disk-based replicas aren't fed
             * by the fork child so if a disk-based replica is stuck it doesn't prevent the fork child
             * from terminating. */
            if (replica->repl_state == REPLICA_STATE_WAIT_BGSAVE_END &&
                server.rdb_child_type == RDB_CHILD_TYPE_SOCKET) {
                if (replica->repl_last_partial_write != 0 &&
                    (server.unixtime - replica->repl_last_partial_write) > server.repl_timeout) {
                    serverLog(LL_WARNING, "Disconnecting timedout replica (full sync): %s",
                              replicationGetReplicaName(replica));
                    freeClient(replica);
                    continue;
                }
            }
        }
    }

    /* If this is a primary without attached replicas and there is a replication
     * backlog active, in order to reclaim memory we can free it after some
     * (configured) time. Note that this cannot be done for replicas: replicas
     * without sub-replicas attached should still accumulate data into the
     * backlog, in order to reply to PSYNC queries if they are turned into
     * primaries after a failover. */
    if (listLength(server.replicas) == 0 && server.repl_backlog_time_limit && server.repl_backlog &&
        server.primary_host == NULL) {
        time_t idle = server.unixtime - server.repl_no_replicas_since;

        if (idle > server.repl_backlog_time_limit) {
            /* When we free the backlog, we always use a new
             * replication ID and clear the ID2. This is needed
             * because when there is no backlog, the primary_repl_offset
             * is not updated, but we would still retain our replication
             * ID, leading to the following problem:
             *
             * 1. We are a primary instance.
             * 2. Our replica is promoted to primary. It's repl-id-2 will
             *    be the same as our repl-id.
             * 3. We, yet as primary, receive some updates, that will not
             *    increment the primary_repl_offset.
             * 4. Later we are turned into a replica, connect to the new
             *    primary that will accept our PSYNC request by second
             *    replication ID, but there will be data inconsistency
             *    because we received writes. */
            changeReplicationId();
            clearReplicationId2();
            freeReplicationBacklog();
            serverLog(LL_NOTICE,
                      "Replication backlog freed after %d seconds "
                      "without connected replicas.",
                      (int)server.repl_backlog_time_limit);
        }
    }

    replicationStartPendingFork();

    /* Remove the RDB file used for replication if the server is not running
     * with any persistence. */
    removeRDBUsedToSyncReplicas();

    /* Sanity check replication buffer, the first block of replication buffer blocks
     * must be referenced by someone, since it will be freed when not referenced,
     * otherwise, server will OOM. also, its refcount must not be more than
     * replicas number + 1(replication backlog). */
    if (listLength(server.repl_buffer_blocks) > 0) {
        replBufBlock *o = listNodeValue(listFirst(server.repl_buffer_blocks));
        serverAssert(o->refcount > 0 &&
                     o->refcount <= (int)listLength(server.replicas) + 1 + (int)raxSize(server.replicas_waiting_psync));
    }

    /* Refresh the number of replicas with lag <= min-replicas-max-lag. */
    refreshGoodReplicasCount();
    replication_cron_loops++; /* Incremented with frequency 1 HZ. */
}

int shouldStartChildReplication(int *mincapa_out, int *req_out) {
    /* We should start a BGSAVE good for replication if we have replicas in
     * WAIT_BGSAVE_START state.
     *
     * In case of diskless replication, we make sure to wait the specified
     * number of seconds (according to configuration) so that other replicas
     * have the time to arrive before we start streaming. */
    if (!hasActiveChildProcess()) {
        time_t idle, max_idle = 0;
        int replicas_waiting = 0;
        int mincapa;
        int req;
        int first = 1;
        listNode *ln;
        listIter li;

        listRewind(server.replicas, &li);
        while ((ln = listNext(&li))) {
            client *replica = ln->value;
            if (replica->repl_state == REPLICA_STATE_WAIT_BGSAVE_START) {
                if (first) {
                    /* Get first replica's requirements */
                    req = replica->replica_req;
                } else if (req != replica->replica_req) {
                    /* Skip replicas that don't match */
                    continue;
                }
                idle = server.unixtime - replica->last_interaction;
                if (idle > max_idle) max_idle = idle;
                replicas_waiting++;
                mincapa = first ? replica->replica_capa : (mincapa & replica->replica_capa);
                first = 0;
            }
        }

        if (replicas_waiting && (!server.repl_diskless_sync ||
                                 (server.repl_diskless_sync_max_replicas > 0 &&
                                  replicas_waiting >= server.repl_diskless_sync_max_replicas) ||
                                 max_idle >= server.repl_diskless_sync_delay)) {
            if (mincapa_out) *mincapa_out = mincapa;
            if (req_out) *req_out = req;
            return 1;
        }
    }

    return 0;
}

void replicationStartPendingFork(void) {
    int mincapa = -1;
    int req = -1;

    if (shouldStartChildReplication(&mincapa, &req)) {
        /* Start the BGSAVE. The called function may start a
         * BGSAVE with socket target or disk target depending on the
         * configuration and replicas capabilities and requirements. */
        startBgsaveForReplication(mincapa, req);
    }
}

/* Find replica at IP:PORT from replica list */
static client *findReplica(char *host, int port) {
    listIter li;
    listNode *ln;
    client *replica;

    listRewind(server.replicas, &li);
    while ((ln = listNext(&li))) {
        replica = ln->value;
        char ip[NET_IP_STR_LEN], *replicaip = replica->replica_addr;

        if (!replicaip) {
            if (connAddrPeerName(replica->conn, ip, sizeof(ip), NULL) == -1) continue;
            replicaip = ip;
        }

        if (!strcasecmp(host, replicaip) && (port == replica->replica_listening_port)) return replica;
    }

    return NULL;
}

const char *getFailoverStateString(void) {
    switch (server.failover_state) {
    case NO_FAILOVER: return "no-failover";
    case FAILOVER_IN_PROGRESS: return "failover-in-progress";
    case FAILOVER_WAIT_FOR_SYNC: return "waiting-for-sync";
    default: return "unknown";
    }
}

/* Resets the internal failover configuration, this needs
 * to be called after a failover either succeeds or fails
 * as it includes the client unpause. */
void clearFailoverState(void) {
    server.failover_end_time = 0;
    server.force_failover = 0;
    zfree(server.target_replica_host);
    server.target_replica_host = NULL;
    server.target_replica_port = 0;
    server.failover_state = NO_FAILOVER;
    unpauseActions(PAUSE_DURING_FAILOVER);
}

/* Abort an ongoing failover if one is going on. */
void abortFailover(const char *err) {
    if (server.failover_state == NO_FAILOVER) return;

    if (server.target_replica_host) {
        serverLog(LL_NOTICE, "FAILOVER to %s:%d aborted: %s", server.target_replica_host, server.target_replica_port,
                  err);
    } else {
        serverLog(LL_NOTICE, "FAILOVER to any replica aborted: %s", err);
    }
    if (server.failover_state == FAILOVER_IN_PROGRESS) {
        replicationUnsetPrimary();
    }
    clearFailoverState();
}

/*
 * FAILOVER [TO <HOST> <PORT> [FORCE]] [ABORT] [TIMEOUT <timeout>]
 *
 * This command will coordinate a failover between the primary and one
 * of its replicas. The happy path contains the following steps:
 * 1) The primary will initiate a client pause write, to stop replication
 * traffic.
 * 2) The primary will periodically check if any of its replicas has
 * consumed the entire replication stream through acks.
 * 3) Once any replica has caught up, the primary will itself become a replica.
 * 4) The primary will send a PSYNC FAILOVER request to the target replica, which
 * if accepted will cause the replica to become the new primary and start a sync.
 *
 * FAILOVER ABORT is the only way to abort a failover command, as replicaof
 * will be disabled. This may be needed if the failover is unable to progress.
 *
 * The optional arguments [TO <HOST> <IP>] allows designating a specific replica
 * to be failed over to.
 *
 * FORCE flag indicates that even if the target replica is not caught up,
 * failover to it anyway. This must be specified with a timeout and a target
 * HOST and IP.
 *
 * TIMEOUT <timeout> indicates how long should the primary wait for
 * a replica to sync up before aborting. If not specified, the failover
 * will attempt forever and must be manually aborted.
 */
void failoverCommand(client *c) {
    if (!clusterAllowFailoverCmd(c)) {
        return;
    }

    /* Handle special case for abort */
    if ((c->argc == 2) && !strcasecmp(c->argv[1]->ptr, "abort")) {
        if (server.failover_state == NO_FAILOVER) {
            addReplyError(c, "No failover in progress.");
            return;
        }

        abortFailover("Failover manually aborted");
        addReply(c, shared.ok);
        return;
    }

    long timeout_in_ms = 0;
    int force_flag = 0;
    long port = 0;
    char *host = NULL;

    /* Parse the command for syntax and arguments. */
    for (int j = 1; j < c->argc; j++) {
        if (!strcasecmp(c->argv[j]->ptr, "timeout") && (j + 1 < c->argc) && timeout_in_ms == 0) {
            if (getLongFromObjectOrReply(c, c->argv[j + 1], &timeout_in_ms, NULL) != C_OK) return;
            if (timeout_in_ms <= 0) {
                addReplyError(c, "FAILOVER timeout must be greater than 0");
                return;
            }
            j++;
        } else if (!strcasecmp(c->argv[j]->ptr, "to") && (j + 2 < c->argc) && !host) {
            if (getLongFromObjectOrReply(c, c->argv[j + 2], &port, NULL) != C_OK) return;
            host = c->argv[j + 1]->ptr;
            j += 2;
        } else if (!strcasecmp(c->argv[j]->ptr, "force") && !force_flag) {
            force_flag = 1;
        } else {
            addReplyErrorObject(c, shared.syntaxerr);
            return;
        }
    }

    if (server.failover_state != NO_FAILOVER) {
        addReplyError(c, "FAILOVER already in progress.");
        return;
    }

    if (server.primary_host) {
        addReplyError(c, "FAILOVER is not valid when server is a replica.");
        return;
    }

    if (listLength(server.replicas) == 0) {
        addReplyError(c, "FAILOVER requires connected replicas.");
        return;
    }

    if (force_flag && (!timeout_in_ms || !host)) {
        addReplyError(c, "FAILOVER with force option requires both a timeout "
                         "and target HOST and IP.");
        return;
    }

    /* If a replica address was provided, validate that it is connected. */
    if (host) {
        client *replica = findReplica(host, port);

        if (replica == NULL) {
            addReplyError(c, "FAILOVER target HOST and PORT is not "
                             "a replica.");
            return;
        }

        /* Check if requested replica is online */
        if (replica->repl_state != REPLICA_STATE_ONLINE) {
            addReplyError(c, "FAILOVER target replica is not online.");
            return;
        }

        server.target_replica_host = zstrdup(host);
        server.target_replica_port = port;
        serverLog(LL_NOTICE, "FAILOVER requested to %s:%ld.", host, port);
    } else {
        serverLog(LL_NOTICE, "FAILOVER requested to any replica.");
    }

    mstime_t now = commandTimeSnapshot();
    if (timeout_in_ms) {
        server.failover_end_time = now + timeout_in_ms;
    }

    server.force_failover = force_flag;
    server.failover_state = FAILOVER_WAIT_FOR_SYNC;
    /* Cluster failover will unpause eventually */
    pauseActions(PAUSE_DURING_FAILOVER, LLONG_MAX, PAUSE_ACTIONS_CLIENT_WRITE_SET);
    addReply(c, shared.ok);
}

/* Failover cron function, checks coordinated failover state.
 *
 * Implementation note: The current implementation calls replicationSetPrimary()
 * to start the failover request, this has some unintended side effects if the
 * failover doesn't work like blocked clients will be unblocked and replicas will
 * be disconnected. This could be optimized further.
 */
void updateFailoverStatus(void) {
    if (server.failover_state != FAILOVER_WAIT_FOR_SYNC) return;
    mstime_t now = server.mstime;

    /* Check if failover operation has timed out */
    if (server.failover_end_time && server.failover_end_time <= now) {
        if (server.force_failover) {
            serverLog(LL_NOTICE, "FAILOVER to %s:%d time out exceeded, failing over.", server.target_replica_host,
                      server.target_replica_port);
            server.failover_state = FAILOVER_IN_PROGRESS;
            /* If timeout has expired force a failover if requested. */
            replicationSetPrimary(server.target_replica_host, server.target_replica_port, 0);
            return;
        } else {
            /* Force was not requested, so timeout. */
            abortFailover("Replica never caught up before timeout");
            return;
        }
    }

    /* Check to see if the replica has caught up so failover can start */
    client *replica = NULL;
    if (server.target_replica_host) {
        replica = findReplica(server.target_replica_host, server.target_replica_port);
    } else {
        listIter li;
        listNode *ln;

        listRewind(server.replicas, &li);
        /* Find any replica that has matched our repl_offset */
        while ((ln = listNext(&li))) {
            replica = ln->value;
            if (replica->repl_ack_off == server.primary_repl_offset) {
                char ip[NET_IP_STR_LEN], *replicaaddr = replica->replica_addr;

                if (!replicaaddr) {
                    if (connAddrPeerName(replica->conn, ip, sizeof(ip), NULL) == -1) continue;
                    replicaaddr = ip;
                }

                /* We are now failing over to this specific node */
                server.target_replica_host = zstrdup(replicaaddr);
                server.target_replica_port = replica->replica_listening_port;
                break;
            }
        }
    }

    /* We've found a replica that is caught up */
    if (replica && (replica->repl_ack_off == server.primary_repl_offset)) {
        server.failover_state = FAILOVER_IN_PROGRESS;
        serverLog(LL_NOTICE, "Failover target %s:%d is synced, failing over.", server.target_replica_host,
                  server.target_replica_port);
        /* Designated replica is caught up, failover to it. */
        replicationSetPrimary(server.target_replica_host, server.target_replica_port, 0);
    }
}<|MERGE_RESOLUTION|>--- conflicted
+++ resolved
@@ -2831,30 +2831,15 @@
  * Reads replication data from primary into specified repl buffer block */
 int readIntoReplDataBlock(connection *conn, replDataBufBlock *data_block, size_t read) {
     int nread = connRead(conn, data_block->buf + data_block->used, read);
-<<<<<<< HEAD
-
     if (nread <= 0) {
         if (nread == 0 || connGetState(conn) != CONN_STATE_CONNECTED) {
-            serverLog(LL_WARNING, "Provisional primary closed connection");
+            dualChannelServerLog(LL_WARNING, "Provisional primary closed connection");
             /* Signal ongoing RDB load to terminate gracefully */
             if (server.loading_rio) rioCloseASAP(server.loading_rio);
-=======
-    if (nread == -1) {
-        if (connGetState(conn) != CONN_STATE_CONNECTED) {
-            dualChannelServerLog(LL_NOTICE, "Error reading from primary: %s", connGetLastError(conn));
->>>>>>> 4f610349
             cancelReplicationHandshake(1);
         }
         return C_ERR;
     }
-<<<<<<< HEAD
-=======
-    if (nread == 0) {
-        dualChannelServerLog(LL_VERBOSE, "Provisional primary closed connection");
-        cancelReplicationHandshake(1);
-        return C_ERR;
-    }
->>>>>>> 4f610349
     data_block->used += nread;
     server.stat_total_reads_processed++;
     return read - nread;
