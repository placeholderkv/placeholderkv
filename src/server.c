/*
 * Copyright (c) 2009-2016, Redis Ltd.
 * All rights reserved.
 *
 * Redistribution and use in source and binary forms, with or without
 * modification, are permitted provided that the following conditions are met:
 *
 *   * Redistributions of source code must retain the above copyright notice,
 *     this list of conditions and the following disclaimer.
 *   * Redistributions in binary form must reproduce the above copyright
 *     notice, this list of conditions and the following disclaimer in the
 *     documentation and/or other materials provided with the distribution.
 *   * Neither the name of Redis nor the names of its contributors may be used
 *     to endorse or promote products derived from this software without
 *     specific prior written permission.
 *
 * THIS SOFTWARE IS PROVIDED BY THE COPYRIGHT HOLDERS AND CONTRIBUTORS "AS IS"
 * AND ANY EXPRESS OR IMPLIED WARRANTIES, INCLUDING, BUT NOT LIMITED TO, THE
 * IMPLIED WARRANTIES OF MERCHANTABILITY AND FITNESS FOR A PARTICULAR PURPOSE
 * ARE DISCLAIMED. IN NO EVENT SHALL THE COPYRIGHT OWNER OR CONTRIBUTORS BE
 * LIABLE FOR ANY DIRECT, INDIRECT, INCIDENTAL, SPECIAL, EXEMPLARY, OR
 * CONSEQUENTIAL DAMAGES (INCLUDING, BUT NOT LIMITED TO, PROCUREMENT OF
 * SUBSTITUTE GOODS OR SERVICES; LOSS OF USE, DATA, OR PROFITS; OR BUSINESS
 * INTERRUPTION) HOWEVER CAUSED AND ON ANY THEORY OF LIABILITY, WHETHER IN
 * CONTRACT, STRICT LIABILITY, OR TORT (INCLUDING NEGLIGENCE OR OTHERWISE)
 * ARISING IN ANY WAY OUT OF THE USE OF THIS SOFTWARE, EVEN IF ADVISED OF THE
 * POSSIBILITY OF SUCH DAMAGE.
 */

#include "server.h"
#include "monotonic.h"
#include "cluster.h"
#include "cluster_slot_stats.h"
#include "slowlog.h"
#include "bio.h"
#include "latency.h"
#include "mt19937-64.h"
#include "functions.h"
#include "hdr_histogram.h"
#include "syscheck.h"
#include "threads_mngr.h"
#include "fmtargs.h"
#include "io_threads.h"
#include "sds.h"
<<<<<<< HEAD
#include "scripting_engine.h"
=======
#include "module.h"
>>>>>>> b3b4bdcd

#include <time.h>
#include <signal.h>
#include <sys/wait.h>
#include <errno.h>
#include <ctype.h>
#include <stdarg.h>
#include <arpa/inet.h>
#include <sys/stat.h>
#include <fcntl.h>
#include <sys/file.h>
#include <sys/time.h>
#include <sys/resource.h>
#include <sys/uio.h>
#include <sys/un.h>
#include <limits.h>
#include <float.h>
#include <math.h>
#include <sys/utsname.h>
#include <locale.h>
#include <sys/socket.h>

#ifdef __linux__
#include <sys/mman.h>
#endif

#if defined(HAVE_SYSCTL_KIPC_SOMAXCONN) || defined(HAVE_SYSCTL_KERN_SOMAXCONN)
#include <sys/sysctl.h>
#endif

#ifdef __GNUC__
#define GNUC_VERSION_STR STRINGIFY(__GNUC__) "." STRINGIFY(__GNUC_MINOR__) "." STRINGIFY(__GNUC_PATCHLEVEL__)
#else
#define GNUC_VERSION_STR "0.0.0"
#endif

/* Our shared "common" objects */

struct sharedObjectsStruct shared;

/* Global vars that are actually used as constants. The following double
 * values are used for double on-disk serialization, and are initialized
 * at runtime to avoid strange compiler optimizations. */

double R_Zero, R_PosInf, R_NegInf, R_Nan;

/*================================= Globals ================================= */

/* Global vars */
struct valkeyServer server; /* Server global state */

/*============================ Internal prototypes ========================== */

static inline int isShutdownInitiated(void);
int isReadyToShutdown(void);
int finishShutdown(void);
const char *replstateToString(int replstate);

/*============================ Utility functions ============================ */

/* This macro tells if we are in the context of loading an AOF. */
#define isAOFLoadingContext() ((server.current_client && server.current_client->id == CLIENT_ID_AOF) ? 1 : 0)

/* We use a private localtime implementation which is fork-safe. The logging
 * function of the server may be called from other threads. */
void nolocks_localtime(struct tm *tmp, time_t t, time_t tz, int dst);

/* Formats the timezone offset into a string. daylight_active indicates whether dst is active (1)
 * or not (0). */
void formatTimezone(char *buf, size_t buflen, int timezone, int daylight_active) {
    serverAssert(buflen >= 7);
    serverAssert(timezone >= -50400 && timezone <= 43200);
    // Adjust the timezone for daylight saving, if active
    int total_offset = (-1) * timezone + 3600 * daylight_active;
    int hours = abs(total_offset / 3600);
    int minutes = abs(total_offset % 3600) / 60;
    buf[0] = total_offset >= 0 ? '+' : '-';
    buf[1] = '0' + hours / 10;
    buf[2] = '0' + hours % 10;
    buf[3] = ':';
    buf[4] = '0' + minutes / 10;
    buf[5] = '0' + minutes % 10;
    buf[6] = '\0';
}

bool hasInvalidLogfmtChar(const char *msg) {
    if (msg == NULL) return false;

    for (int i = 0; msg[i] != '\0'; i++) {
        if (msg[i] == '"' || msg[i] == '\n' || msg[i] == '\r') {
            return true;
        }
    }
    return false;
}

/* Modifies the input string by:
 *      replacing \r and \n with whitespace
 *      replacing " with '
 *
 * Parameters:
 *   safemsg    - A char pointer where the modified message will be stored
 *   safemsglen - size of safemsg
 *   msg        - The original message */
void filterInvalidLogfmtChar(char *safemsg, size_t safemsglen, const char *msg) {
    serverAssert(safemsglen == LOG_MAX_LEN);
    if (msg == NULL) return;

    size_t index = 0;
    while (index < safemsglen - 1 && msg[index] != '\0') {
        if (msg[index] == '"') {
            safemsg[index] = '\'';
        } else if (msg[index] == '\n' || msg[index] == '\r') {
            safemsg[index] = ' ';
        } else {
            safemsg[index] = msg[index];
        }
        index++;
    }
    safemsg[index] = '\0';
}

/* Low level logging. To use only for very big messages, otherwise
 * serverLog() is to prefer. */
void serverLogRaw(int level, const char *msg) {
    const int syslogLevelMap[] = {LOG_DEBUG, LOG_INFO, LOG_NOTICE, LOG_WARNING};
    const char *c = ".-*#";
    const char *verbose_level[] = {"debug", "info", "notice", "warning"};
    const char *roles[] = {"sentinel", "RDB/AOF", "replica", "primary"};
    const char *role_chars = "XCSM";
    FILE *fp;
    char buf[64];
    int rawmode = (level & LL_RAW);
    int log_to_stdout = server.logfile[0] == '\0';

    level &= 0xff; /* clear flags */
    if (level < server.verbosity) return;

    /* We open and close the log file in every call to support log rotation.
     * This allows external processes to move or truncate the log file without
     * disrupting logging. */
    fp = log_to_stdout ? stdout : fopen(server.logfile, "a");
    if (!fp) return;

    if (rawmode) {
        fprintf(fp, "%s", msg);
    } else {
        int off;
        struct timeval tv;
        pid_t pid = getpid();
        int daylight_active = atomic_load_explicit(&server.daylight_active, memory_order_relaxed);

        gettimeofday(&tv, NULL);
        struct tm tm;
        nolocks_localtime(&tm, tv.tv_sec, server.timezone, daylight_active);
        switch (server.log_timestamp_format) {
        case LOG_TIMESTAMP_LEGACY:
            off = strftime(buf, sizeof(buf), "%d %b %Y %H:%M:%S.", &tm);
            snprintf(buf + off, sizeof(buf) - off, "%03d", (int)tv.tv_usec / 1000);
            break;

        case LOG_TIMESTAMP_ISO8601:
            off = strftime(buf, sizeof(buf), "%Y-%m-%dT%H:%M:%S.", &tm);
            char tzbuf[7];
            formatTimezone(tzbuf, sizeof(tzbuf), server.timezone, server.daylight_active);
            snprintf(buf + off, sizeof(buf) - off, "%03d%s", (int)tv.tv_usec / 1000, tzbuf);
            break;

        case LOG_TIMESTAMP_MILLISECONDS:
            snprintf(buf, sizeof(buf), "%lld", (long long)tv.tv_sec * 1000 + (long long)tv.tv_usec / 1000);
            break;
        }
        int role_index;
        if (server.sentinel_mode) {
            role_index = 0; /* Sentinel. */
        } else if (pid != server.pid) {
            role_index = 1; /* RDB / AOF writing child. */
        } else {
            role_index = (server.primary_host ? 2 : 3); /* Replica or Primary. */
        }
        switch (server.log_format) {
        case LOG_FORMAT_LOGFMT:
            if (hasInvalidLogfmtChar(msg)) {
                char safemsg[LOG_MAX_LEN];
                filterInvalidLogfmtChar(safemsg, LOG_MAX_LEN, msg);
                fprintf(fp, "pid=%d role=%s timestamp=\"%s\" level=%s message=\"%s\"\n", (int)getpid(), roles[role_index],
                        buf, verbose_level[level], safemsg);
            } else {
                fprintf(fp, "pid=%d role=%s timestamp=\"%s\" level=%s message=\"%s\"\n", (int)getpid(), roles[role_index],
                        buf, verbose_level[level], msg);
            }
            break;

        case LOG_FORMAT_LEGACY:
            fprintf(fp, "%d:%c %s %c %s\n", (int)getpid(), role_chars[role_index], buf, c[level], msg);
            break;
        }
    }
    fflush(fp);

    if (!log_to_stdout) fclose(fp);
    if (server.syslog_enabled) syslog(syslogLevelMap[level], "%s", msg);
}

/* Like serverLogRaw() but with printf-alike support. This is the function that
 * is used across the code. The raw version is only used in order to dump
 * the INFO output on crash. */
void _serverLog(int level, const char *fmt, ...) {
    va_list ap;
    char msg[LOG_MAX_LEN];

    va_start(ap, fmt);
    vsnprintf(msg, sizeof(msg), fmt, ap);
    va_end(ap);

    serverLogRaw(level, msg);
}

/* Low level logging from signal handler. Should be used with pre-formatted strings.
   See serverLogFromHandler. */
void serverLogRawFromHandler(int level, const char *msg) {
    int fd;
    int log_to_stdout = server.logfile[0] == '\0';
    char buf[64];

    if ((level & 0xff) < server.verbosity || (log_to_stdout && server.daemonize)) return;
    fd = log_to_stdout ? STDOUT_FILENO : open(server.logfile, O_APPEND | O_CREAT | O_WRONLY, 0644);
    if (fd == -1) return;
    if (level & LL_RAW) {
        if (write(fd, msg, strlen(msg)) == -1) goto err;
    } else {
        ll2string(buf, sizeof(buf), getpid());
        if (write(fd, buf, strlen(buf)) == -1) goto err;
        if (write(fd, ":signal-handler (", 17) == -1) goto err;
        ll2string(buf, sizeof(buf), time(NULL));
        if (write(fd, buf, strlen(buf)) == -1) goto err;
        if (write(fd, ") ", 2) == -1) goto err;
        if (write(fd, msg, strlen(msg)) == -1) goto err;
        if (write(fd, "\n", 1) == -1) goto err;
    }
err:
    if (!log_to_stdout) close(fd);
}

/* An async-signal-safe version of serverLog. if LL_RAW is not included in level flags,
 * The message format is: <pid>:signal-handler (<time>) <msg> \n
 * with LL_RAW flag only the msg is printed (with no new line at the end)
 *
 * We actually use this only for signals that are not fatal from the point
 * of view of the server. Signals that are going to kill the server anyway and
 * where we need printf-alike features are served by serverLog(). */
void serverLogFromHandler(int level, const char *fmt, ...) {
    va_list ap;
    char msg[LOG_MAX_LEN];

    va_start(ap, fmt);
    vsnprintf_async_signal_safe(msg, sizeof(msg), fmt, ap);
    va_end(ap);

    serverLogRawFromHandler(level, msg);
}

/* Return the UNIX time in microseconds */
long long ustime(void) {
    struct timeval tv;
    long long ust;

    gettimeofday(&tv, NULL);
    ust = ((long long)tv.tv_sec) * 1000000;
    ust += tv.tv_usec;
    return ust;
}

/* Return the UNIX time in milliseconds */
mstime_t mstime(void) {
    return ustime() / 1000;
}

/* Return the command time snapshot in milliseconds.
 * The time the command started is the logical time it runs,
 * and all the time readings during the execution time should
 * reflect the same time.
 * More details can be found in the comments below. */
mstime_t commandTimeSnapshot(void) {
    /* When we are in the middle of a command execution, we want to use a
     * reference time that does not change: in that case we just use the
     * cached time, that we update before each call in the call() function.
     * This way we avoid that commands such as RPOPLPUSH or similar, that
     * may re-open the same key multiple times, can invalidate an already
     * open object in a next call, if the next call will see the key expired,
     * while the first did not.
     * This is specifically important in the context of scripts, where we
     * pretend that time freezes. This way a key can expire only the first time
     * it is accessed and not in the middle of the script execution, making
     * propagation to replicas / AOF consistent. See issue #1525 for more info.
     * Note that we cannot use the cached server.mstime because it can change
     * in processEventsWhileBlocked etc. */
    return server.cmd_time_snapshot;
}

/* After an RDB dump or AOF rewrite we exit from children using _exit() instead of
 * exit(), because the latter may interact with the same file objects used by
 * the parent process. However if we are testing the coverage normal exit() is
 * used in order to obtain the right coverage information. */
void exitFromChild(int retcode) {
#ifdef COVERAGE_TEST
    exit(retcode);
#else
    _exit(retcode);
#endif
}

/*====================== Hash table type implementation  ==================== */

/* This is a hash table type that uses the SDS dynamic strings library as
 * keys and Objects as values (Objects can hold SDS strings,
 * lists, sets). */

void dictVanillaFree(void *val) {
    zfree(val);
}

void dictListDestructor(void *val) {
    listRelease((list *)val);
}

void dictDictDestructor(void *val) {
    dictRelease((dict *)val);
}

/* Returns 1 when keys match */
int dictSdsKeyCompare(const void *key1, const void *key2) {
    int l1, l2;
    l1 = sdslen((sds)key1);
    l2 = sdslen((sds)key2);
    if (l1 != l2) return 0;
    return memcmp(key1, key2, l1) == 0;
}

/* Returns 0 when keys match */
int hashtableSdsKeyCompare(const void *key1, const void *key2) {
    const sds sds1 = (const sds)key1, sds2 = (const sds)key2;
    return sdslen(sds1) != sdslen(sds2) || sdscmp(sds1, sds2);
}

size_t dictSdsEmbedKey(unsigned char *buf, size_t buf_len, const void *key, uint8_t *key_offset) {
    return sdscopytobuffer(buf, buf_len, (sds)key, key_offset);
}

/* A case insensitive version used for the command lookup table and other
 * places where case insensitive non binary-safe comparison is needed. */
int dictSdsKeyCaseCompare(const void *key1, const void *key2) {
    return strcasecmp(key1, key2) == 0;
}

/* Case insensitive key comparison */
int hashtableStringKeyCaseCompare(const void *key1, const void *key2) {
    return strcasecmp(key1, key2);
}

void dictObjectDestructor(void *val) {
    if (val == NULL) return; /* Lazy freeing will set value to NULL. */
    decrRefCount(val);
}

void dictSdsDestructor(void *val) {
    sdsfree(val);
}

void *dictSdsDup(const void *key) {
    return sdsdup((const sds)key);
}

int dictObjKeyCompare(const void *key1, const void *key2) {
    const robj *o1 = key1, *o2 = key2;
    return dictSdsKeyCompare(o1->ptr, o2->ptr);
}

uint64_t dictObjHash(const void *key) {
    const robj *o = key;
    return dictGenHashFunction(o->ptr, sdslen((sds)o->ptr));
}

uint64_t dictSdsHash(const void *key) {
    return dictGenHashFunction((unsigned char *)key, sdslen((char *)key));
}

uint64_t dictSdsCaseHash(const void *key) {
    return dictGenCaseHashFunction((unsigned char *)key, sdslen((char *)key));
}

/* Dict hash function for null terminated string */
uint64_t dictCStrHash(const void *key) {
    return dictGenHashFunction((unsigned char *)key, strlen((char *)key));
}

/* Dict hash function for null terminated string */
uint64_t dictCStrCaseHash(const void *key) {
    return dictGenCaseHashFunction((unsigned char *)key, strlen((char *)key));
}

/* Dict hash function for client */
uint64_t dictClientHash(const void *key) {
    return ((client *)key)->id;
}

/* Dict compare function for client */
int dictClientKeyCompare(const void *key1, const void *key2) {
    return ((client *)key1)->id == ((client *)key2)->id;
}

/* Dict compare function for null terminated string */
int dictCStrKeyCompare(const void *key1, const void *key2) {
    int l1, l2;
    l1 = strlen((char *)key1);
    l2 = strlen((char *)key2);
    if (l1 != l2) return 0;
    return memcmp(key1, key2, l1) == 0;
}

/* Dict case insensitive compare function for null terminated string */
int dictCStrKeyCaseCompare(const void *key1, const void *key2) {
    return strcasecmp(key1, key2) == 0;
}

int dictEncObjKeyCompare(const void *key1, const void *key2) {
    robj *o1 = (robj *)key1, *o2 = (robj *)key2;
    int cmp;

    if (o1->encoding == OBJ_ENCODING_INT && o2->encoding == OBJ_ENCODING_INT) return o1->ptr == o2->ptr;

    /* Due to OBJ_STATIC_REFCOUNT, we avoid calling getDecodedObject() without
     * good reasons, because it would incrRefCount() the object, which
     * is invalid. So we check to make sure dictFind() works with static
     * objects as well. */
    if (o1->refcount != OBJ_STATIC_REFCOUNT) o1 = getDecodedObject(o1);
    if (o2->refcount != OBJ_STATIC_REFCOUNT) o2 = getDecodedObject(o2);
    cmp = dictSdsKeyCompare(o1->ptr, o2->ptr);
    if (o1->refcount != OBJ_STATIC_REFCOUNT) decrRefCount(o1);
    if (o2->refcount != OBJ_STATIC_REFCOUNT) decrRefCount(o2);
    return cmp;
}

uint64_t dictEncObjHash(const void *key) {
    robj *o = (robj *)key;

    if (sdsEncodedObject(o)) {
        return dictGenHashFunction(o->ptr, sdslen((sds)o->ptr));
    } else if (o->encoding == OBJ_ENCODING_INT) {
        char buf[32];
        int len;

        len = ll2string(buf, 32, (long)o->ptr);
        return dictGenHashFunction((unsigned char *)buf, len);
    } else {
        serverPanic("Unknown string encoding");
    }
}

/* Return 1 if we allow a hash table to expand. It may allocate a huge amount of
 * memory to contain hash buckets when it expands, that may lead the server to
 * reject user's requests or evict some keys. We can prevent expansion
 * provisionally if used memory will be over maxmemory after it expands,
 * but to guarantee the performance of the server, we still allow it to expand
 * if the load factor exceeds the hard limit defined in hashtable.c. */
int hashtableResizeAllowed(size_t moreMem, double usedRatio) {
    UNUSED(usedRatio);

    /* For debug purposes, not allowed to be resized. */
    if (!server.dict_resizing) return 0;

    /* Avoid resizing over max memory. */
    return !overMaxmemoryAfterAlloc(moreMem);
}

const void *hashtableCommandGetKey(const void *element) {
    struct serverCommand *command = (struct serverCommand *)element;
    return command->fullname;
}

const void *hashtableSubcommandGetKey(const void *element) {
    struct serverCommand *command = (struct serverCommand *)element;
    return command->declared_name;
}

/* Generic hash table type where keys are Objects, Values
 * dummy pointers. */
dictType objectKeyPointerValueDictType = {
    dictEncObjHash,       /* hash function */
    NULL,                 /* key dup */
    dictEncObjKeyCompare, /* key compare */
    dictObjectDestructor, /* key destructor */
    NULL,                 /* val destructor */
    NULL                  /* allow to expand */
};

/* Like objectKeyPointerValueDictType(), but values can be destroyed, if
 * not NULL, calling zfree(). */
dictType objectKeyHeapPointerValueDictType = {
    dictEncObjHash,       /* hash function */
    NULL,                 /* key dup */
    dictEncObjKeyCompare, /* key compare */
    dictObjectDestructor, /* key destructor */
    dictVanillaFree,      /* val destructor */
    NULL                  /* allow to expand */
};

/* Set hashtable type. Items are SDS strings */
hashtableType setHashtableType = {
    .hashFunction = dictSdsHash,
    .keyCompare = hashtableSdsKeyCompare,
    .entryDestructor = dictSdsDestructor};

/* Sorted sets hash (note: a skiplist is used in addition to the hash table) */
dictType zsetDictType = {
    dictSdsHash,       /* hash function */
    NULL,              /* key dup */
    dictSdsKeyCompare, /* key compare */
    NULL,              /* Note: SDS string shared & freed by skiplist */
    NULL,              /* val destructor */
    NULL,              /* allow to expand */
};

uint64_t hashtableSdsHash(const void *key) {
    return hashtableGenHashFunction((const char *)key, sdslen((char *)key));
}

const void *hashtableObjectGetKey(const void *entry) {
    return objectGetKey(entry);
}

int hashtableObjKeyCompare(const void *key1, const void *key2) {
    const robj *o1 = key1, *o2 = key2;
    return hashtableSdsKeyCompare(o1->ptr, o2->ptr);
}

void hashtableObjectDestructor(void *val) {
    if (val == NULL) return; /* Lazy freeing will set value to NULL. */
    decrRefCount(val);
}

/* Kvstore->keys, keys are sds strings, vals are Objects. */
hashtableType kvstoreKeysHashtableType = {
    .entryGetKey = hashtableObjectGetKey,
    .hashFunction = hashtableSdsHash,
    .keyCompare = hashtableSdsKeyCompare,
    .entryDestructor = hashtableObjectDestructor,
    .resizeAllowed = hashtableResizeAllowed,
    .rehashingStarted = kvstoreHashtableRehashingStarted,
    .rehashingCompleted = kvstoreHashtableRehashingCompleted,
    .trackMemUsage = kvstoreHashtableTrackMemUsage,
    .getMetadataSize = kvstoreHashtableMetadataSize,
};

/* Kvstore->expires */
hashtableType kvstoreExpiresHashtableType = {
    .entryGetKey = hashtableObjectGetKey,
    .hashFunction = hashtableSdsHash,
    .keyCompare = hashtableSdsKeyCompare,
    .entryDestructor = NULL, /* shared with keyspace table */
    .resizeAllowed = hashtableResizeAllowed,
    .rehashingStarted = kvstoreHashtableRehashingStarted,
    .rehashingCompleted = kvstoreHashtableRehashingCompleted,
    .trackMemUsage = kvstoreHashtableTrackMemUsage,
    .getMetadataSize = kvstoreHashtableMetadataSize,
};

/* Command set, hashed by sds string, stores serverCommand structs. */
hashtableType commandSetType = {.entryGetKey = hashtableCommandGetKey,
                                .hashFunction = dictSdsCaseHash,
                                .keyCompare = hashtableStringKeyCaseCompare,
                                .instant_rehashing = 1};

/* Sub-command set, hashed by char* string, stores serverCommand structs. */
hashtableType subcommandSetType = {.entryGetKey = hashtableSubcommandGetKey,
                                   .hashFunction = dictCStrCaseHash,
                                   .keyCompare = hashtableStringKeyCaseCompare,
                                   .instant_rehashing = 1};

/* Hash type hash table (note that small hashes are represented with listpacks) */
dictType hashDictType = {
    dictSdsHash,       /* hash function */
    NULL,              /* key dup */
    dictSdsKeyCompare, /* key compare */
    dictSdsDestructor, /* key destructor */
    dictSdsDestructor, /* val destructor */
    NULL,              /* allow to expand */
};

/* Dict type without destructor */
dictType sdsReplyDictType = {
    dictSdsHash,       /* hash function */
    NULL,              /* key dup */
    dictSdsKeyCompare, /* key compare */
    NULL,              /* key destructor */
    NULL,              /* val destructor */
    NULL               /* allow to expand */
};

/* Hashtable type without destructor */
hashtableType sdsReplyHashtableType = {
    .hashFunction = dictSdsCaseHash,
    .keyCompare = hashtableSdsKeyCompare};

/* Keylist hash table type has unencoded Objects as keys and
 * lists as values. It's used for blocking operations (BLPOP) and to
 * map swapped keys to a list of clients waiting for this keys to be loaded. */
dictType keylistDictType = {
    dictObjHash,          /* hash function */
    NULL,                 /* key dup */
    dictObjKeyCompare,    /* key compare */
    dictObjectDestructor, /* key destructor */
    dictListDestructor,   /* val destructor */
    NULL                  /* allow to expand */
};

/* KeyDict hash table type has unencoded Objects as keys and
 * dicts as values. It's used for PUBSUB command to track clients subscribing the patterns. */
dictType objToDictDictType = {
    dictObjHash,          /* hash function */
    NULL,                 /* key dup */
    dictObjKeyCompare,    /* key compare */
    dictObjectDestructor, /* key destructor */
    dictDictDestructor,   /* val destructor */
    NULL                  /* allow to expand */
};

/* Callback used for hash tables where the entries are dicts and the key
 * (channel name) is stored in each dict's metadata. */
const void *hashtableChannelsDictGetKey(const void *entry) {
    const dict *d = entry;
    return *((const void **)dictMetadata(d));
}

void hashtableChannelsDictDestructor(void *entry) {
    dict *d = entry;
    robj *channel = *((void **)dictMetadata(d));
    decrRefCount(channel);
    dictRelease(d);
}

/* Similar to objToDictDictType, but changed to hashtable and added some kvstore
 * callbacks, it's used for PUBSUB command to track clients subscribing the
 * channels. The elements are dicts where the keys are clients. The metadata in
 * each dict stores a pointer to the channel name. */
hashtableType kvstoreChannelHashtableType = {
    .entryGetKey = hashtableChannelsDictGetKey,
    .hashFunction = dictObjHash,
    .keyCompare = hashtableObjKeyCompare,
    .entryDestructor = hashtableChannelsDictDestructor,
    .rehashingStarted = kvstoreHashtableRehashingStarted,
    .rehashingCompleted = kvstoreHashtableRehashingCompleted,
    .trackMemUsage = kvstoreHashtableTrackMemUsage,
    .getMetadataSize = kvstoreHashtableMetadataSize,
};

/* Modules system dictionary type. Keys are module name,
 * values are pointer to ValkeyModule struct. */
dictType modulesDictType = {
    dictSdsCaseHash,       /* hash function */
    NULL,                  /* key dup */
    dictSdsKeyCaseCompare, /* key compare */
    dictSdsDestructor,     /* key destructor */
    NULL,                  /* val destructor */
    NULL                   /* allow to expand */
};

/* Migrate cache dict type. */
dictType migrateCacheDictType = {
    dictSdsHash,       /* hash function */
    NULL,              /* key dup */
    dictSdsKeyCompare, /* key compare */
    dictSdsDestructor, /* key destructor */
    NULL,              /* val destructor */
    NULL               /* allow to expand */
};

/* Dict for for case-insensitive search using null terminated C strings.
 * The keys stored in dict are sds though. */
dictType stringSetDictType = {
    dictCStrCaseHash,       /* hash function */
    NULL,                   /* key dup */
    dictCStrKeyCaseCompare, /* key compare */
    dictSdsDestructor,      /* key destructor */
    NULL,                   /* val destructor */
    NULL                    /* allow to expand */
};

/* Dict for for case-insensitive search using null terminated C strings.
 * The key and value do not have a destructor. */
dictType externalStringType = {
    dictCStrCaseHash,       /* hash function */
    NULL,                   /* key dup */
    dictCStrKeyCaseCompare, /* key compare */
    NULL,                   /* key destructor */
    NULL,                   /* val destructor */
    NULL                    /* allow to expand */
};

/* Dict for case-insensitive search using sds objects with a zmalloc
 * allocated object as the value. */
dictType sdsHashDictType = {
    dictSdsCaseHash,       /* hash function */
    NULL,                  /* key dup */
    dictSdsKeyCaseCompare, /* key compare */
    dictSdsDestructor,     /* key destructor */
    dictVanillaFree,       /* val destructor */
    NULL                   /* allow to expand */
};

size_t clientSetDictTypeMetadataBytes(dict *d) {
    UNUSED(d);
    return sizeof(void *);
}

/* Client Set dictionary type. Keys are client, values are not used. */
dictType clientDictType = {
    dictClientHash,       /* hash function */
    NULL,                 /* key dup */
    dictClientKeyCompare, /* key compare */
    .dictMetadataBytes = clientSetDictTypeMetadataBytes,
    .no_value = 1 /* no values in this dict */
};

/* This function is called once a background process of some kind terminates,
 * as we want to avoid resizing the hash tables when there is a child in order
 * to play well with copy-on-write (otherwise when a resize happens lots of
 * memory pages are copied). The goal of this function is to update the ability
 * for dict.c to resize or rehash the tables accordingly to the fact we have an
 * active fork child running. */
void updateDictResizePolicy(void) {
    if (server.in_fork_child != CHILD_TYPE_NONE) {
        dictSetResizeEnabled(DICT_RESIZE_FORBID);
        hashtableSetResizePolicy(HASHTABLE_RESIZE_FORBID);
    } else if (hasActiveChildProcess()) {
        dictSetResizeEnabled(DICT_RESIZE_AVOID);
        hashtableSetResizePolicy(HASHTABLE_RESIZE_AVOID);
    } else {
        dictSetResizeEnabled(DICT_RESIZE_ENABLE);
        hashtableSetResizePolicy(HASHTABLE_RESIZE_ALLOW);
    }
}

const char *strChildType(int type) {
    switch (type) {
    case CHILD_TYPE_RDB: return "RDB";
    case CHILD_TYPE_AOF: return "AOF";
    case CHILD_TYPE_LDB: return "LDB";
    case CHILD_TYPE_MODULE: return "MODULE";
    default: return "Unknown";
    }
}

/* Return true if there are active children processes doing RDB saving,
 * AOF rewriting, or some side process spawned by a loaded module. */
int hasActiveChildProcess(void) {
    return server.child_pid != -1;
}

void resetChildState(void) {
    server.child_type = CHILD_TYPE_NONE;
    server.child_pid = -1;
    server.stat_current_cow_peak = 0;
    server.stat_current_cow_bytes = 0;
    server.stat_current_cow_updated = 0;
    server.stat_current_save_keys_processed = 0;
    server.stat_module_progress = 0;
    server.stat_current_save_keys_total = 0;
    updateDictResizePolicy();
    closeChildInfoPipe();
    moduleFireServerEvent(VALKEYMODULE_EVENT_FORK_CHILD, VALKEYMODULE_SUBEVENT_FORK_CHILD_DIED, NULL);
}

/* Return if child type is mutually exclusive with other fork children */
int isMutuallyExclusiveChildType(int type) {
    return type == CHILD_TYPE_RDB || type == CHILD_TYPE_AOF || type == CHILD_TYPE_MODULE;
}

/* Returns true when we're inside a long command that yielded to the event loop. */
int isInsideYieldingLongCommand(void) {
    return scriptIsTimedout() || server.busy_module_yield_flags;
}

/* Return true if this instance has persistence completely turned off:
 * both RDB and AOF are disabled. */
int allPersistenceDisabled(void) {
    return server.saveparamslen == 0 && server.aof_state == AOF_OFF;
}

/* ======================= Cron: called every 100 ms ======================== */

/* Add a sample to the instantaneous metric. This function computes the quotient
 * of the increment of value and base, which is useful to record operation count
 * per second, or the average time consumption of an operation.
 *
 * current_value - The dividend
 * current_base - The divisor
 * */
void trackInstantaneousMetric(int metric, long long current_value, long long current_base, long long factor) {
    if (server.inst_metric[metric].last_sample_base > 0) {
        long long base = current_base - server.inst_metric[metric].last_sample_base;
        long long value = current_value - server.inst_metric[metric].last_sample_value;
        long long avg = base > 0 ? (value * factor / base) : 0;
        server.inst_metric[metric].samples[server.inst_metric[metric].idx] = avg;
        server.inst_metric[metric].idx++;
        server.inst_metric[metric].idx %= STATS_METRIC_SAMPLES;
    }
    server.inst_metric[metric].last_sample_base = current_base;
    server.inst_metric[metric].last_sample_value = current_value;
}

/* Return the mean of all the samples. */
long long getInstantaneousMetric(int metric) {
    int j;
    long long sum = 0;

    for (j = 0; j < STATS_METRIC_SAMPLES; j++) sum += server.inst_metric[metric].samples[j];
    return sum / STATS_METRIC_SAMPLES;
}

/* The client query buffer is an sds.c string that can end with a lot of
 * free space not used, this function reclaims space if needed.
 *
 * The function always returns 0 as it never terminates the client. */
int clientsCronResizeQueryBuffer(client *c) {
    /* If the client query buffer is NULL, it is using the shared query buffer and there is nothing to do. */
    if (c->querybuf == NULL) return 0;
    size_t querybuf_size = sdsalloc(c->querybuf);
    time_t idletime = server.unixtime - c->last_interaction;

    /* Only resize the query buffer if the buffer is actually wasting at least a
     * few kbytes */
    if (sdsavail(c->querybuf) > 1024 * 4) {
        /* There are two conditions to resize the query buffer: */
        if (idletime > 2) {
            /* 1) Query is idle for a long time. */
            size_t remaining = sdslen(c->querybuf) - c->qb_pos;
            if (!c->flag.primary && !remaining) {
                /* If the client is not a primary and no data is pending,
                 * The client can safely use the shared query buffer in the next read - free the client's querybuf. */
                sdsfree(c->querybuf);
                /* By setting the querybuf to NULL, the client will use the shared query buffer in the next read.
                 * We don't move the client to the shared query buffer immediately, because if we allocated a private
                 * query buffer for the client, it's likely that the client will use it again soon. */
                c->querybuf = NULL;
            } else {
                c->querybuf = sdsRemoveFreeSpace(c->querybuf, 1);
            }
        } else if (querybuf_size > PROTO_RESIZE_THRESHOLD && querybuf_size / 2 > c->querybuf_peak) {
            /* 2) Query buffer is too big for latest peak and is larger than
             *    resize threshold. Trim excess space but only up to a limit,
             *    not below the recent peak and current c->querybuf (which will
             *    be soon get used). If we're in the middle of a bulk then make
             *    sure not to resize to less than the bulk length. */
            size_t resize = sdslen(c->querybuf);
            if (resize < c->querybuf_peak) resize = c->querybuf_peak;
            if (c->bulklen != -1 && resize < (size_t)c->bulklen + 2) resize = c->bulklen + 2;
            c->querybuf = sdsResize(c->querybuf, resize, 1);
        }
    }

    /* Reset the peak again to capture the peak memory usage in the next
     * cycle. */
    c->querybuf_peak = c->querybuf ? sdslen(c->querybuf) : 0;
    /* We reset to either the current used, or currently processed bulk size,
     * which ever is bigger. */
    if (c->bulklen != -1 && (size_t)c->bulklen + 2 > c->querybuf_peak) c->querybuf_peak = c->bulklen + 2;
    return 0;
}

/* The client output buffer can be adjusted to better fit the memory requirements.
 *
 * the logic is:
 * in case the last observed peak size of the buffer equals the buffer size - we double the size
 * in case the last observed peak size of the buffer is less than half the buffer size - we shrink by half.
 * The buffer peak will be reset back to the buffer position every server.reply_buffer_peak_reset_time milliseconds
 * The function always returns 0 as it never terminates the client. */
int clientsCronResizeOutputBuffer(client *c, mstime_t now_ms) {
    if (c->io_write_state != CLIENT_IDLE) return 0;

    size_t new_buffer_size = 0;
    char *oldbuf = NULL;
    const size_t buffer_target_shrink_size = c->buf_usable_size / 2;
    const size_t buffer_target_expand_size = c->buf_usable_size * 2;

    /* in case the resizing is disabled return immediately */
    if (!server.reply_buffer_resizing_enabled) return 0;

    if (buffer_target_shrink_size >= PROTO_REPLY_MIN_BYTES && c->buf_peak < buffer_target_shrink_size) {
        new_buffer_size = max(PROTO_REPLY_MIN_BYTES, c->buf_peak + 1);
        server.stat_reply_buffer_shrinks++;
    } else if (buffer_target_expand_size < PROTO_REPLY_CHUNK_BYTES * 2 && c->buf_peak == c->buf_usable_size) {
        new_buffer_size = min(PROTO_REPLY_CHUNK_BYTES, buffer_target_expand_size);
        server.stat_reply_buffer_expands++;
    }

    serverAssertWithInfo(c, NULL, (!new_buffer_size) || (new_buffer_size >= (size_t)c->bufpos));

    /* reset the peak value each server.reply_buffer_peak_reset_time seconds. in case the client will be idle
     * it will start to shrink.
     */
    if (server.reply_buffer_peak_reset_time >= 0 &&
        now_ms - c->buf_peak_last_reset_time >= server.reply_buffer_peak_reset_time) {
        c->buf_peak = c->bufpos;
        c->buf_peak_last_reset_time = now_ms;
    }

    if (new_buffer_size) {
        oldbuf = c->buf;
        size_t oldbuf_size = c->buf_usable_size;
        c->buf = zmalloc_usable(new_buffer_size, &c->buf_usable_size);
        memcpy(c->buf, oldbuf, c->bufpos);
        zfree_with_size(oldbuf, oldbuf_size);
    }
    return 0;
}

/* This function is used in order to track clients using the biggest amount
 * of memory in the latest few seconds. This way we can provide such information
 * in the INFO output (clients section), without having to do an O(N) scan for
 * all the clients.
 *
 * This is how it works. We have an array of CLIENTS_PEAK_MEM_USAGE_SLOTS slots
 * where we track, for each, the biggest client output and input buffers we
 * saw in that slot. Every slot corresponds to one of the latest seconds, since
 * the array is indexed by doing UNIXTIME % CLIENTS_PEAK_MEM_USAGE_SLOTS.
 *
 * When we want to know what was recently the peak memory usage, we just scan
 * such few slots searching for the maximum value. */
#define CLIENTS_PEAK_MEM_USAGE_SLOTS 8
size_t ClientsPeakMemInput[CLIENTS_PEAK_MEM_USAGE_SLOTS] = {0};
size_t ClientsPeakMemOutput[CLIENTS_PEAK_MEM_USAGE_SLOTS] = {0};

int clientsCronTrackExpansiveClients(client *c, int time_idx) {
    size_t qb_size = c->querybuf ? sdsAllocSize(c->querybuf) : 0;
    size_t argv_size = c->argv ? zmalloc_size(c->argv) : 0;
    size_t in_usage = qb_size + c->argv_len_sum + argv_size;
    size_t out_usage = getClientOutputBufferMemoryUsage(c);

    /* Track the biggest values observed so far in this slot. */
    if (in_usage > ClientsPeakMemInput[time_idx]) ClientsPeakMemInput[time_idx] = in_usage;
    if (out_usage > ClientsPeakMemOutput[time_idx]) ClientsPeakMemOutput[time_idx] = out_usage;

    return 0; /* This function never terminates the client. */
}

/* All normal clients are placed in one of the "mem usage buckets" according
 * to how much memory they currently use. We use this function to find the
 * appropriate bucket based on a given memory usage value. The algorithm simply
 * does a log2(mem) to ge the bucket. This means, for examples, that if a
 * client's memory usage doubles it's moved up to the next bucket, if it's
 * halved we move it down a bucket.
 * For more details see CLIENT_MEM_USAGE_BUCKETS documentation in server.h. */
static inline clientMemUsageBucket *getMemUsageBucket(size_t mem) {
    int size_in_bits = 8 * (int)sizeof(mem);
    int clz = mem > 0 ? __builtin_clzl(mem) : size_in_bits;
    int bucket_idx = size_in_bits - clz;
    if (bucket_idx > CLIENT_MEM_USAGE_BUCKET_MAX_LOG)
        bucket_idx = CLIENT_MEM_USAGE_BUCKET_MAX_LOG;
    else if (bucket_idx < CLIENT_MEM_USAGE_BUCKET_MIN_LOG)
        bucket_idx = CLIENT_MEM_USAGE_BUCKET_MIN_LOG;
    bucket_idx -= CLIENT_MEM_USAGE_BUCKET_MIN_LOG;
    return &server.client_mem_usage_buckets[bucket_idx];
}

/*
 * This method updates the client memory usage and update the
 * server stats for client type.
 *
 * This method is called from the clientsCron to have updated
 * stats for non CLIENT_TYPE_NORMAL/PUBSUB clients to accurately
 * provide information around clients memory usage.
 *
 * It is also used in updateClientMemUsageAndBucket to have latest
 * client memory usage information to place it into appropriate client memory
 * usage bucket.
 */
void updateClientMemoryUsage(client *c) {
    serverAssert(c->conn);
    size_t mem = getClientMemoryUsage(c, NULL);
    int type = getClientType(c);
    /* Now that we have the memory used by the client, remove the old
     * value from the old category, and add it back. */
    server.stat_clients_type_memory[c->last_memory_type] -= c->last_memory_usage;
    server.stat_clients_type_memory[type] += mem;
    /* Remember what we added and where, to remove it next time. */
    c->last_memory_type = type;
    c->last_memory_usage = mem;
}

int clientEvictionAllowed(client *c) {
    if (server.maxmemory_clients == 0 || c->flag.no_evict || c->flag.fake) {
        return 0;
    }
    serverAssert(c->conn);
    int type = getClientType(c);
    return (type == CLIENT_TYPE_NORMAL || type == CLIENT_TYPE_PUBSUB);
}


/* This function is used to cleanup the client's previously tracked memory usage.
 * This is called during incremental client memory usage tracking as well as
 * used to reset when client to bucket allocation is not required when
 * client eviction is disabled.  */
void removeClientFromMemUsageBucket(client *c, int allow_eviction) {
    if (c->mem_usage_bucket) {
        c->mem_usage_bucket->mem_usage_sum -= c->last_memory_usage;
        /* If this client can't be evicted then remove it from the mem usage
         * buckets */
        if (!allow_eviction) {
            listDelNode(c->mem_usage_bucket->clients, c->mem_usage_bucket_node);
            c->mem_usage_bucket = NULL;
            c->mem_usage_bucket_node = NULL;
        }
    }
}

/* This is called only if explicit clients when something changed their buffers,
 * so we can track clients' memory and enforce clients' maxmemory in real time.
 *
 * This also adds the client to the correct memory usage bucket. Each bucket contains
 * all clients with roughly the same amount of memory. This way we group
 * together clients consuming about the same amount of memory and can quickly
 * free them in case we reach maxmemory-clients (client eviction).
 *
 * Note: This function filters clients of type no-evict, primary or replica regardless
 * of whether the eviction is enabled or not, so the memory usage we get from these
 * types of clients via the INFO command may be out of date.
 *
 * returns 1 if client eviction for this client is allowed, 0 otherwise.
 */
int updateClientMemUsageAndBucket(client *c) {
    int allow_eviction = clientEvictionAllowed(c);
    removeClientFromMemUsageBucket(c, allow_eviction);

    if (!allow_eviction) {
        return 0;
    }

    /* Update client memory usage. */
    updateClientMemoryUsage(c);

    /* Update the client in the mem usage buckets */
    clientMemUsageBucket *bucket = getMemUsageBucket(c->last_memory_usage);
    bucket->mem_usage_sum += c->last_memory_usage;
    if (bucket != c->mem_usage_bucket) {
        if (c->mem_usage_bucket) listDelNode(c->mem_usage_bucket->clients, c->mem_usage_bucket_node);
        c->mem_usage_bucket = bucket;
        listAddNodeTail(bucket->clients, c);
        c->mem_usage_bucket_node = listLast(bucket->clients);
    }
    return 1;
}

/* Return the max samples in the memory usage of clients tracked by
 * the function clientsCronTrackExpansiveClients(). */
void getExpansiveClientsInfo(size_t *in_usage, size_t *out_usage) {
    size_t i = 0, o = 0;
    for (int j = 0; j < CLIENTS_PEAK_MEM_USAGE_SLOTS; j++) {
        if (ClientsPeakMemInput[j] > i) i = ClientsPeakMemInput[j];
        if (ClientsPeakMemOutput[j] > o) o = ClientsPeakMemOutput[j];
    }
    *in_usage = i;
    *out_usage = o;
}

/* This function is called by serverCron() and is used in order to perform
 * operations on clients that are important to perform constantly. For instance
 * we use this function in order to disconnect clients after a timeout, including
 * clients blocked in some blocking command with a non-zero timeout.
 *
 * The function makes some effort to process all the clients every second, even
 * if this cannot be strictly guaranteed, since serverCron() may be called with
 * an actual frequency lower than server.hz in case of latency events like slow
 * commands.
 *
 * It is very important for this function, and the functions it calls, to be
 * very fast: sometimes the server has tens of hundreds of connected clients, and the
 * default server.hz value is 10, so sometimes here we need to process thousands
 * of clients per second, turning this function into a source of latency.
 */
#define CLIENTS_CRON_MIN_ITERATIONS 5
void clientsCron(void) {
    /* Try to process at least numclients/server.hz of clients
     * per call. Since normally (if there are no big latency events) this
     * function is called server.hz times per second, in the average case we
     * process all the clients in 1 second. */
    int numclients = listLength(server.clients);
    int iterations = numclients / server.hz;
    mstime_t now = mstime();

    /* Process at least a few clients while we are at it, even if we need
     * to process less than CLIENTS_CRON_MIN_ITERATIONS to meet our contract
     * of processing each client once per second. */
    if (iterations < CLIENTS_CRON_MIN_ITERATIONS)
        iterations = (numclients < CLIENTS_CRON_MIN_ITERATIONS) ? numclients : CLIENTS_CRON_MIN_ITERATIONS;


    int curr_peak_mem_usage_slot = server.unixtime % CLIENTS_PEAK_MEM_USAGE_SLOTS;
    /* Always zero the next sample, so that when we switch to that second, we'll
     * only register samples that are greater in that second without considering
     * the history of such slot.
     *
     * Note: our index may jump to any random position if serverCron() is not
     * called for some reason with the normal frequency, for instance because
     * some slow command is called taking multiple seconds to execute. In that
     * case our array may end containing data which is potentially older
     * than CLIENTS_PEAK_MEM_USAGE_SLOTS seconds: however this is not a problem
     * since here we want just to track if "recently" there were very expansive
     * clients from the POV of memory usage. */
    int zeroidx = (curr_peak_mem_usage_slot + 1) % CLIENTS_PEAK_MEM_USAGE_SLOTS;
    ClientsPeakMemInput[zeroidx] = 0;
    ClientsPeakMemOutput[zeroidx] = 0;


    while (listLength(server.clients) && iterations--) {
        client *c;
        listNode *head;

        /* Take the current head, process, and then rotate the head to tail.
         * This way we can fairly iterate all clients step by step. */
        head = listFirst(server.clients);
        c = listNodeValue(head);
        listRotateHeadToTail(server.clients);
        if (c->io_read_state != CLIENT_IDLE || c->io_write_state != CLIENT_IDLE) continue;
        /* The following functions do different service checks on the client.
         * The protocol is that they return non-zero if the client was
         * terminated. */
        if (clientsCronHandleTimeout(c, now)) continue;
        if (clientsCronResizeQueryBuffer(c)) continue;
        if (clientsCronResizeOutputBuffer(c, now)) continue;

        if (clientsCronTrackExpansiveClients(c, curr_peak_mem_usage_slot)) continue;

        /* Iterating all the clients in getMemoryOverheadData() is too slow and
         * in turn would make the INFO command too slow. So we perform this
         * computation incrementally and track the (not instantaneous but updated
         * to the second) total memory used by clients using clientsCron() in
         * a more incremental way (depending on server.hz).
         * If client eviction is enabled, update the bucket as well. */
        if (!updateClientMemUsageAndBucket(c)) updateClientMemoryUsage(c);

        if (closeClientOnOutputBufferLimitReached(c, 0)) continue;
    }
}

/* This function handles 'background' operations we are required to do
 * incrementally in the databases, such as active key expiring, resizing,
 * rehashing. */
void databasesCron(void) {
    /* Expire keys by random sampling. Not required for replicas
     * as primary will synthesize DELs for us. */
    if (server.active_expire_enabled) {
        if (!iAmPrimary()) {
            expireReplicaKeys();
        } else if (!server.import_mode) {
            activeExpireCycle(ACTIVE_EXPIRE_CYCLE_SLOW);
        }
    }

    /* Start active defrag cycle or adjust defrag CPU if needed. */
    monitorActiveDefrag();

    /* Perform hash tables rehashing if needed, but only if there are no
     * other processes saving the DB on disk. Otherwise rehashing is bad
     * as will cause a lot of copy-on-write of memory pages. */
    if (!hasActiveChildProcess()) {
        /* We use global counters so if we stop the computation at a given
         * DB we'll be able to start from the successive in the next
         * cron loop iteration. */
        static unsigned int resize_db = 0;
        static unsigned int rehash_db = 0;
        int dbs_per_call = CRON_DBS_PER_CALL;
        int j;

        /* Don't test more DBs than we have. */
        if (dbs_per_call > server.dbnum) dbs_per_call = server.dbnum;

        for (j = 0; j < dbs_per_call; j++) {
            serverDb *db = &server.db[resize_db % server.dbnum];
            kvstoreTryResizeHashtables(db->keys, CRON_DICTS_PER_DB);
            kvstoreTryResizeHashtables(db->expires, CRON_DICTS_PER_DB);
            resize_db++;
        }

        /* Rehash */
        if (server.activerehashing) {
            uint64_t elapsed_us = 0;
            uint64_t threshold_us = 1 * 1000000 / server.hz / 100;
            for (j = 0; j < dbs_per_call; j++) {
                serverDb *db = &server.db[rehash_db % server.dbnum];
                elapsed_us += kvstoreIncrementallyRehash(db->keys, threshold_us - elapsed_us);
                if (elapsed_us >= threshold_us) break;
                elapsed_us += kvstoreIncrementallyRehash(db->expires, threshold_us - elapsed_us);
                if (elapsed_us >= threshold_us) break;
                rehash_db++;
            }
        }
    }
}

static inline void updateCachedTimeWithUs(int update_daylight_info, const long long ustime) {
    server.ustime = ustime;
    server.mstime = server.ustime / 1000;
    server.unixtime = server.mstime / 1000;

    /* To get information about daylight saving time, we need to call
     * localtime_r and cache the result. However calling localtime_r in this
     * context is safe since we will never fork() while here, in the main
     * thread. The logging function will call a thread safe version of
     * localtime that has no locks. */
    if (update_daylight_info) {
        struct tm tm;
        time_t ut = server.unixtime;
        localtime_r(&ut, &tm);
        atomic_store_explicit(&server.daylight_active, tm.tm_isdst, memory_order_relaxed);
    }
}

/* We take a cached value of the unix time in the global state because with
 * virtual memory and aging there is to store the current time in objects at
 * every object access, and accuracy is not needed. To access a global var is
 * a lot faster than calling time(NULL).
 *
 * This function should be fast because it is called at every command execution
 * in call(), so it is possible to decide if to update the daylight saving
 * info or not using the 'update_daylight_info' argument. Normally we update
 * such info only when calling this function from serverCron() but not when
 * calling it from call(). */
void updateCachedTime(int update_daylight_info) {
    const long long us = ustime();
    updateCachedTimeWithUs(update_daylight_info, us);
}

/* Performing required operations in order to enter an execution unit.
 * In general, if we are already inside an execution unit then there is nothing to do,
 * otherwise we need to update cache times so the same cached time will be used all over
 * the execution unit.
 * update_cached_time - if 0, will not update the cached time even if required.
 * us - if not zero, use this time for cached time, otherwise get current time. */
void enterExecutionUnit(int update_cached_time, long long us) {
    if (server.execution_nesting++ == 0 && update_cached_time) {
        if (us == 0) {
            us = ustime();
        }
        updateCachedTimeWithUs(0, us);
        server.cmd_time_snapshot = server.mstime;
    }
}

void exitExecutionUnit(void) {
    --server.execution_nesting;
}

void checkChildrenDone(void) {
    int statloc = 0;
    pid_t pid;

    if ((pid = waitpid(-1, &statloc, WNOHANG)) != 0) {
        int exitcode = WIFEXITED(statloc) ? WEXITSTATUS(statloc) : -1;
        int bysignal = 0;

        if (WIFSIGNALED(statloc)) bysignal = WTERMSIG(statloc);

        /* sigKillChildHandler catches the signal and calls exit(), but we
         * must make sure not to flag lastbgsave_status, etc incorrectly.
         * We could directly terminate the child process via SIGUSR1
         * without handling it */
        if (exitcode == SERVER_CHILD_NOERROR_RETVAL) {
            bysignal = SIGUSR1;
            exitcode = 1;
        }

        if (pid == -1) {
            serverLog(LL_WARNING,
                      "waitpid() returned an error: %s. "
                      "child_type: %s, child_pid = %d",
                      strerror(errno), strChildType(server.child_type), (int)server.child_pid);
        } else if (pid == server.child_pid) {
            if (server.child_type == CHILD_TYPE_RDB) {
                backgroundSaveDoneHandler(exitcode, bysignal);
            } else if (server.child_type == CHILD_TYPE_AOF) {
                backgroundRewriteDoneHandler(exitcode, bysignal);
            } else if (server.child_type == CHILD_TYPE_MODULE) {
                ModuleForkDoneHandler(exitcode, bysignal);
            } else {
                serverPanic("Unknown child type %d for child pid %d", server.child_type, server.child_pid);
                exit(1);
            }
            if (!bysignal && exitcode == 0) receiveChildInfo();
            resetChildState();
        } else {
            if (!ldbRemoveChild(pid)) {
                serverLog(LL_WARNING, "Warning, detected child with unmatched pid: %ld", (long)pid);
            }
        }

        /* start any pending forks immediately. */
        replicationStartPendingFork();
    }
}

/* Called from serverCron and cronUpdateMemoryStats to update cached memory metrics. */
void cronUpdateMemoryStats(void) {
    /* Record the max memory used since the server was started. */
    if (zmalloc_used_memory() > server.stat_peak_memory) server.stat_peak_memory = zmalloc_used_memory();

    run_with_period(100) {
        /* Sample the RSS and other metrics here since this is a relatively slow call.
         * We must sample the zmalloc_used at the same time we take the rss, otherwise
         * the frag ratio calculate may be off (ratio of two samples at different times) */
        server.cron_malloc_stats.process_rss = zmalloc_get_rss();
        server.cron_malloc_stats.zmalloc_used = zmalloc_used_memory();
        /* Sampling the allocator info can be slow too.
         * The fragmentation ratio it'll show is potentially more accurate
         * it excludes other RSS pages such as: shared libraries, LUA and other non-zmalloc
         * allocations, and allocator reserved pages that can be pursed (all not actual frag) */
        zmalloc_get_allocator_info(
            &server.cron_malloc_stats.allocator_allocated, &server.cron_malloc_stats.allocator_active,
            &server.cron_malloc_stats.allocator_resident, NULL, &server.cron_malloc_stats.allocator_muzzy);
        server.cron_malloc_stats.allocator_frag_smallbins_bytes = allocatorDefragGetFragSmallbins();
        /* in case the allocator isn't providing these stats, fake them so that
         * fragmentation info still shows some (inaccurate metrics) */
        if (!server.cron_malloc_stats.allocator_resident) {
            /* LUA memory isn't part of zmalloc_used, but it is part of the process RSS,
             * so we must deduct it in order to be able to calculate correct
             * "allocator fragmentation" ratio */
            size_t lua_memory = evalMemory();
            server.cron_malloc_stats.allocator_resident = server.cron_malloc_stats.process_rss - lua_memory;
        }
        if (!server.cron_malloc_stats.allocator_active)
            server.cron_malloc_stats.allocator_active = server.cron_malloc_stats.allocator_resident;
        if (!server.cron_malloc_stats.allocator_allocated)
            server.cron_malloc_stats.allocator_allocated = server.cron_malloc_stats.zmalloc_used;
    }
}

/* This is our timer interrupt, called server.hz times per second.
 * Here is where we do a number of things that need to be done asynchronously.
 * For instance:
 *
 * - Active expired keys collection (it is also performed in a lazy way on
 *   lookup).
 * - Software watchdog.
 * - Update some statistic.
 * - Incremental rehashing of the DBs hash tables.
 * - Triggering BGSAVE / AOF rewrite, and handling of terminated children.
 * - Clients timeout of different kinds.
 * - Replication reconnection.
 * - Many more...
 *
 * Everything directly called here will be called server.hz times per second,
 * so in order to throttle execution of things we want to do less frequently
 * a macro is used: run_with_period(milliseconds) { .... }
 */

long long serverCron(struct aeEventLoop *eventLoop, long long id, void *clientData) {
    int j;
    UNUSED(eventLoop);
    UNUSED(id);
    UNUSED(clientData);

    /* Software watchdog: deliver the SIGALRM that will reach the signal
     * handler if we don't return here fast enough. */
    if (server.watchdog_period) watchdogScheduleSignal(server.watchdog_period);

    server.hz = server.config_hz;
    /* Adapt the server.hz value to the number of configured clients. If we have
     * many clients, we want to call serverCron() with an higher frequency. */
    if (server.dynamic_hz) {
        while (listLength(server.clients) / server.hz > MAX_CLIENTS_PER_CLOCK_TICK) {
            server.hz *= 2;
            if (server.hz > CONFIG_MAX_HZ) {
                server.hz = CONFIG_MAX_HZ;
                break;
            }
        }
    }

    /* for debug purposes: skip actual cron work if pause_cron is on */
    if (server.pause_cron) return 1000 / server.hz;

    monotime cron_start = getMonotonicUs();

    run_with_period(100) {
        monotime current_time = getMonotonicUs();
        long long factor = 1000000; // us
        trackInstantaneousMetric(STATS_METRIC_COMMAND, server.stat_numcommands, current_time, factor);
        trackInstantaneousMetric(STATS_METRIC_NET_INPUT, server.stat_net_input_bytes + server.stat_net_repl_input_bytes,
                                 current_time, factor);
        trackInstantaneousMetric(STATS_METRIC_NET_OUTPUT,
                                 server.stat_net_output_bytes + server.stat_net_repl_output_bytes, current_time,
                                 factor);
        trackInstantaneousMetric(STATS_METRIC_NET_INPUT_REPLICATION, server.stat_net_repl_input_bytes, current_time,
                                 factor);
        trackInstantaneousMetric(STATS_METRIC_NET_OUTPUT_REPLICATION, server.stat_net_repl_output_bytes, current_time,
                                 factor);
        trackInstantaneousMetric(STATS_METRIC_EL_CYCLE, server.duration_stats[EL_DURATION_TYPE_EL].cnt, current_time,
                                 factor);
        trackInstantaneousMetric(STATS_METRIC_EL_DURATION, server.duration_stats[EL_DURATION_TYPE_EL].sum,
                                 server.duration_stats[EL_DURATION_TYPE_EL].cnt, 1);
    }

    /* We have just LRU_BITS bits per object for LRU information.
     * So we use an (eventually wrapping) LRU clock.
     *
     * Note that even if the counter wraps it's not a big problem,
     * everything will still work but some object will appear younger
     * to the server. However for this to happen a given object should never be
     * touched for all the time needed to the counter to wrap, which is
     * not likely.
     *
     * Note that you can change the resolution altering the
     * LRU_CLOCK_RESOLUTION define. */
    server.lruclock = getLRUClock();

    cronUpdateMemoryStats();

    /* We received a SIGTERM or SIGINT, shutting down here in a safe way, as it is
     * not ok doing so inside the signal handler. */
    if (server.shutdown_asap && !isShutdownInitiated()) {
        int shutdownFlags = SHUTDOWN_NOFLAGS;
        if (server.last_sig_received == SIGINT && server.shutdown_on_sigint)
            shutdownFlags = server.shutdown_on_sigint;
        else if (server.last_sig_received == SIGTERM && server.shutdown_on_sigterm)
            shutdownFlags = server.shutdown_on_sigterm;

        if (prepareForShutdown(NULL, shutdownFlags) == C_OK) exit(0);
    } else if (isShutdownInitiated()) {
        if (server.mstime >= server.shutdown_mstime || isReadyToShutdown()) {
            if (finishShutdown() == C_OK) exit(0);
            /* Shutdown failed. Continue running. An error has been logged. */
        }
    }

    /* Show some info about non-empty databases */
    if (server.verbosity <= LL_VERBOSE) {
        run_with_period(5000) {
            for (j = 0; j < server.dbnum; j++) {
                long long size, used, vkeys;

                size = kvstoreBuckets(server.db[j].keys);
                used = kvstoreSize(server.db[j].keys);
                vkeys = kvstoreSize(server.db[j].expires);
                if (used || vkeys) {
                    serverLog(LL_VERBOSE, "DB %d: %lld keys (%lld volatile) in %lld slots HT.", j, used, vkeys, size);
                }
            }
        }
    }

    /* Show information about connected clients */
    if (!server.sentinel_mode) {
        run_with_period(5000) {
            char hmem[64];
            size_t zmalloc_used = zmalloc_used_memory();
            bytesToHuman(hmem, sizeof(hmem), zmalloc_used);

            serverLog(LL_DEBUG, "Total: %lu clients connected (%lu replicas), %zu (%s) bytes in use",
                      listLength(server.clients) - listLength(server.replicas), listLength(server.replicas),
                      zmalloc_used, hmem);
        }
    }

    /* We need to do a few operations on clients asynchronously. */
    clientsCron();

    /* Handle background operations on databases. */
    databasesCron();

    /* Start a scheduled AOF rewrite if this was requested by the user while
     * a BGSAVE was in progress. */
    if (!hasActiveChildProcess() && server.aof_rewrite_scheduled && !aofRewriteLimited()) {
        rewriteAppendOnlyFileBackground();
    }

    /* Check if a background saving or AOF rewrite in progress terminated. */
    if (hasActiveChildProcess() || ldbPendingChildren()) {
        run_with_period(1000) receiveChildInfo();
        checkChildrenDone();
    } else {
        /* If there is not a background saving/rewrite in progress check if
         * we have to save/rewrite now. */
        for (j = 0; j < server.saveparamslen; j++) {
            struct saveparam *sp = server.saveparams + j;

            /* Save if we reached the given amount of changes,
             * the given amount of seconds, and if the latest bgsave was
             * successful or if, in case of an error, at least
             * CONFIG_BGSAVE_RETRY_DELAY seconds already elapsed. */
            if (server.dirty >= sp->changes && server.unixtime - server.lastsave > sp->seconds &&
                (server.unixtime - server.lastbgsave_try > CONFIG_BGSAVE_RETRY_DELAY ||
                 server.lastbgsave_status == C_OK)) {
                serverLog(LL_NOTICE, "%d changes in %d seconds. Saving...", sp->changes, (int)sp->seconds);
                rdbSaveInfo rsi, *rsiptr;
                rsiptr = rdbPopulateSaveInfo(&rsi);
                rdbSaveBackground(REPLICA_REQ_NONE, server.rdb_filename, rsiptr, RDBFLAGS_NONE);
                break;
            }
        }

        /* Trigger an AOF rewrite if needed. */
        if (server.aof_state == AOF_ON && !hasActiveChildProcess() && server.aof_rewrite_perc &&
            server.aof_current_size > server.aof_rewrite_min_size) {
            long long base = server.aof_rewrite_base_size ? server.aof_rewrite_base_size : 1;
            long long growth = (server.aof_current_size * 100 / base) - 100;
            if (growth >= server.aof_rewrite_perc && !aofRewriteLimited()) {
                serverLog(LL_NOTICE, "Starting automatic rewriting of AOF on %lld%% growth", growth);
                rewriteAppendOnlyFileBackground();
            }
        }
    }
    /* Just for the sake of defensive programming, to avoid forgetting to
     * call this function when needed. */
    updateDictResizePolicy();

    /* AOF postponed flush: Try at every cron cycle if the slow fsync
     * completed. */
    if ((server.aof_state == AOF_ON || server.aof_state == AOF_WAIT_REWRITE) && server.aof_flush_postponed_start) {
        flushAppendOnlyFile(0);
    }

    /* AOF write errors: in this case we have a buffer to flush as well and
     * clear the AOF error in case of success to make the DB writable again,
     * however to try every second is enough in case of 'hz' is set to
     * a higher frequency. */
    run_with_period(1000) {
        if ((server.aof_state == AOF_ON || server.aof_state == AOF_WAIT_REWRITE) &&
            server.aof_last_write_status == C_ERR) {
            flushAppendOnlyFile(0);
        }
    }

    /* Clear the paused actions state if needed. */
    updatePausedActions();

    /* Replication cron function -- used to reconnect to primary,
     * detect transfer failures, start background RDB transfers and so forth.
     *
     * If the server is trying to failover then run the replication cron faster so
     * progress on the handshake happens more quickly. */
    if (server.failover_state != NO_FAILOVER) {
        run_with_period(100) replicationCron();
    } else {
        run_with_period(1000) replicationCron();
    }

    /* Run the Cluster cron. */
    if (server.cluster_enabled) {
        run_with_period(100) clusterCron();
    }

    /* Run the Sentinel timer if we are in sentinel mode. */
    if (server.sentinel_mode) sentinelTimer();

    /* Cleanup expired MIGRATE cached sockets. */
    run_with_period(1000) {
        migrateCloseTimedoutSockets();
    }

    /* Resize tracking keys table if needed. This is also done at every
     * command execution, but we want to be sure that if the last command
     * executed changes the value via CONFIG SET, the server will perform
     * the operation even if completely idle. */
    if (server.tracking_clients) trackingLimitUsedSlots();

    /* Start a scheduled BGSAVE if the corresponding flag is set. This is
     * useful when we are forced to postpone a BGSAVE because an AOF
     * rewrite is in progress.
     *
     * Note: this code must be after the replicationCron() call above so
     * make sure when refactoring this file to keep this order. This is useful
     * because we want to give priority to RDB savings for replication. */
    if (!hasActiveChildProcess() && server.rdb_bgsave_scheduled &&
        (server.unixtime - server.lastbgsave_try > CONFIG_BGSAVE_RETRY_DELAY || server.lastbgsave_status == C_OK)) {
        rdbSaveInfo rsi, *rsiptr;
        rsiptr = rdbPopulateSaveInfo(&rsi);
        if (rdbSaveBackground(REPLICA_REQ_NONE, server.rdb_filename, rsiptr, RDBFLAGS_NONE) == C_OK)
            server.rdb_bgsave_scheduled = 0;
    }

    if (moduleCount()) {
        run_with_period(100) modulesCron();
    }

    /* Fire the cron loop modules event. */
    ValkeyModuleCronLoopV1 ei = {VALKEYMODULE_CRON_LOOP_VERSION, server.hz};
    moduleFireServerEvent(VALKEYMODULE_EVENT_CRON_LOOP, 0, &ei);

    server.cronloops++;

    server.el_cron_duration = getMonotonicUs() - cron_start;

    return 1000 / server.hz;
}


void blockingOperationStarts(void) {
    if (!server.blocking_op_nesting++) {
        updateCachedTime(0);
        server.blocked_last_cron = server.mstime;
    }
}

void blockingOperationEnds(void) {
    if (!(--server.blocking_op_nesting)) {
        server.blocked_last_cron = 0;
    }
}

/* This function fills in the role of serverCron during RDB or AOF loading, and
 * also during blocked scripts.
 * It attempts to do its duties at a similar rate as the configured server.hz,
 * and updates cronloops variable so that similarly to serverCron, the
 * run_with_period can be used. */
void whileBlockedCron(void) {
    /* Here we may want to perform some cron jobs (normally done server.hz times
     * per second). */

    /* Since this function depends on a call to blockingOperationStarts, let's
     * make sure it was done. */
    serverAssert(server.blocked_last_cron);

    /* In case we were called too soon, leave right away. This way one time
     * jobs after the loop below don't need an if. and we don't bother to start
     * latency monitor if this function is called too often. */
    if (server.blocked_last_cron >= server.mstime) return;

    /* Increment server.cronloops so that run_with_period works. */
    long hz_ms = 1000 / server.hz;
    int cronloops = (server.mstime - server.blocked_last_cron + (hz_ms - 1)) / hz_ms; // rounding up
    server.blocked_last_cron += cronloops * hz_ms;
    server.cronloops += cronloops;

    mstime_t latency;
    latencyStartMonitor(latency);

    defragWhileBlocked();

    /* Update memory stats during loading (excluding blocked scripts) */
    if (server.loading) cronUpdateMemoryStats();

    latencyEndMonitor(latency);
    latencyAddSampleIfNeeded("while-blocked-cron", latency);

    /* We received a SIGTERM during loading, shutting down here in a safe way,
     * as it isn't ok doing so inside the signal handler. */
    if (server.shutdown_asap && server.loading) {
        if (prepareForShutdown(NULL, SHUTDOWN_NOSAVE) == C_OK) exit(0);
        serverLog(LL_WARNING,
                  "SIGTERM received but errors trying to shut down the server, check the logs for more information");
        server.shutdown_asap = 0;
        server.last_sig_received = 0;
    }
}

static void sendGetackToReplicas(void) {
    robj *argv[3];
    argv[0] = shared.replconf;
    argv[1] = shared.getack;
    argv[2] = shared.special_asterisk; /* Not used argument. */
    replicationFeedReplicas(-1, argv, 3);
}

extern int ProcessingEventsWhileBlocked;

/* This function gets called every time the server is entering the
 * main loop of the event driven library, that is, before to sleep
 * for ready file descriptors.
 *
 * Note: This function is (currently) called from two functions:
 * 1. aeMain - The main server loop
 * 2. processEventsWhileBlocked - Process clients during RDB/AOF load
 *
 * If it was called from processEventsWhileBlocked we don't want
 * to perform all actions (For example, we don't want to expire
 * keys), but we do need to perform some actions.
 *
 * The most important is freeClientsInAsyncFreeQueue but we also
 * call some other low-risk functions. */
void beforeSleep(struct aeEventLoop *eventLoop) {
    UNUSED(eventLoop);

    /* When I/O threads are enabled and there are pending I/O jobs, the poll is offloaded to one of the I/O threads. */
    trySendPollJobToIOThreads();

    size_t zmalloc_used = zmalloc_used_memory();
    if (zmalloc_used > server.stat_peak_memory) server.stat_peak_memory = zmalloc_used;

    /* Just call a subset of vital functions in case we are re-entering
     * the event loop from processEventsWhileBlocked(). Note that in this
     * case we keep track of the number of events we are processing, since
     * processEventsWhileBlocked() wants to stop ASAP if there are no longer
     * events to handle. */
    if (ProcessingEventsWhileBlocked) {
        uint64_t processed = 0;
        processed += processIOThreadsReadDone();
        processed += connTypeProcessPendingData();
        if (server.aof_state == AOF_ON || server.aof_state == AOF_WAIT_REWRITE) flushAppendOnlyFile(0);
        processed += handleClientsWithPendingWrites();
        int last_processed = 0;
        do {
            /* Try to process all the pending IO events. */
            last_processed = processIOThreadsReadDone() + processIOThreadsWriteDone();
            processed += last_processed;
        } while (last_processed != 0);
        processed += freeClientsInAsyncFreeQueue();
        server.events_processed_while_blocked += processed;
        return;
    }

    /* We should handle pending reads clients ASAP after event loop. */
    processIOThreadsReadDone();

    /* Handle pending data(typical TLS). (must be done before flushAppendOnlyFile) */
    connTypeProcessPendingData();

    /* If any connection type(typical TLS) still has pending unread data don't sleep at all. */
    int dont_sleep = connTypeHasPendingData();

    /* Call the Cluster before sleep function. Note that this function
     * may change the state of Cluster (from ok to fail or vice versa),
     * so it's a good idea to call it before serving the unblocked clients
     * later in this function, must be done before blockedBeforeSleep. */
    if (server.cluster_enabled) clusterBeforeSleep();

    /* Handle blocked clients.
     * must be done before flushAppendOnlyFile, in case of appendfsync=always,
     * since the unblocked clients may write data. */
    blockedBeforeSleep();

    /* Record cron time in beforeSleep, which is the sum of active-expire, active-defrag and all other
     * tasks done by cron and beforeSleep, but excluding read, write and AOF, that are counted by other
     * sets of metrics. */
    monotime cron_start_time_before_aof = getMonotonicUs();

    /* Run a fast expire cycle (the called function will return
     * ASAP if a fast cycle is not needed). */
    if (server.active_expire_enabled && !server.import_mode && iAmPrimary()) activeExpireCycle(ACTIVE_EXPIRE_CYCLE_FAST);

    if (moduleCount()) {
        moduleFireServerEvent(VALKEYMODULE_EVENT_EVENTLOOP, VALKEYMODULE_SUBEVENT_EVENTLOOP_BEFORE_SLEEP, NULL);
    }

    /* Send all the replicas an ACK request if at least one client blocked
     * during the previous event loop iteration. Note that we do this after
     * processUnblockedClients(), so if there are multiple pipelined WAITs
     * and the just unblocked WAIT gets blocked again, we don't have to wait
     * a server cron cycle in absence of other event loop events. See #6623.
     *
     * We also don't send the ACKs while clients are paused, since it can
     * increment the replication backlog, they'll be sent after the pause
     * if we are still the primary. */
    if (server.get_ack_from_replicas && !isPausedActionsWithUpdate(PAUSE_ACTION_REPLICA)) {
        sendGetackToReplicas();
        server.get_ack_from_replicas = 0;
    }

    /* We may have received updates from clients about their current offset. NOTE:
     * this can't be done where the ACK is received since failover will disconnect
     * our clients. */
    updateFailoverStatus();

    /* Since we rely on current_client to send scheduled invalidation messages
     * we have to flush them after each command, so when we get here, the list
     * must be empty. */
    serverAssert(listLength(server.tracking_pending_keys) == 0);
    serverAssert(listLength(server.pending_push_messages) == 0);

    /* Send the invalidation messages to clients participating to the
     * client side caching protocol in broadcasting (BCAST) mode. */
    trackingBroadcastInvalidationMessages();

    /* Record time consumption of AOF writing. */
    monotime aof_start_time = getMonotonicUs();
    /* Record cron time in beforeSleep. This does not include the time consumed by AOF writing and IO writing below. */
    monotime duration_before_aof = aof_start_time - cron_start_time_before_aof;
    /* Record the fsync'd offset before flushAppendOnly */
    long long prev_fsynced_reploff = server.fsynced_reploff;

    /* Write the AOF buffer on disk,
     * must be done before handleClientsWithPendingWrites,
     * in case of appendfsync=always. */
    if (server.aof_state == AOF_ON || server.aof_state == AOF_WAIT_REWRITE) flushAppendOnlyFile(0);

    /* Record time consumption of AOF writing. */
    durationAddSample(EL_DURATION_TYPE_AOF, getMonotonicUs() - aof_start_time);

    /* Update the fsynced replica offset.
     * If an initial rewrite is in progress then not all data is guaranteed to have actually been
     * persisted to disk yet, so we cannot update the field. We will wait for the rewrite to complete. */
    if (server.aof_state == AOF_ON && server.fsynced_reploff != -1) {
        long long fsynced_reploff_pending = atomic_load_explicit(&server.fsynced_reploff_pending, memory_order_relaxed);
        server.fsynced_reploff = fsynced_reploff_pending;

        /* If we have blocked [WAIT]AOF clients, and fsynced_reploff changed, we want to try to
         * wake them up ASAP. */
        if (listLength(server.clients_waiting_acks) && prev_fsynced_reploff != server.fsynced_reploff) dont_sleep = 1;
    }

    /* Handle writes with pending output buffers. */
    handleClientsWithPendingWrites();

    /* Try to process more IO reads that are ready to be processed. */
    if (server.aof_fsync != AOF_FSYNC_ALWAYS) {
        processIOThreadsReadDone();
    }

    processIOThreadsWriteDone();

    /* Record cron time in beforeSleep. This does not include the time consumed by AOF writing and IO writing above. */
    monotime cron_start_time_after_write = getMonotonicUs();

    /* Close clients that need to be closed asynchronous */
    freeClientsInAsyncFreeQueue();

    /* Incrementally trim replication backlog, 10 times the normal speed is
     * to free replication backlog as much as possible. */
    if (server.repl_backlog) incrementalTrimReplicationBacklog(10 * REPL_BACKLOG_TRIM_BLOCKS_PER_CALL);

    /* Disconnect some clients if they are consuming too much memory. */
    evictClients();

    /* Record cron time in beforeSleep. */
    monotime duration_after_write = getMonotonicUs() - cron_start_time_after_write;

    /* Record eventloop latency. */
    if (server.el_start > 0) {
        monotime el_duration = getMonotonicUs() - server.el_start;
        durationAddSample(EL_DURATION_TYPE_EL, el_duration);
    }
    server.el_cron_duration += duration_before_aof + duration_after_write;
    durationAddSample(EL_DURATION_TYPE_CRON, server.el_cron_duration);
    server.el_cron_duration = 0;
    /* Record max command count per cycle. */
    if (server.stat_numcommands > server.el_cmd_cnt_start) {
        long long el_command_cnt = server.stat_numcommands - server.el_cmd_cnt_start;
        if (el_command_cnt > server.el_cmd_cnt_max) {
            server.el_cmd_cnt_max = el_command_cnt;
        }
    }

    /* Don't sleep at all before the next beforeSleep() if needed (e.g. a
     * connection has pending data) */
    aeSetDontWait(server.el, dont_sleep);

    /* Before we are going to sleep, let the threads access the dataset by
     * releasing the GIL. The server main thread will not touch anything at this
     * time. */
    if (moduleCount()) moduleReleaseGIL();
    /********************* WARNING ********************
     * Do NOT add anything below moduleReleaseGIL !!! *
     ***************************** ********************/
}

/* This function is called immediately after the event loop multiplexing
 * API returned, and the control is going to soon return to the server by invoking
 * the different events callbacks. */
void afterSleep(struct aeEventLoop *eventLoop, int numevents) {
    UNUSED(eventLoop);
    /********************* WARNING ********************
     * Do NOT add anything above moduleAcquireGIL !!! *
     ***************************** ********************/
    if (!ProcessingEventsWhileBlocked) {
        /* Acquire the modules GIL so that their threads won't touch anything. */
        if (moduleCount()) {
            mstime_t latency;
            latencyStartMonitor(latency);
            atomic_store_explicit(&server.module_gil_acquiring, 1, memory_order_relaxed);
            moduleAcquireGIL();
            atomic_store_explicit(&server.module_gil_acquiring, 0, memory_order_relaxed);
            moduleFireServerEvent(VALKEYMODULE_EVENT_EVENTLOOP, VALKEYMODULE_SUBEVENT_EVENTLOOP_AFTER_SLEEP, NULL);
            latencyEndMonitor(latency);
            latencyAddSampleIfNeeded("module-acquire-GIL", latency);
        }
        /* Set the eventloop start time. */
        server.el_start = getMonotonicUs();
        /* Set the eventloop command count at start. */
        server.el_cmd_cnt_start = server.stat_numcommands;
    }

    /* Update the time cache. */
    updateCachedTime(1);

    /* Update command time snapshot in case it'll be required without a command
     * e.g. somehow used by module timers. Don't update it while yielding to a
     * blocked command, call() will handle that and restore the original time. */
    if (!ProcessingEventsWhileBlocked) {
        server.cmd_time_snapshot = server.mstime;
    }

    adjustIOThreadsByEventLoad(numevents, 0);
}

/* =========================== Server initialization ======================== */

/* These shared strings depend on the extended-redis-compatibility config and is
 * called when the config changes. When the config is phased out, these
 * initializations can be moved back inside createSharedObjects() below. */
void createSharedObjectsWithCompat(void) {
    const char *name = server.extended_redis_compat ? "Redis" : SERVER_TITLE;
    if (shared.loadingerr) decrRefCount(shared.loadingerr);
    shared.loadingerr =
        createObject(OBJ_STRING, sdscatfmt(sdsempty(), "-LOADING %s is loading the dataset in memory\r\n", name));
    if (shared.slowevalerr) decrRefCount(shared.slowevalerr);
    shared.slowevalerr = createObject(
        OBJ_STRING,
        sdscatfmt(sdsempty(),
                  "-BUSY %s is busy running a script. You can only call SCRIPT KILL or SHUTDOWN NOSAVE.\r\n", name));
    if (shared.slowscripterr) decrRefCount(shared.slowscripterr);
    shared.slowscripterr = createObject(
        OBJ_STRING,
        sdscatfmt(sdsempty(),
                  "-BUSY %s is busy running a script. You can only call FUNCTION KILL or SHUTDOWN NOSAVE.\r\n", name));
    if (shared.slowmoduleerr) decrRefCount(shared.slowmoduleerr);
    shared.slowmoduleerr =
        createObject(OBJ_STRING, sdscatfmt(sdsempty(), "-BUSY %s is busy running a module command.\r\n", name));
    if (shared.bgsaveerr) decrRefCount(shared.bgsaveerr);
    shared.bgsaveerr =
        createObject(OBJ_STRING, sdscatfmt(sdsempty(),
                                           "-MISCONF %s is configured to save RDB snapshots, but it's currently"
                                           " unable to persist to disk. Commands that may modify the data set are"
                                           " disabled, because this instance is configured to report errors during"
                                           " writes if RDB snapshotting fails (stop-writes-on-bgsave-error option)."
                                           " Please check the %s logs for details about the RDB error.\r\n",
                                           name, name));
}

void createSharedObjects(void) {
    int j;

    /* Shared command responses */
    shared.ok = createObject(OBJ_STRING, sdsnew("+OK\r\n"));
    shared.emptybulk = createObject(OBJ_STRING, sdsnew("$0\r\n\r\n"));
    shared.czero = createObject(OBJ_STRING, sdsnew(":0\r\n"));
    shared.cone = createObject(OBJ_STRING, sdsnew(":1\r\n"));
    shared.emptyarray = createObject(OBJ_STRING, sdsnew("*0\r\n"));
    shared.pong = createObject(OBJ_STRING, sdsnew("+PONG\r\n"));
    shared.queued = createObject(OBJ_STRING, sdsnew("+QUEUED\r\n"));
    shared.emptyscan = createObject(OBJ_STRING, sdsnew("*2\r\n$1\r\n0\r\n*0\r\n"));
    shared.space = createObject(OBJ_STRING, sdsnew(" "));
    shared.plus = createObject(OBJ_STRING, sdsnew("+"));

    /* Shared command error responses */
    shared.wrongtypeerr =
        createObject(OBJ_STRING, sdsnew("-WRONGTYPE Operation against a key holding the wrong kind of value\r\n"));
    shared.err = createObject(OBJ_STRING, sdsnew("-ERR\r\n"));
    shared.nokeyerr = createObject(OBJ_STRING, sdsnew("-ERR no such key\r\n"));
    shared.syntaxerr = createObject(OBJ_STRING, sdsnew("-ERR syntax error\r\n"));
    shared.sameobjecterr = createObject(OBJ_STRING, sdsnew("-ERR source and destination objects are the same\r\n"));
    shared.outofrangeerr = createObject(OBJ_STRING, sdsnew("-ERR index out of range\r\n"));
    shared.noscripterr = createObject(OBJ_STRING, sdsnew("-NOSCRIPT No matching script.\r\n"));
    createSharedObjectsWithCompat();
    shared.primarydownerr = createObject(
        OBJ_STRING, sdsnew("-MASTERDOWN Link with MASTER is down and replica-serve-stale-data is set to 'no'.\r\n"));
    shared.roreplicaerr =
        createObject(OBJ_STRING, sdsnew("-READONLY You can't write against a read only replica.\r\n"));
    shared.noautherr = createObject(OBJ_STRING, sdsnew("-NOAUTH Authentication required.\r\n"));
    shared.oomerr = createObject(OBJ_STRING, sdsnew("-OOM command not allowed when used memory > 'maxmemory'.\r\n"));
    shared.execaborterr =
        createObject(OBJ_STRING, sdsnew("-EXECABORT Transaction discarded because of previous errors.\r\n"));
    shared.noreplicaserr = createObject(OBJ_STRING, sdsnew("-NOREPLICAS Not enough good replicas to write.\r\n"));
    shared.busykeyerr = createObject(OBJ_STRING, sdsnew("-BUSYKEY Target key name already exists.\r\n"));

    /* The shared NULL depends on the protocol version. */
    shared.null[0] = NULL;
    shared.null[1] = NULL;
    shared.null[2] = createObject(OBJ_STRING, sdsnew("$-1\r\n"));
    shared.null[3] = createObject(OBJ_STRING, sdsnew("_\r\n"));

    shared.nullarray[0] = NULL;
    shared.nullarray[1] = NULL;
    shared.nullarray[2] = createObject(OBJ_STRING, sdsnew("*-1\r\n"));
    shared.nullarray[3] = createObject(OBJ_STRING, sdsnew("_\r\n"));

    shared.emptymap[0] = NULL;
    shared.emptymap[1] = NULL;
    shared.emptymap[2] = createObject(OBJ_STRING, sdsnew("*0\r\n"));
    shared.emptymap[3] = createObject(OBJ_STRING, sdsnew("%0\r\n"));

    shared.emptyset[0] = NULL;
    shared.emptyset[1] = NULL;
    shared.emptyset[2] = createObject(OBJ_STRING, sdsnew("*0\r\n"));
    shared.emptyset[3] = createObject(OBJ_STRING, sdsnew("~0\r\n"));

    for (j = 0; j < PROTO_SHARED_SELECT_CMDS; j++) {
        char dictid_str[64];
        int dictid_len;

        dictid_len = ll2string(dictid_str, sizeof(dictid_str), j);
        shared.select[j] = createObject(
            OBJ_STRING, sdscatprintf(sdsempty(), "*2\r\n$6\r\nSELECT\r\n$%d\r\n%s\r\n", dictid_len, dictid_str));
    }
    shared.messagebulk = createStringObject("$7\r\nmessage\r\n", 13);
    shared.pmessagebulk = createStringObject("$8\r\npmessage\r\n", 14);
    shared.subscribebulk = createStringObject("$9\r\nsubscribe\r\n", 15);
    shared.unsubscribebulk = createStringObject("$11\r\nunsubscribe\r\n", 18);
    shared.ssubscribebulk = createStringObject("$10\r\nssubscribe\r\n", 17);
    shared.sunsubscribebulk = createStringObject("$12\r\nsunsubscribe\r\n", 19);
    shared.smessagebulk = createStringObject("$8\r\nsmessage\r\n", 14);
    shared.psubscribebulk = createStringObject("$10\r\npsubscribe\r\n", 17);
    shared.punsubscribebulk = createStringObject("$12\r\npunsubscribe\r\n", 19);

    /* Shared command names */
    shared.del = createStringObject("DEL", 3);
    shared.unlink = createStringObject("UNLINK", 6);
    shared.rpop = createStringObject("RPOP", 4);
    shared.lpop = createStringObject("LPOP", 4);
    shared.lpush = createStringObject("LPUSH", 5);
    shared.rpoplpush = createStringObject("RPOPLPUSH", 9);
    shared.lmove = createStringObject("LMOVE", 5);
    shared.blmove = createStringObject("BLMOVE", 6);
    shared.zpopmin = createStringObject("ZPOPMIN", 7);
    shared.zpopmax = createStringObject("ZPOPMAX", 7);
    shared.multi = createStringObject("MULTI", 5);
    shared.exec = createStringObject("EXEC", 4);
    shared.hset = createStringObject("HSET", 4);
    shared.srem = createStringObject("SREM", 4);
    shared.xgroup = createStringObject("XGROUP", 6);
    shared.xclaim = createStringObject("XCLAIM", 6);
    shared.script = createStringObject("SCRIPT", 6);
    shared.replconf = createStringObject("REPLCONF", 8);
    shared.pexpireat = createStringObject("PEXPIREAT", 9);
    shared.pexpire = createStringObject("PEXPIRE", 7);
    shared.persist = createStringObject("PERSIST", 7);
    shared.set = createStringObject("SET", 3);
    shared.eval = createStringObject("EVAL", 4);

    /* Shared command argument */
    shared.left = createStringObject("left", 4);
    shared.right = createStringObject("right", 5);
    shared.pxat = createStringObject("PXAT", 4);
    shared.time = createStringObject("TIME", 4);
    shared.retrycount = createStringObject("RETRYCOUNT", 10);
    shared.force = createStringObject("FORCE", 5);
    shared.justid = createStringObject("JUSTID", 6);
    shared.entriesread = createStringObject("ENTRIESREAD", 11);
    shared.lastid = createStringObject("LASTID", 6);
    shared.default_username = createStringObject("default", 7);
    shared.ping = createStringObject("ping", 4);
    shared.setid = createStringObject("SETID", 5);
    shared.keepttl = createStringObject("KEEPTTL", 7);
    shared.absttl = createStringObject("ABSTTL", 6);
    shared.load = createStringObject("LOAD", 4);
    shared.createconsumer = createStringObject("CREATECONSUMER", 14);
    shared.getack = createStringObject("GETACK", 6);
    shared.special_asterisk = createStringObject("*", 1);
    shared.special_equals = createStringObject("=", 1);
    shared.redacted = makeObjectShared(createStringObject("(redacted)", 10));

    for (j = 0; j < OBJ_SHARED_INTEGERS; j++) {
        shared.integers[j] = makeObjectShared(createObject(OBJ_STRING, (void *)(long)j));
        initObjectLRUOrLFU(shared.integers[j]);
        shared.integers[j]->encoding = OBJ_ENCODING_INT;
    }
    for (j = 0; j < OBJ_SHARED_BULKHDR_LEN; j++) {
        shared.mbulkhdr[j] = createObject(OBJ_STRING, sdscatprintf(sdsempty(), "*%d\r\n", j));
        shared.bulkhdr[j] = createObject(OBJ_STRING, sdscatprintf(sdsempty(), "$%d\r\n", j));
        shared.maphdr[j] = createObject(OBJ_STRING, sdscatprintf(sdsempty(), "%%%d\r\n", j));
        shared.sethdr[j] = createObject(OBJ_STRING, sdscatprintf(sdsempty(), "~%d\r\n", j));
    }
    /* The following two shared objects, minstring and maxstring, are not
     * actually used for their value but as a special object meaning
     * respectively the minimum possible string and the maximum possible
     * string in string comparisons for the ZRANGEBYLEX command. */
    shared.minstring = sdsnew("minstring");
    shared.maxstring = sdsnew("maxstring");
}

void initServerClientMemUsageBuckets(void) {
    if (server.client_mem_usage_buckets) return;
    server.client_mem_usage_buckets = zmalloc(sizeof(clientMemUsageBucket) * CLIENT_MEM_USAGE_BUCKETS);
    for (int j = 0; j < CLIENT_MEM_USAGE_BUCKETS; j++) {
        server.client_mem_usage_buckets[j].mem_usage_sum = 0;
        server.client_mem_usage_buckets[j].clients = listCreate();
    }
}

void freeServerClientMemUsageBuckets(void) {
    if (!server.client_mem_usage_buckets) return;
    for (int j = 0; j < CLIENT_MEM_USAGE_BUCKETS; j++) listRelease(server.client_mem_usage_buckets[j].clients);
    zfree(server.client_mem_usage_buckets);
    server.client_mem_usage_buckets = NULL;
}

void initServerConfig(void) {
    int j;
    char *default_bindaddr[CONFIG_DEFAULT_BINDADDR_COUNT] = CONFIG_DEFAULT_BINDADDR;

    initConfigValues();
    updateCachedTime(1);
    server.cmd_time_snapshot = server.mstime;
    getRandomHexChars(server.runid, CONFIG_RUN_ID_SIZE);
    server.runid[CONFIG_RUN_ID_SIZE] = '\0';
    changeReplicationId();
    clearReplicationId2();
    server.hz = CONFIG_DEFAULT_HZ;   /* Initialize it ASAP, even if it may get
                                        updated later after loading the config.
                                        This value may be used before the server
                                        is initialized. */
    server.timezone = getTimeZone(); /* Initialized by tzset(). */
    server.configfile = NULL;
    server.executable = NULL;
    server.arch_bits = (sizeof(long) == 8) ? 64 : 32;
    server.bindaddr_count = CONFIG_DEFAULT_BINDADDR_COUNT;
    for (j = 0; j < CONFIG_DEFAULT_BINDADDR_COUNT; j++) server.bindaddr[j] = zstrdup(default_bindaddr[j]);
    memset(server.listeners, 0x00, sizeof(server.listeners));
    server.active_expire_enabled = 1;
    server.lazy_expire_disabled = 0;
    server.skip_checksum_validation = 0;
    server.loading = 0;
    server.async_loading = 0;
    server.loading_rdb_used_mem = 0;
    server.aof_state = AOF_OFF;
    server.aof_rewrite_base_size = 0;
    server.aof_rewrite_scheduled = 0;
    server.aof_flush_sleep = 0;
    server.aof_last_fsync = time(NULL) * 1000;
    server.aof_cur_timestamp = 0;
    atomic_store_explicit(&server.aof_bio_fsync_status, C_OK, memory_order_relaxed);
    server.aof_rewrite_time_last = -1;
    server.aof_rewrite_time_start = -1;
    server.aof_lastbgrewrite_status = C_OK;
    server.aof_delayed_fsync = 0;
    server.aof_fd = -1;
    server.aof_selected_db = -1; /* Make sure the first time will not match */
    server.aof_flush_postponed_start = 0;
    server.aof_last_incr_size = 0;
    server.aof_last_incr_fsync_offset = 0;
    server.active_defrag_cpu_percent = 0;
    server.active_defrag_configuration_changed = 0;
    server.notify_keyspace_events = 0;
    server.blocked_clients = 0;
    memset(server.blocked_clients_by_type, 0, sizeof(server.blocked_clients_by_type));
    server.shutdown_asap = 0;
    server.shutdown_flags = 0;
    server.shutdown_mstime = 0;
    server.cluster_module_flags = CLUSTER_MODULE_FLAG_NONE;
    server.migrate_cached_sockets = dictCreate(&migrateCacheDictType);
    server.next_client_id = 1; /* Client IDs, start from 1 .*/
    server.page_size = sysconf(_SC_PAGESIZE);
    server.extended_redis_compat = 0;
    server.pause_cron = 0;
    server.dict_resizing = 1;
    server.import_mode = 0;

    server.latency_tracking_info_percentiles_len = 3;
    server.latency_tracking_info_percentiles = zmalloc(sizeof(double) * (server.latency_tracking_info_percentiles_len));
    server.latency_tracking_info_percentiles[0] = 50.0; /* p50 */
    server.latency_tracking_info_percentiles[1] = 99.0; /* p99 */
    server.latency_tracking_info_percentiles[2] = 99.9; /* p999 */

    server.lruclock = getLRUClock();
    resetServerSaveParams();

    appendServerSaveParams(60 * 60, 1); /* save after 1 hour and 1 change */
    appendServerSaveParams(300, 100);   /* save after 5 minutes and 100 changes */
    appendServerSaveParams(60, 10000);  /* save after 1 minute and 10000 changes */

    /* Replication related */
    server.primary_host = NULL;
    server.primary_port = 6379;
    server.primary = NULL;
    server.cached_primary = NULL;
    server.primary_initial_offset = -1;
    server.repl_state = REPL_STATE_NONE;
    server.repl_rdb_channel_state = REPL_DUAL_CHANNEL_STATE_NONE;
    server.repl_transfer_tmpfile = NULL;
    server.repl_transfer_fd = -1;
    server.repl_transfer_s = NULL;
    server.repl_syncio_timeout = CONFIG_REPL_SYNCIO_TIMEOUT;
    server.repl_down_since = 0; /* Never connected, repl is down since EVER. */
    server.primary_repl_offset = 0;
    server.fsynced_reploff_pending = 0;
    server.rdb_client_id = -1;
    server.loading_process_events_interval_ms = LOADING_PROCESS_EVENTS_INTERVAL_DEFAULT;
    server.loading_rio = NULL;

    /* Replication partial resync backlog */
    server.repl_backlog = NULL;
    server.repl_no_replicas_since = time(NULL);

    /* Failover related */
    server.failover_end_time = 0;
    server.force_failover = 0;
    server.target_replica_host = NULL;
    server.target_replica_port = 0;
    server.failover_state = NO_FAILOVER;

    /* Client output buffer limits */
    for (j = 0; j < CLIENT_TYPE_OBUF_COUNT; j++) server.client_obuf_limits[j] = clientBufferLimitsDefaults[j];

    /* Linux OOM Score config */
    for (j = 0; j < CONFIG_OOM_COUNT; j++) server.oom_score_adj_values[j] = configOOMScoreAdjValuesDefaults[j];

    /* Double constants initialization */
    R_Zero = 0.0;
    R_PosInf = 1.0 / R_Zero;
    R_NegInf = -1.0 / R_Zero;
    R_Nan = R_Zero / R_Zero;

    /* Command table -- we initialize it here as it is part of the
     * initial configuration, since command names may be changed via
     * valkey.conf using the rename-command directive. */
    server.commands = hashtableCreate(&commandSetType);
    server.orig_commands = hashtableCreate(&commandSetType);
    populateCommandTable();

    /* Debugging */
    server.watchdog_period = 0;
}

extern char **environ;

/* Restart the server, executing the same executable that started this
 * instance, with the same arguments and configuration file.
 *
 * The function is designed to directly call execve() so that the new
 * server instance will retain the PID of the previous one.
 *
 * The list of flags, that may be bitwise ORed together, alter the
 * behavior of this function:
 *
 * RESTART_SERVER_NONE              No flags.
 * RESTART_SERVER_GRACEFULLY        Do a proper shutdown before restarting.
 * RESTART_SERVER_CONFIG_REWRITE    Rewrite the config file before restarting.
 *
 * On success the function does not return, because the process turns into
 * a different process. On error C_ERR is returned. */
int restartServer(client *c, int flags, mstime_t delay) {
    int j;

    /* Check if we still have accesses to the executable that started this
     * server instance. */
    if (access(server.executable, X_OK) == -1) {
        serverLog(LL_WARNING,
                  "Can't restart: this process has no "
                  "permissions to execute %s",
                  server.executable);
        return C_ERR;
    }

    /* Config rewriting. */
    if (flags & RESTART_SERVER_CONFIG_REWRITE && server.configfile && rewriteConfig(server.configfile, 0) == -1) {
        serverLog(LL_WARNING,
                  "Can't restart: configuration rewrite process "
                  "failed: %s",
                  strerror(errno));
        return C_ERR;
    }

    /* Perform a proper shutdown. We don't wait for lagging replicas though. */
    if (flags & RESTART_SERVER_GRACEFULLY && prepareForShutdown(c, SHUTDOWN_NOW) != C_OK) {
        serverLog(LL_WARNING, "Can't restart: error preparing for shutdown");
        return C_ERR;
    }

    /* Close all file descriptors, with the exception of stdin, stdout, stderr
     * which are useful if we restart a server which is not daemonized. */
    for (j = 3; j < (int)server.maxclients + 1024; j++) {
        /* Test the descriptor validity before closing it, otherwise
         * Valgrind issues a warning on close(). */
        if (fcntl(j, F_GETFD) != -1) close(j);
    }

    /* Execute the server with the original command line. */
    if (delay) usleep(delay * 1000);
    zfree(server.exec_argv[0]);
    server.exec_argv[0] = zstrdup(server.executable);
    execve(server.executable, server.exec_argv, environ);

    /* If an error occurred here, there is nothing we can do, but exit. */
    _exit(1);

    return C_ERR; /* Never reached. */
}

/* This function will configure the current process's oom_score_adj according
 * to user specified configuration. This is currently implemented on Linux
 * only.
 *
 * A process_class value of -1 implies OOM_CONFIG_PRIMARY or OOM_CONFIG_REPLICA,
 * depending on current role.
 */
int setOOMScoreAdj(int process_class) {
    if (process_class == -1) process_class = (server.primary_host ? CONFIG_OOM_REPLICA : CONFIG_OOM_PRIMARY);

    serverAssert(process_class >= 0 && process_class < CONFIG_OOM_COUNT);

#ifdef HAVE_PROC_OOM_SCORE_ADJ
    /* The following statics are used to indicate the server has changed the process's oom score.
     * And to save the original score so we can restore it later if needed.
     * We need this so when we disabled oom-score-adj (also during configuration rollback
     * when another configuration parameter was invalid and causes a rollback after
     * applying a new oom-score) we can return to the oom-score value from before our
     * adjustments. */
    static int oom_score_adjusted_by_valkey = 0;
    static int oom_score_adj_base = 0;

    int fd;
    int val;
    char buf[64];

    if (server.oom_score_adj != OOM_SCORE_ADJ_NO) {
        if (!oom_score_adjusted_by_valkey) {
            oom_score_adjusted_by_valkey = 1;
            /* Backup base value before enabling the server control over oom score */
            fd = open("/proc/self/oom_score_adj", O_RDONLY);
            if (fd < 0 || read(fd, buf, sizeof(buf)) < 0) {
                serverLog(LL_WARNING, "Unable to read oom_score_adj: %s", strerror(errno));
                if (fd != -1) close(fd);
                return C_ERR;
            }
            oom_score_adj_base = atoi(buf);
            close(fd);
        }

        val = server.oom_score_adj_values[process_class];
        if (server.oom_score_adj == OOM_SCORE_RELATIVE) val += oom_score_adj_base;
        if (val > 1000) val = 1000;
        if (val < -1000) val = -1000;
    } else if (oom_score_adjusted_by_valkey) {
        oom_score_adjusted_by_valkey = 0;
        val = oom_score_adj_base;
    } else {
        return C_OK;
    }

    snprintf(buf, sizeof(buf) - 1, "%d\n", val);

    fd = open("/proc/self/oom_score_adj", O_WRONLY);
    if (fd < 0 || write(fd, buf, strlen(buf)) < 0) {
        serverLog(LL_WARNING, "Unable to write oom_score_adj: %s", strerror(errno));
        if (fd != -1) close(fd);
        return C_ERR;
    }

    close(fd);
    return C_OK;
#else
    /* Unsupported */
    return C_ERR;
#endif
}

/* This function will try to raise the max number of open files accordingly to
 * the configured max number of clients. It also reserves a number of file
 * descriptors (CONFIG_MIN_RESERVED_FDS) for extra operations of
 * persistence, listening sockets, log files and so forth.
 *
 * If it will not be possible to set the limit accordingly to the configured
 * max number of clients, the function will do the reverse setting
 * server.maxclients to the value that we can actually handle. */
void adjustOpenFilesLimit(void) {
    rlim_t maxfiles = server.maxclients + CONFIG_MIN_RESERVED_FDS;
    struct rlimit limit;

    if (getrlimit(RLIMIT_NOFILE, &limit) == -1) {
        serverLog(LL_WARNING,
                  "Unable to obtain the current NOFILE limit (%s), assuming 1024 and setting the max clients "
                  "configuration accordingly.",
                  strerror(errno));
        server.maxclients = 1024 - CONFIG_MIN_RESERVED_FDS;
    } else {
        rlim_t oldlimit = limit.rlim_cur;

        /* Set the max number of files if the current limit is not enough
         * for our needs. */
        if (oldlimit < maxfiles) {
            rlim_t bestlimit;
            int setrlimit_error = 0;

            /* Try to set the file limit to match 'maxfiles' or at least
             * to the higher value supported less than maxfiles. */
            bestlimit = maxfiles;
            while (bestlimit > oldlimit) {
                rlim_t decr_step = 16;

                limit.rlim_cur = bestlimit;
                limit.rlim_max = bestlimit;
                if (setrlimit(RLIMIT_NOFILE, &limit) != -1) break;
                setrlimit_error = errno;

                /* We failed to set file limit to 'bestlimit'. Try with a
                 * smaller limit decrementing by a few FDs per iteration. */
                if (bestlimit < decr_step) {
                    bestlimit = oldlimit;
                    break;
                }
                bestlimit -= decr_step;
            }

            /* Assume that the limit we get initially is still valid if
             * our last try was even lower. */
            if (bestlimit < oldlimit) bestlimit = oldlimit;

            if (bestlimit < maxfiles) {
                unsigned int old_maxclients = server.maxclients;
                server.maxclients = bestlimit - CONFIG_MIN_RESERVED_FDS;
                /* maxclients is unsigned so may overflow: in order
                 * to check if maxclients is now logically less than 1
                 * we test indirectly via bestlimit. */
                if (bestlimit <= CONFIG_MIN_RESERVED_FDS) {
                    serverLog(LL_WARNING,
                              "Your current 'ulimit -n' "
                              "of %llu is not enough for the server to start. "
                              "Please increase your open file limit to at least "
                              "%llu. Exiting.",
                              (unsigned long long)oldlimit, (unsigned long long)maxfiles);
                    exit(1);
                }
                serverLog(LL_WARNING,
                          "You requested maxclients of %d "
                          "requiring at least %llu max file descriptors.",
                          old_maxclients, (unsigned long long)maxfiles);
                serverLog(LL_WARNING,
                          "Server can't set maximum open files "
                          "to %llu because of OS error: %s.",
                          (unsigned long long)maxfiles, strerror(setrlimit_error));
                serverLog(LL_WARNING,
                          "Current maximum open files is %llu. "
                          "maxclients has been reduced to %d to compensate for "
                          "low ulimit. "
                          "If you need higher maxclients increase 'ulimit -n'.",
                          (unsigned long long)bestlimit, server.maxclients);
            } else {
                serverLog(LL_NOTICE,
                          "Increased maximum number of open files "
                          "to %llu (it was originally set to %llu).",
                          (unsigned long long)maxfiles, (unsigned long long)oldlimit);
            }
        }
    }
}

/* Check that server.tcp_backlog can be actually enforced in Linux according
 * to the value of /proc/sys/net/core/somaxconn, or warn about it. */
void checkTcpBacklogSettings(void) {
#if defined(HAVE_PROC_SOMAXCONN)
    FILE *fp = fopen("/proc/sys/net/core/somaxconn", "r");
    char buf[1024];
    if (!fp) return;
    if (fgets(buf, sizeof(buf), fp) != NULL) {
        int somaxconn = atoi(buf);
        if (somaxconn > 0 && somaxconn < server.tcp_backlog) {
            serverLog(LL_WARNING,
                      "WARNING: The TCP backlog setting of %d cannot be enforced because /proc/sys/net/core/somaxconn "
                      "is set to the lower value of %d.",
                      server.tcp_backlog, somaxconn);
        }
    }
    fclose(fp);
#elif defined(HAVE_SYSCTL_KIPC_SOMAXCONN)
    int somaxconn, mib[3];
    size_t len = sizeof(int);

    mib[0] = CTL_KERN;
    mib[1] = KERN_IPC;
    mib[2] = KIPC_SOMAXCONN;

    if (sysctl(mib, 3, &somaxconn, &len, NULL, 0) == 0) {
        if (somaxconn > 0 && somaxconn < server.tcp_backlog) {
            serverLog(LL_WARNING,
                      "WARNING: The TCP backlog setting of %d cannot be enforced because kern.ipc.somaxconn is set to "
                      "the lower value of %d.",
                      server.tcp_backlog, somaxconn);
        }
    }
#elif defined(HAVE_SYSCTL_KERN_SOMAXCONN)
    int somaxconn, mib[2];
    size_t len = sizeof(int);

    mib[0] = CTL_KERN;
    mib[1] = KERN_SOMAXCONN;

    if (sysctl(mib, 2, &somaxconn, &len, NULL, 0) == 0) {
        if (somaxconn > 0 && somaxconn < server.tcp_backlog) {
            serverLog(LL_WARNING,
                      "WARNING: The TCP backlog setting of %d cannot be enforced because kern.somaxconn is set to the "
                      "lower value of %d.",
                      server.tcp_backlog, somaxconn);
        }
    }
#elif defined(SOMAXCONN)
    if (SOMAXCONN < server.tcp_backlog) {
        serverLog(LL_WARNING,
                  "WARNING: The TCP backlog setting of %d cannot be enforced because SOMAXCONN is set to the lower "
                  "value of %d.",
                  server.tcp_backlog, SOMAXCONN);
    }
#endif
}

/* Create an event handler for accepting new connections in TCP or TLS domain sockets.
 * This works atomically for all socket fds */
int createSocketAcceptHandler(connListener *sfd, aeFileProc *accept_handler) {
    int j;

    for (j = 0; j < sfd->count; j++) {
        if (aeCreateFileEvent(server.el, sfd->fd[j], AE_READABLE, accept_handler, sfd) == AE_ERR) {
            /* Rollback */
            for (j = j - 1; j >= 0; j--) aeDeleteFileEvent(server.el, sfd->fd[j], AE_READABLE);
            return C_ERR;
        }
    }
    return C_OK;
}

/* Initialize a set of file descriptors to listen to the specified 'port'
 * binding the addresses specified in the server configuration.
 *
 * The listening file descriptors are stored in the integer array 'fds'
 * and their number is set in '*count'. Actually @sfd should be 'listener',
 * for the historical reasons, let's keep 'sfd' here.
 *
 * The addresses to bind are specified in the global server.bindaddr array
 * and their number is server.bindaddr_count. If the server configuration
 * contains no specific addresses to bind, this function will try to
 * bind * (all addresses) for both the IPv4 and IPv6 protocols.
 *
 * On success the function returns C_OK.
 *
 * On error the function returns C_ERR. For the function to be on
 * error, at least one of the server.bindaddr addresses was
 * impossible to bind, or no bind addresses were specified in the server
 * configuration but the function is not able to bind * for at least
 * one of the IPv4 or IPv6 protocols. */
int listenToPort(connListener *sfd) {
    int j;
    int port = sfd->port;
    char **bindaddr = sfd->bindaddr;

    /* If we have no bind address, we don't listen on a TCP socket */
    if (sfd->bindaddr_count == 0) return C_OK;

    for (j = 0; j < sfd->bindaddr_count; j++) {
        char *addr = bindaddr[j];
        int optional = *addr == '-';
        if (optional) addr++;
        if (strchr(addr, ':')) {
            /* Bind IPv6 address. */
            sfd->fd[sfd->count] = anetTcp6Server(server.neterr, port, addr, server.tcp_backlog);
        } else {
            /* Bind IPv4 address. */
            sfd->fd[sfd->count] = anetTcpServer(server.neterr, port, addr, server.tcp_backlog);
        }
        if (sfd->fd[sfd->count] == ANET_ERR) {
            int net_errno = errno;
            serverLog(LL_WARNING, "Warning: Could not create server TCP listening socket %s:%d: %s", addr, port,
                      server.neterr);
            if (net_errno == EADDRNOTAVAIL && optional) continue;
            if (net_errno == ENOPROTOOPT || net_errno == EPROTONOSUPPORT || net_errno == ESOCKTNOSUPPORT ||
                net_errno == EPFNOSUPPORT || net_errno == EAFNOSUPPORT)
                continue;

            /* Rollback successful listens before exiting */
            connCloseListener(sfd);
            return C_ERR;
        }
        if (server.socket_mark_id > 0) anetSetSockMarkId(NULL, sfd->fd[sfd->count], server.socket_mark_id);
        anetNonBlock(NULL, sfd->fd[sfd->count]);
        anetCloexec(sfd->fd[sfd->count]);
        sfd->count++;
    }
    return C_OK;
}

/* Resets the stats that we expose via INFO or other means that we want
 * to reset via CONFIG RESETSTAT. The function is also used in order to
 * initialize these fields in initServer() at server startup. */
void resetServerStats(void) {
    int j;

    server.stat_numcommands = 0;
    server.stat_numconnections = 0;
    server.stat_expiredkeys = 0;
    server.stat_expired_stale_perc = 0;
    server.stat_expired_time_cap_reached_count = 0;
    server.stat_expire_cycle_time_used = 0;
    server.stat_evictedkeys = 0;
    server.stat_evictedclients = 0;
    server.stat_evictedscripts = 0;
    server.stat_total_eviction_exceeded_time = 0;
    server.stat_last_eviction_exceeded_time = 0;
    server.stat_keyspace_misses = 0;
    server.stat_keyspace_hits = 0;
    server.stat_active_defrag_hits = 0;
    server.stat_active_defrag_misses = 0;
    server.stat_active_defrag_key_hits = 0;
    server.stat_active_defrag_key_misses = 0;
    server.stat_active_defrag_scanned = 0;
    server.stat_total_active_defrag_time = 0;
    server.stat_last_active_defrag_time = 0;
    server.stat_fork_time = 0;
    server.stat_fork_rate = 0;
    server.stat_total_forks = 0;
    server.stat_rejected_conn = 0;
    server.stat_sync_full = 0;
    server.stat_sync_partial_ok = 0;
    server.stat_sync_partial_err = 0;
    server.stat_io_reads_processed = 0;
    server.stat_total_reads_processed = 0;
    server.stat_io_writes_processed = 0;
    server.stat_io_freed_objects = 0;
    server.stat_io_accept_offloaded = 0;
    server.stat_poll_processed_by_io_threads = 0;
    server.stat_total_writes_processed = 0;
    server.stat_client_qbuf_limit_disconnections = 0;
    server.stat_client_outbuf_limit_disconnections = 0;
    for (j = 0; j < STATS_METRIC_COUNT; j++) {
        server.inst_metric[j].idx = 0;
        server.inst_metric[j].last_sample_base = 0;
        server.inst_metric[j].last_sample_value = 0;
        memset(server.inst_metric[j].samples, 0, sizeof(server.inst_metric[j].samples));
    }
    server.stat_aof_rewrites = 0;
    server.stat_rdb_saves = 0;
    server.stat_aofrw_consecutive_failures = 0;
    server.stat_net_input_bytes = 0;
    server.stat_net_output_bytes = 0;
    server.stat_net_repl_input_bytes = 0;
    server.stat_net_repl_output_bytes = 0;
    server.stat_unexpected_error_replies = 0;
    server.stat_total_error_replies = 0;
    server.stat_dump_payload_sanitizations = 0;
    server.aof_delayed_fsync = 0;
    server.stat_reply_buffer_shrinks = 0;
    server.stat_reply_buffer_expands = 0;
    memset(server.duration_stats, 0, sizeof(durationStats) * EL_DURATION_TYPE_NUM);
    server.el_cmd_cnt_max = 0;
    lazyfreeResetStats();
}

/* Make the thread killable at any time, so that kill threads functions
 * can work reliably (default cancellability type is PTHREAD_CANCEL_DEFERRED).
 * Needed for pthread_cancel used by the fast memory test used by the crash report. */
void makeThreadKillable(void) {
    pthread_setcancelstate(PTHREAD_CANCEL_ENABLE, NULL);
    pthread_setcanceltype(PTHREAD_CANCEL_ASYNCHRONOUS, NULL);
}

void initServer(void) {
    int j;

    signal(SIGHUP, SIG_IGN);
    signal(SIGPIPE, SIG_IGN);
    setupSignalHandlers();
    ThreadsManager_init();
    makeThreadKillable();

    if (server.syslog_enabled) {
        openlog(server.syslog_ident, LOG_PID | LOG_NDELAY | LOG_NOWAIT, server.syslog_facility);
    }

    /* Initialization after setting defaults from the config system. */
    server.aof_state = server.aof_enabled ? AOF_ON : AOF_OFF;
    server.fsynced_reploff = server.aof_enabled ? 0 : -1;
    server.hz = server.config_hz;
    server.in_fork_child = CHILD_TYPE_NONE;
    server.rdb_pipe_read = -1;
    server.rdb_child_exit_pipe = -1;
    server.main_thread_id = pthread_self();
    server.current_client = NULL;
    server.errors = raxNew();
    server.execution_nesting = 0;
    server.clients = listCreate();
    server.clients_index = raxNew();
    server.clients_to_close = listCreate();
    server.replicas = listCreate();
    server.monitors = listCreate();
    server.replicas_waiting_psync = raxNew();
    server.wait_before_rdb_client_free = DEFAULT_WAIT_BEFORE_RDB_CLIENT_FREE;
    server.clients_pending_write = listCreate();
    server.clients_pending_io_write = listCreate();
    server.clients_pending_io_read = listCreate();
    server.clients_timeout_table = raxNew();
    server.replication_allowed = 1;
    server.replicas_eldb = -1; /* Force to emit the first SELECT command. */
    server.unblocked_clients = listCreate();
    server.ready_keys = listCreate();
    server.tracking_pending_keys = listCreate();
    server.pending_push_messages = listCreate();
    server.clients_waiting_acks = listCreate();
    server.get_ack_from_replicas = 0;
    server.paused_actions = 0;
    memset(server.client_pause_per_purpose, 0, sizeof(server.client_pause_per_purpose));
    server.postponed_clients = listCreate();
    server.events_processed_while_blocked = 0;
    server.system_memory_size = zmalloc_get_memory_size();
    server.blocked_last_cron = 0;
    server.blocking_op_nesting = 0;
    server.thp_enabled = 0;
    server.cluster_drop_packet_filter = -1;
    server.debug_cluster_disable_random_ping = 0;
    server.reply_buffer_peak_reset_time = REPLY_BUFFER_DEFAULT_PEAK_RESET_TIME;
    server.reply_buffer_resizing_enabled = 1;
    server.client_mem_usage_buckets = NULL;
    resetReplicationBuffer();

    /* Make sure the locale is set on startup based on the config file. */
    if (setlocale(LC_COLLATE, server.locale_collate) == NULL) {
        serverLog(LL_WARNING, "Failed to configure LOCALE for invalid locale name.");
        exit(1);
    }

    createSharedObjects();
    adjustOpenFilesLimit();
    const char *clk_msg = monotonicInit();
    serverLog(LL_NOTICE, "monotonic clock: %s", clk_msg);
    server.el = aeCreateEventLoop(server.maxclients + CONFIG_FDSET_INCR);
    if (server.el == NULL) {
        serverLog(LL_WARNING, "Failed creating the event loop. Error message: '%s'", strerror(errno));
        exit(1);
    }
    server.db = zmalloc(sizeof(serverDb) * server.dbnum);

    /* Create the databases, and initialize other internal state. */
    int slot_count_bits = 0;
    int flags = KVSTORE_ALLOCATE_HASHTABLES_ON_DEMAND;
    if (server.cluster_enabled) {
        slot_count_bits = CLUSTER_SLOT_MASK_BITS;
        flags |= KVSTORE_FREE_EMPTY_HASHTABLES;
    }
    for (j = 0; j < server.dbnum; j++) {
        server.db[j].keys = kvstoreCreate(&kvstoreKeysHashtableType, slot_count_bits, flags);
        server.db[j].expires = kvstoreCreate(&kvstoreExpiresHashtableType, slot_count_bits, flags);
        server.db[j].expires_cursor = 0;
        server.db[j].blocking_keys = dictCreate(&keylistDictType);
        server.db[j].blocking_keys_unblock_on_nokey = dictCreate(&objectKeyPointerValueDictType);
        server.db[j].ready_keys = dictCreate(&objectKeyPointerValueDictType);
        server.db[j].watched_keys = dictCreate(&keylistDictType);
        server.db[j].id = j;
        server.db[j].avg_ttl = 0;
    }
    evictionPoolAlloc(); /* Initialize the LRU keys pool. */
    /* Note that server.pubsub_channels was chosen to be a kvstore (with only one dict, which
     * seems odd) just to make the code cleaner by making it be the same type as server.pubsubshard_channels
     * (which has to be kvstore), see pubsubtype.serverPubSubChannels */
    server.pubsub_channels = kvstoreCreate(&kvstoreChannelHashtableType, 0, KVSTORE_ALLOCATE_HASHTABLES_ON_DEMAND);
    server.pubsub_patterns = dictCreate(&objToDictDictType);
    server.pubsubshard_channels = kvstoreCreate(&kvstoreChannelHashtableType, slot_count_bits,
                                                KVSTORE_ALLOCATE_HASHTABLES_ON_DEMAND | KVSTORE_FREE_EMPTY_HASHTABLES);
    server.pubsub_clients = 0;
    server.watching_clients = 0;
    server.cronloops = 0;
    server.in_exec = 0;
    server.busy_module_yield_flags = BUSY_MODULE_YIELD_NONE;
    server.busy_module_yield_reply = NULL;
    server.client_pause_in_transaction = 0;
    server.child_pid = -1;
    server.child_type = CHILD_TYPE_NONE;
    server.rdb_child_type = RDB_CHILD_TYPE_NONE;
    server.rdb_pipe_conns = NULL;
    server.rdb_pipe_numconns = 0;
    server.rdb_pipe_numconns_writing = 0;
    server.rdb_pipe_buff = NULL;
    server.rdb_pipe_bufflen = 0;
    server.rdb_bgsave_scheduled = 0;
    server.child_info_pipe[0] = -1;
    server.child_info_pipe[1] = -1;
    server.child_info_nread = 0;
    server.aof_buf = sdsempty();
    server.lastsave = time(NULL); /* At startup we consider the DB saved. */
    server.lastbgsave_try = 0;    /* At startup we never tried to BGSAVE. */
    server.rdb_save_time_last = -1;
    server.rdb_save_time_start = -1;
    server.rdb_last_load_keys_expired = 0;
    server.rdb_last_load_keys_loaded = 0;
    server.dirty = 0;
    server.crashed = 0;
    resetServerStats();
    /* A few stats we don't want to reset: server startup time, and peak mem. */
    server.stat_starttime = time(NULL);
    server.stat_peak_memory = 0;
    server.stat_current_cow_peak = 0;
    server.stat_current_cow_bytes = 0;
    server.stat_current_cow_updated = 0;
    server.stat_current_save_keys_processed = 0;
    server.stat_current_save_keys_total = 0;
    server.stat_rdb_cow_bytes = 0;
    server.stat_aof_cow_bytes = 0;
    server.stat_module_cow_bytes = 0;
    server.stat_module_progress = 0;
    for (int j = 0; j < CLIENT_TYPE_COUNT; j++) server.stat_clients_type_memory[j] = 0;
    server.stat_cluster_links_memory = 0;
    server.cron_malloc_stats.zmalloc_used = 0;
    server.cron_malloc_stats.process_rss = 0;
    server.cron_malloc_stats.allocator_allocated = 0;
    server.cron_malloc_stats.allocator_active = 0;
    server.cron_malloc_stats.allocator_resident = 0;
    server.lastbgsave_status = C_OK;
    server.aof_last_write_status = C_OK;
    server.aof_last_write_errno = 0;
    server.repl_good_replicas_count = 0;
    server.last_sig_received = 0;

    /* Initiate acl info struct */
    server.acl_info.invalid_cmd_accesses = 0;
    server.acl_info.invalid_key_accesses = 0;
    server.acl_info.user_auth_failures = 0;
    server.acl_info.invalid_channel_accesses = 0;

    /* Create the timer callback, this is our way to process many background
     * operations incrementally, like clients timeout, eviction of unaccessed
     * expired keys and so forth. */
    if (aeCreateTimeEvent(server.el, 1, serverCron, NULL, NULL) == AE_ERR) {
        serverPanic("Can't create event loop timers.");
        exit(1);
    }

    /* Register a readable event for the pipe used to awake the event loop
     * from module threads. */
    if (aeCreateFileEvent(server.el, server.module_pipe[0], AE_READABLE, modulePipeReadable, NULL) == AE_ERR) {
        serverPanic("Error registering the readable event for the module pipe.");
    }

    /* Register before and after sleep handlers (note this needs to be done
     * before loading persistence since it is used by processEventsWhileBlocked. */
    aeSetBeforeSleepProc(server.el, beforeSleep);
    aeSetAfterSleepProc(server.el, afterSleep);

    /* 32 bit instances are limited to 4GB of address space, so if there is
     * no explicit limit in the user provided configuration we set a limit
     * at 3 GB using maxmemory with 'noeviction' policy'. This avoids
     * useless crashes of the instance for out of memory. */
    if (server.arch_bits == 32 && server.maxmemory == 0) {
        serverLog(LL_WARNING, "Warning: 32 bit instance detected but no memory limit set. Setting 3 GB maxmemory limit "
                              "with 'noeviction' policy now.");
        server.maxmemory = 3072LL * (1024 * 1024); /* 3 GB */
        server.maxmemory_policy = MAXMEMORY_NO_EVICTION;
    }

    if (scriptingEngineManagerInit() == C_ERR) {
        serverPanic("Scripting engine manager initialization failed, check the server logs.");
        exit(1);
    }

    /* Initialize the LUA scripting engine. */
    scriptingInit(1);
    /* Initialize the functions engine based off of LUA initialization. */
    if (functionsInit() == C_ERR) {
        serverPanic("Functions initialization failed, check the server logs.");
        exit(1);
    }
    slowlogInit();
    latencyMonitorInit();
    initSharedQueryBuf();

    /* Initialize ACL default password if it exists */
    ACLUpdateDefaultUserPassword(server.requirepass);

    applyWatchdogPeriod();

    if (server.maxmemory_clients != 0) initServerClientMemUsageBuckets();
}

void initListeners(void) {
    /* Setup listeners from server config for TCP/TLS/Unix */
    int conn_index;
    connListener *listener;
    if (server.port != 0) {
        conn_index = connectionIndexByType(CONN_TYPE_SOCKET);
        if (conn_index < 0) serverPanic("Failed finding connection listener of %s", CONN_TYPE_SOCKET);
        listener = &server.listeners[conn_index];
        listener->bindaddr = server.bindaddr;
        listener->bindaddr_count = server.bindaddr_count;
        listener->port = server.port;
        listener->ct = connectionByType(CONN_TYPE_SOCKET);
    }

    if (server.tls_port || server.tls_replication || server.tls_cluster) {
        ConnectionType *ct_tls = connectionTypeTls();
        if (!ct_tls) {
            serverLog(LL_WARNING, "Failed finding TLS support.");
            exit(1);
        }
        if (connTypeConfigure(ct_tls, &server.tls_ctx_config, 1) == C_ERR) {
            serverLog(LL_WARNING, "Failed to configure TLS. Check logs for more info.");
            exit(1);
        }
    }

    if (server.tls_port != 0) {
        conn_index = connectionIndexByType(CONN_TYPE_TLS);
        if (conn_index < 0) serverPanic("Failed finding connection listener of %s", CONN_TYPE_TLS);
        listener = &server.listeners[conn_index];
        listener->bindaddr = server.bindaddr;
        listener->bindaddr_count = server.bindaddr_count;
        listener->port = server.tls_port;
        listener->ct = connectionByType(CONN_TYPE_TLS);
    }
    if (server.unixsocket != NULL) {
        conn_index = connectionIndexByType(CONN_TYPE_UNIX);
        if (conn_index < 0) serverPanic("Failed finding connection listener of %s", CONN_TYPE_UNIX);
        listener = &server.listeners[conn_index];
        listener->bindaddr = &server.unixsocket;
        listener->bindaddr_count = 1;
        listener->ct = connectionByType(CONN_TYPE_UNIX);
        listener->priv = &server.unix_ctx_config; /* Unix socket specified */
    }

    if (server.rdma_ctx_config.port != 0) {
        conn_index = connectionIndexByType(CONN_TYPE_RDMA);
        if (conn_index < 0) serverPanic("Failed finding connection listener of %s", CONN_TYPE_RDMA);
        listener = &server.listeners[conn_index];
        listener->bindaddr = server.rdma_ctx_config.bindaddr;
        listener->bindaddr_count = server.rdma_ctx_config.bindaddr_count;
        listener->port = server.rdma_ctx_config.port;
        listener->ct = connectionByType(CONN_TYPE_RDMA);
        listener->priv = &server.rdma_ctx_config;
    }

    /* create all the configured listener, and add handler to start to accept */
    int listen_fds = 0;
    for (int j = 0; j < CONN_TYPE_MAX; j++) {
        listener = &server.listeners[j];
        if (listener->ct == NULL) continue;

        if (connListen(listener) == C_ERR) {
            serverLog(LL_WARNING, "Failed listening on port %u (%s), aborting.", listener->port,
                      listener->ct->get_type(NULL));
            exit(1);
        }

        if (createSocketAcceptHandler(listener, connAcceptHandler(listener->ct)) != C_OK)
            serverPanic("Unrecoverable error creating %s listener accept handler.", listener->ct->get_type(NULL));

        listen_fds += listener->count;
    }

    if (listen_fds == 0) {
        serverLog(LL_WARNING, "Configured to not listen anywhere, exiting.");
        exit(1);
    }
}

/* Some steps in server initialization need to be done last (after modules
 * are loaded).
 * Specifically, creation of threads due to a race bug in ld.so, in which
 * Thread Local Storage initialization collides with dlopen call.
 * see: https://sourceware.org/bugzilla/show_bug.cgi?id=19329 */
void InitServerLast(void) {
    bioInit();
    initIOThreads();
    set_jemalloc_bg_thread(server.jemalloc_bg_thread);
    server.initial_memory_usage = zmalloc_used_memory();
}

/* The purpose of this function is to try to "glue" consecutive range
 * key specs in order to build the legacy (first,last,step) spec
 * used by the COMMAND command.
 * By far the most common case is just one range spec (e.g. SET)
 * but some commands' ranges were split into two or more ranges
 * in order to have different flags for different keys (e.g. SMOVE,
 * first key is "RW ACCESS DELETE", second key is "RW INSERT").
 *
 * Additionally set the CMD_MOVABLE_KEYS flag for commands that may have key
 * names in their arguments, but the legacy range spec doesn't cover all of them.
 *
 * This function uses very basic heuristics and is "best effort":
 * 1. Only commands which have only "range" specs are considered.
 * 2. Only range specs with keystep of 1 are considered.
 * 3. The order of the range specs must be ascending (i.e.
 *    lastkey of spec[i] == firstkey-1 of spec[i+1]).
 *
 * This function will succeed on all native commands and may
 * fail on module commands, even if it only has "range" specs that
 * could actually be "glued", in the following cases:
 * 1. The order of "range" specs is not ascending (e.g. the spec for
 *    the key at index 2 was added before the spec of the key at
 *    index 1).
 * 2. The "range" specs have keystep >1.
 *
 * If this functions fails it means that the legacy (first,last,step)
 * spec used by COMMAND will show 0,0,0. This is not a dire situation
 * because anyway the legacy (first,last,step) spec is to be deprecated
 * and one should use the new key specs scheme.
 */
void populateCommandLegacyRangeSpec(struct serverCommand *c) {
    memset(&c->legacy_range_key_spec, 0, sizeof(c->legacy_range_key_spec));

    /* Set the movablekeys flag if we have a GETKEYS flag for modules.
     * Note that for native commands, we always have keyspecs,
     * with enough information to rely on for movablekeys. */
    if (c->flags & CMD_MODULE_GETKEYS) c->flags |= CMD_MOVABLE_KEYS;

    /* no key-specs, no keys, exit. */
    if (c->key_specs_num == 0) {
        return;
    }

    if (c->key_specs_num == 1 && c->key_specs[0].begin_search_type == KSPEC_BS_INDEX &&
        c->key_specs[0].find_keys_type == KSPEC_FK_RANGE) {
        /* Quick win, exactly one range spec. */
        c->legacy_range_key_spec = c->key_specs[0];
        /* If it has the incomplete flag, set the movablekeys flag on the command. */
        if (c->key_specs[0].flags & CMD_KEY_INCOMPLETE) c->flags |= CMD_MOVABLE_KEYS;
        return;
    }

    int firstkey = INT_MAX, lastkey = 0;
    int prev_lastkey = 0;
    for (int i = 0; i < c->key_specs_num; i++) {
        if (c->key_specs[i].begin_search_type != KSPEC_BS_INDEX || c->key_specs[i].find_keys_type != KSPEC_FK_RANGE) {
            /* Found an incompatible (non range) spec, skip it, and set the movablekeys flag. */
            c->flags |= CMD_MOVABLE_KEYS;
            continue;
        }
        if (c->key_specs[i].fk.range.keystep != 1 ||
            (prev_lastkey && prev_lastkey != c->key_specs[i].bs.index.pos - 1)) {
            /* Found a range spec that's not plain (step of 1) or not consecutive to the previous one.
             * Skip it, and we set the movablekeys flag. */
            c->flags |= CMD_MOVABLE_KEYS;
            continue;
        }
        if (c->key_specs[i].flags & CMD_KEY_INCOMPLETE) {
            /* The spec we're using is incomplete, we can use it, but we also have to set the movablekeys flag. */
            c->flags |= CMD_MOVABLE_KEYS;
        }
        firstkey = min(firstkey, c->key_specs[i].bs.index.pos);
        /* Get the absolute index for lastkey (in the "range" spec, lastkey is relative to firstkey) */
        int lastkey_abs_index = c->key_specs[i].fk.range.lastkey;
        if (lastkey_abs_index >= 0) lastkey_abs_index += c->key_specs[i].bs.index.pos;
        /* For lastkey we use unsigned comparison to handle negative values correctly */
        lastkey = max((unsigned)lastkey, (unsigned)lastkey_abs_index);
        prev_lastkey = lastkey;
    }

    if (firstkey == INT_MAX) {
        /* Couldn't find range specs, the legacy range spec will remain empty, and we set the movablekeys flag. */
        c->flags |= CMD_MOVABLE_KEYS;
        return;
    }

    serverAssert(firstkey != 0);
    serverAssert(lastkey != 0);

    c->legacy_range_key_spec.begin_search_type = KSPEC_BS_INDEX;
    c->legacy_range_key_spec.bs.index.pos = firstkey;
    c->legacy_range_key_spec.find_keys_type = KSPEC_FK_RANGE;
    c->legacy_range_key_spec.fk.range.lastkey =
        lastkey < 0 ? lastkey : (lastkey - firstkey); /* in the "range" spec, lastkey is relative to firstkey */
    c->legacy_range_key_spec.fk.range.keystep = 1;
    c->legacy_range_key_spec.fk.range.limit = 0;
}

sds catSubCommandFullname(const char *parent_name, const char *sub_name) {
    return sdscatfmt(sdsempty(), "%s|%s", parent_name, sub_name);
}

void commandAddSubcommand(struct serverCommand *parent, struct serverCommand *subcommand) {
    if (!parent->subcommands_ht) parent->subcommands_ht = hashtableCreate(&subcommandSetType);

    subcommand->parent = parent;                            /* Assign the parent command */
    subcommand->id = ACLGetCommandID(subcommand->fullname); /* Assign the ID used for ACL. */

    serverAssert(hashtableAdd(parent->subcommands_ht, subcommand));
}

/* Set implicit ACl categories (see comment above the definition of
 * struct serverCommand). */
void setImplicitACLCategories(struct serverCommand *c) {
    if (c->flags & CMD_WRITE) c->acl_categories |= ACL_CATEGORY_WRITE;
    /* Exclude scripting commands from the RO category. */
    if (c->flags & CMD_READONLY && !(c->acl_categories & ACL_CATEGORY_SCRIPTING))
        c->acl_categories |= ACL_CATEGORY_READ;
    if (c->flags & CMD_ADMIN) c->acl_categories |= ACL_CATEGORY_ADMIN | ACL_CATEGORY_DANGEROUS;
    if (c->flags & CMD_PUBSUB) c->acl_categories |= ACL_CATEGORY_PUBSUB;
    if (c->flags & CMD_FAST) c->acl_categories |= ACL_CATEGORY_FAST;
    if (c->flags & CMD_BLOCKING) c->acl_categories |= ACL_CATEGORY_BLOCKING;

    /* If it's not @fast is @slow in this binary world. */
    if (!(c->acl_categories & ACL_CATEGORY_FAST)) c->acl_categories |= ACL_CATEGORY_SLOW;
}

/* Recursively populate the command structure.
 *
 * On success, the function return C_OK. Otherwise C_ERR is returned and we won't
 * add this command in the commands dict. */
int populateCommandStructure(struct serverCommand *c) {
    /* If the command marks with CMD_SENTINEL, it exists in sentinel. */
    if (!(c->flags & CMD_SENTINEL) && server.sentinel_mode) return C_ERR;

    /* If the command marks with CMD_ONLY_SENTINEL, it only exists in sentinel. */
    if (c->flags & CMD_ONLY_SENTINEL && !server.sentinel_mode) return C_ERR;

    /* Translate the command string flags description into an actual
     * set of flags. */
    setImplicitACLCategories(c);

    /* We start with an unallocated histogram and only allocate memory when a command
     * has been issued for the first time */
    c->latency_histogram = NULL;

    /* Handle the legacy range spec and the "movablekeys" flag (must be done after populating all key specs). */
    populateCommandLegacyRangeSpec(c);

    /* Assign the ID used for ACL. */
    c->id = ACLGetCommandID(c->fullname);

    /* Handle subcommands */
    if (c->subcommands) {
        for (int j = 0; c->subcommands[j].declared_name; j++) {
            struct serverCommand *sub = c->subcommands + j;

            sub->fullname = catSubCommandFullname(c->declared_name, sub->declared_name);
            if (populateCommandStructure(sub) == C_ERR) continue;

            commandAddSubcommand(c, sub);
        }
    }

    return C_OK;
}

extern struct serverCommand serverCommandTable[];

/* Populates the Command Table dict from the static table in commands.c
 * which is auto generated from the json files in the commands folder. */
void populateCommandTable(void) {
    int j;
    struct serverCommand *c;

    for (j = 0;; j++) {
        c = serverCommandTable + j;
        if (c->declared_name == NULL) break;

        int retval1, retval2;

        c->fullname = sdsnew(c->declared_name);
        if (populateCommandStructure(c) == C_ERR) continue;

        retval1 = hashtableAdd(server.commands, c);
        /* Populate an additional dictionary that will be unaffected
         * by rename-command statements in valkey.conf. */
        retval2 = hashtableAdd(server.orig_commands, c);
        serverAssert(retval1 && retval2);
    }
}

void resetCommandTableStats(hashtable *commands) {
    hashtableIterator iter;
    void *next;
    hashtableInitSafeIterator(&iter, commands);
    while (hashtableNext(&iter, &next)) {
        struct serverCommand *c = next;
        c->microseconds = 0;
        c->calls = 0;
        c->rejected_calls = 0;
        c->failed_calls = 0;
        if (c->latency_histogram) {
            hdr_close(c->latency_histogram);
            c->latency_histogram = NULL;
        }
        if (c->subcommands_ht) resetCommandTableStats(c->subcommands_ht);
    }
    hashtableResetIterator(&iter);
}

void resetErrorTableStats(void) {
    freeErrorsRadixTreeAsync(server.errors);
    server.errors = raxNew();
}

/* ========================== OP Array API ============================ */

int serverOpArrayAppend(serverOpArray *oa, int dbid, robj **argv, int argc, int target) {
    serverOp *op;
    int prev_capacity = oa->capacity;

    if (oa->numops == 0) {
        oa->capacity = 16;
    } else if (oa->numops >= oa->capacity) {
        oa->capacity *= 2;
    }

    if (prev_capacity != oa->capacity) oa->ops = zrealloc(oa->ops, sizeof(serverOp) * oa->capacity);
    op = oa->ops + oa->numops;
    op->dbid = dbid;
    op->argv = argv;
    op->argc = argc;
    op->target = target;
    oa->numops++;
    return oa->numops;
}

void serverOpArrayFree(serverOpArray *oa) {
    while (oa->numops) {
        int j;
        serverOp *op;

        oa->numops--;
        op = oa->ops + oa->numops;
        for (j = 0; j < op->argc; j++) decrRefCount(op->argv[j]);
        zfree(op->argv);
    }
    /* no need to free the actual op array, we reuse the memory for future commands */
    serverAssert(!oa->numops);
}

/* ====================== Commands lookup and execution ===================== */

int isContainerCommandBySds(sds s) {
    void *entry;
    int found_command = hashtableFind(server.commands, s, &entry);
    struct serverCommand *base_cmd = entry;
    int has_subcommands = found_command && base_cmd->subcommands_ht;
    return has_subcommands;
}

struct serverCommand *lookupSubcommand(struct serverCommand *container, sds sub_name) {
    void *entry = NULL;
    hashtableFind(container->subcommands_ht, sub_name, &entry);
    struct serverCommand *subcommand = entry;
    return subcommand;
}

/* Look up a command by argv and argc
 *
 * If `strict` is not 0 we expect argc to be exact (i.e. argc==2
 * for a subcommand and argc==1 for a top-level command)
 * `strict` should be used every time we want to look up a command
 * name (e.g. in COMMAND INFO) rather than to find the command
 * a user requested to execute (in processCommand).
 */
struct serverCommand *lookupCommandLogic(hashtable *commands, robj **argv, int argc, int strict) {
    void *entry = NULL;
    int found_command = hashtableFind(commands, argv[0]->ptr, &entry);
    struct serverCommand *base_cmd = entry;
    int has_subcommands = found_command && base_cmd->subcommands_ht;
    if (argc == 1 || !has_subcommands) {
        if (strict && argc != 1) return NULL;
        /* Note: It is possible that base_cmd->proc==NULL (e.g. CONFIG) */
        return base_cmd;
    } else { /* argc > 1 && has_subcommands */
        if (strict && argc != 2) return NULL;
        /* Note: Currently we support just one level of subcommands */
        return lookupSubcommand(base_cmd, argv[1]->ptr);
    }
}

struct serverCommand *lookupCommand(robj **argv, int argc) {
    return lookupCommandLogic(server.commands, argv, argc, 0);
}

struct serverCommand *lookupCommandBySdsLogic(hashtable *commands, sds s) {
    int argc, j;
    sds *strings = sdssplitlen(s, sdslen(s), "|", 1, &argc);
    if (strings == NULL) return NULL;
    if (argc < 1 || argc > 2) {
        /* Currently we support just one level of subcommands */
        sdsfreesplitres(strings, argc);
        return NULL;
    }

    serverAssert(argc > 0); /* Avoid warning `-Wmaybe-uninitialized` in lookupCommandLogic() */
    robj objects[argc];
    robj *argv[argc];
    for (j = 0; j < argc; j++) {
        initStaticStringObject(objects[j], strings[j]);
        argv[j] = &objects[j];
    }

    struct serverCommand *cmd = lookupCommandLogic(commands, argv, argc, 1);
    sdsfreesplitres(strings, argc);
    return cmd;
}

struct serverCommand *lookupCommandBySds(sds s) {
    return lookupCommandBySdsLogic(server.commands, s);
}

struct serverCommand *lookupCommandByCStringLogic(hashtable *commands, const char *s) {
    struct serverCommand *cmd;
    sds name = sdsnew(s);

    cmd = lookupCommandBySdsLogic(commands, name);
    sdsfree(name);
    return cmd;
}

struct serverCommand *lookupCommandByCString(const char *s) {
    return lookupCommandByCStringLogic(server.commands, s);
}

/* Lookup the command in the current table, if not found also check in
 * the original table containing the original command names unaffected by
 * valkey.conf rename-command statement.
 *
 * This is used by functions rewriting the argument vector such as
 * rewriteClientCommandVector() in order to set client->cmd pointer
 * correctly even if the command was renamed. */
struct serverCommand *lookupCommandOrOriginal(robj **argv, int argc) {
    struct serverCommand *cmd = lookupCommandLogic(server.commands, argv, argc, 0);

    if (!cmd) cmd = lookupCommandLogic(server.orig_commands, argv, argc, 0);
    return cmd;
}

/* Commands arriving from the primary client or AOF client, should never be rejected. */
int mustObeyClient(client *c) {
    return c->id == CLIENT_ID_AOF || c->flag.primary;
}

static int shouldPropagate(int target) {
    if (!server.replication_allowed || target == PROPAGATE_NONE || server.loading) return 0;

    if (target & PROPAGATE_AOF) {
        if (server.aof_state != AOF_OFF) return 1;
    }
    if (target & PROPAGATE_REPL) {
        if (server.primary_host == NULL && (server.repl_backlog || listLength(server.replicas) != 0)) return 1;
    }

    return 0;
}

/* Propagate the specified command (in the context of the specified database id)
 * to AOF and replicas.
 *
 * flags are an xor between:
 * + PROPAGATE_NONE (no propagation of command at all)
 * + PROPAGATE_AOF (propagate into the AOF file if is enabled)
 * + PROPAGATE_REPL (propagate into the replication link)
 *
 * This is an internal low-level function and should not be called!
 *
 * The API for propagating commands is alsoPropagate().
 *
 * dbid value of -1 is saved to indicate that the called do not want
 * to replicate SELECT for this command (used for database neutral commands).
 */
static void propagateNow(int dbid, robj **argv, int argc, int target) {
    if (!shouldPropagate(target)) return;

    /* This needs to be unreachable since the dataset should be fixed during
     * replica pause (otherwise data may be lost during a failover).
     *
     * Though, there are exceptions:
     *
     * 1. We allow write commands that were queued up before and after to
     *    execute, if a CLIENT PAUSE executed during a transaction, we will
     *    track the state, the CLIENT PAUSE takes effect only after a transaction
     *    has finished.
     * 2. Primary loses a slot during the pause, deletes all keys and replicates
     *    DEL to its replicas. In this case, we will track the state, the dirty
     *    slots will be deleted in the end without affecting the data consistency.
     *
     * Note that case 2 can happen in one of the following scenarios:
     * 1) The primary waits for the replica to replicate before exiting, see
     *    shutdown-timeout in conf for more details. In this case, primary lost
     *    a slot during the SIGTERM waiting.
     * 2) The primary waits for the replica to replicate during a manual failover.
     *    In this case, primary lost a slot during the pausing.
     * 3) The primary was paused by CLIENT PAUSE, and lost a slot during the
     *    pausing. */
    serverAssert(!isPausedActions(PAUSE_ACTION_REPLICA) || server.client_pause_in_transaction ||
                 server.server_del_keys_in_slot);

    if (server.aof_state != AOF_OFF && target & PROPAGATE_AOF) feedAppendOnlyFile(dbid, argv, argc);
    if (target & PROPAGATE_REPL) replicationFeedReplicas(dbid, argv, argc);
}

/* Used inside commands to schedule the propagation of additional commands
 * after the current command is propagated to AOF / Replication.
 *
 * dbid is the database ID the command should be propagated into.
 * Arguments of the command to propagate are passed as an array of
 * Objects pointers of len 'argc', using the 'argv' vector.
 *
 * The function does not take a reference to the passed 'argv' vector,
 * so it is up to the caller to release the passed argv (but it is usually
 * stack allocated).  The function automatically increments ref count of
 * passed objects, so the caller does not need to. */
void alsoPropagate(int dbid, robj **argv, int argc, int target) {
    robj **argvcopy;
    int j;

    if (!shouldPropagate(target)) return;

    argvcopy = zmalloc(sizeof(robj *) * argc);
    for (j = 0; j < argc; j++) {
        argvcopy[j] = argv[j];
        incrRefCount(argv[j]);
    }
    serverOpArrayAppend(&server.also_propagate, dbid, argvcopy, argc, target);
}

/* It is possible to call the function forceCommandPropagation() inside a
 * command implementation in order to to force the propagation of a
 * specific command execution into AOF / Replication. */
void forceCommandPropagation(client *c, int flags) {
    serverAssert(c->cmd->flags & (CMD_WRITE | CMD_MAY_REPLICATE));
    if (flags & PROPAGATE_REPL) c->flag.force_repl = 1;
    if (flags & PROPAGATE_AOF) c->flag.force_aof = 1;
}

/* Avoid that the executed command is propagated at all. This way we
 * are free to just propagate what we want using the alsoPropagate()
 * API. */
void preventCommandPropagation(client *c) {
    c->flag.prevent_prop = 1;
}

/* AOF specific version of preventCommandPropagation(). */
void preventCommandAOF(client *c) {
    c->flag.prevent_aof_prop = 1;
}

/* Replication specific version of preventCommandPropagation(). */
void preventCommandReplication(client *c) {
    c->flag.prevent_repl_prop = 1;
}

/* Log the last command a client executed into the slowlog. */
void slowlogPushCurrentCommand(client *c, struct serverCommand *cmd, ustime_t duration) {
    /* Some commands may contain sensitive data that should not be available in the slowlog. */
    if (cmd->flags & CMD_SKIP_SLOWLOG) return;

    /* If command argument vector was rewritten, use the original
     * arguments. */
    robj **argv = c->original_argv ? c->original_argv : c->argv;
    int argc = c->original_argv ? c->original_argc : c->argc;

    /* If a script is currently running, the client passed in is a
     * fake client. Or the client passed in is the original client
     * if this is a EVAL or alike, doesn't matter. In this case,
     * use the original client to get the client information. */
    c = scriptIsRunning() ? scriptGetCaller() : c;

    slowlogPushEntryIfNeeded(c, argv, argc, duration);
}

/* This function is called in order to update the total command histogram duration.
 * The latency unit is nano-seconds.
 * If needed it will allocate the histogram memory and trim the duration to the upper/lower tracking limits*/
void updateCommandLatencyHistogram(struct hdr_histogram **latency_histogram, int64_t duration_hist) {
    if (duration_hist < LATENCY_HISTOGRAM_MIN_VALUE) duration_hist = LATENCY_HISTOGRAM_MIN_VALUE;
    if (duration_hist > LATENCY_HISTOGRAM_MAX_VALUE) duration_hist = LATENCY_HISTOGRAM_MAX_VALUE;
    if (*latency_histogram == NULL)
        hdr_init(LATENCY_HISTOGRAM_MIN_VALUE, LATENCY_HISTOGRAM_MAX_VALUE, LATENCY_HISTOGRAM_PRECISION,
                 latency_histogram);
    hdr_record_value(*latency_histogram, duration_hist);
}

/* Handle the alsoPropagate() API to handle commands that want to propagate
 * multiple separated commands. Note that alsoPropagate() is not affected
 * by CLIENT_PREVENT_PROP flag. */
static void propagatePendingCommands(void) {
    if (server.also_propagate.numops == 0) return;

    int j;
    serverOp *rop;

    /* If we got here it means we have finished an execution-unit.
     * If that unit has caused propagation of multiple commands, they
     * should be propagated as a transaction */
    int transaction = server.also_propagate.numops > 1;

    /* In case a command that may modify random keys was run *directly*
     * (i.e. not from within a script, MULTI/EXEC, RM_Call, etc.) we want
     * to avoid using a transaction (much like active-expire) */
    if (server.current_client && server.current_client->cmd &&
        server.current_client->cmd->flags & CMD_TOUCHES_ARBITRARY_KEYS) {
        transaction = 0;
    }

    if (transaction) {
        /* We use dbid=-1 to indicate we do not want to replicate SELECT.
         * It'll be inserted together with the next command (inside the MULTI) */
        propagateNow(-1, &shared.multi, 1, PROPAGATE_AOF | PROPAGATE_REPL);
    }

    for (j = 0; j < server.also_propagate.numops; j++) {
        rop = &server.also_propagate.ops[j];
        serverAssert(rop->target);
        propagateNow(rop->dbid, rop->argv, rop->argc, rop->target);
    }

    if (transaction) {
        /* We use dbid=-1 to indicate we do not want to replicate select */
        propagateNow(-1, &shared.exec, 1, PROPAGATE_AOF | PROPAGATE_REPL);
    }

    serverOpArrayFree(&server.also_propagate);
}

/* Performs operations that should be performed after an execution unit ends.
 * Execution unit is a code that should be done atomically.
 * Execution units can be nested and do not necessarily start with a server command.
 *
 * For example the following is a logical unit:
 *   active expire ->
 *      trigger del notification of some module ->
 *          accessing a key ->
 *              trigger key miss notification of some other module
 *
 * What we want to achieve is that the entire execution unit will be done atomically,
 * currently with respect to replication and post jobs, but in the future there might
 * be other considerations. So we basically want the `postUnitOperations` to trigger
 * after the entire chain finished. */
void postExecutionUnitOperations(void) {
    if (server.execution_nesting) return;

    firePostExecutionUnitJobs();

    /* If we are at the top-most call() and not inside a an active module
     * context (e.g. within a module timer) we can propagate what we accumulated. */
    propagatePendingCommands();

    /* Module subsystem post-execution-unit logic */
    modulePostExecutionUnitOperations();
}

/* Increment the command failure counters (either rejected_calls or failed_calls).
 * The decision which counter to increment is done using the flags argument, options are:
 * * ERROR_COMMAND_REJECTED - update rejected_calls
 * * ERROR_COMMAND_FAILED - update failed_calls
 *
 * The function also reset the prev_err_count to make sure we will not count the same error
 * twice, its possible to pass a NULL cmd value to indicate that the error was counted elsewhere.
 *
 * The function returns true if stats was updated and false if not. */
int incrCommandStatsOnError(struct serverCommand *cmd, int flags) {
    /* hold the prev error count captured on the last command execution */
    static long long prev_err_count = 0;
    int res = 0;
    if (cmd) {
        if ((server.stat_total_error_replies - prev_err_count) > 0) {
            if (flags & ERROR_COMMAND_REJECTED) {
                cmd->rejected_calls++;
                res = 1;
            } else if (flags & ERROR_COMMAND_FAILED) {
                cmd->failed_calls++;
                res = 1;
            }
        }
    }
    prev_err_count = server.stat_total_error_replies;
    return res;
}

/* Call() is the core of the server's execution of a command.
 *
 * The following flags can be passed:
 * CMD_CALL_NONE        No flags.
 * CMD_CALL_PROPAGATE_AOF   Append command to AOF if it modified the dataset
 *                          or if the client flags are forcing propagation.
 * CMD_CALL_PROPAGATE_REPL  Send command to replicas if it modified the dataset
 *                          or if the client flags are forcing propagation.
 * CMD_CALL_PROPAGATE   Alias for PROPAGATE_AOF|PROPAGATE_REPL.
 * CMD_CALL_FULL        Alias for SLOWLOG|STATS|PROPAGATE.
 *
 * The exact propagation behavior depends on the client flags.
 * Specifically:
 *
 * 1. If the client flags CLIENT_FORCE_AOF or CLIENT_FORCE_REPL are set
 *    and assuming the corresponding CMD_CALL_PROPAGATE_AOF/REPL is set
 *    in the call flags, then the command is propagated even if the
 *    dataset was not affected by the command.
 * 2. If the client flags CLIENT_PREVENT_REPL_PROP or CLIENT_PREVENT_AOF_PROP
 *    are set, the propagation into AOF or to replicas is not performed even
 *    if the command modified the dataset.
 *
 * Note that regardless of the client flags, if CMD_CALL_PROPAGATE_AOF
 * or CMD_CALL_PROPAGATE_REPL are not set, then respectively AOF or
 * replicas propagation will never occur.
 *
 * Client flags are modified by the implementation of a given command
 * using the following API:
 *
 * forceCommandPropagation(client *c, int flags);
 * preventCommandPropagation(client *c);
 * preventCommandAOF(client *c);
 * preventCommandReplication(client *c);
 *
 */
void call(client *c, int flags) {
    long long dirty;
    struct ClientFlags client_old_flags = c->flag;

    struct serverCommand *real_cmd = c->realcmd;
    client *prev_client = server.executing_client;
    server.executing_client = c;

    /* When call() is issued during loading the AOF we don't want commands called
     * from module, exec or LUA to go into the slowlog or to populate statistics. */
    int update_command_stats = !isAOFLoadingContext();

    /* We want to be aware of a client which is making a first time attempt to execute this command
     * and a client which is reprocessing command again (after being unblocked).
     * Blocked clients can be blocked in different places and not always it means the call() function has been
     * called. For example this is required for avoiding double logging to monitors.*/
    int reprocessing_command = flags & CMD_CALL_REPROCESSING;

    /* Initialization: clear the flags that must be set by the command on
     * demand, and initialize the array for additional commands propagation. */
    c->flag.force_aof = 0;
    c->flag.force_repl = 0;
    c->flag.prevent_prop = 0;

    /* The server core is in charge of propagation when the first entry point
     * of call() is processCommand().
     * The only other option to get to call() without having processCommand
     * as an entry point is if a module triggers RM_Call outside of call()
     * context (for example, in a timer).
     * In that case, the module is in charge of propagation. */

    /* Call the command. */
    dirty = server.dirty;
    long long old_primary_repl_offset = server.primary_repl_offset;
    incrCommandStatsOnError(NULL, 0);

    const long long call_timer = ustime();
    enterExecutionUnit(1, call_timer);

    /* setting the CLIENT_EXECUTING_COMMAND flag so we will avoid
     * sending client side caching message in the middle of a command reply.
     * In case of blocking commands, the flag will be un-set only after successfully
     * re-processing and unblock the client.*/
    c->flag.executing_command = 1;

    /* Setting the CLIENT_REPROCESSING_COMMAND flag so that during the actual
     * processing of the command proc, the client is aware that it is being
     * re-processed. */
    if (reprocessing_command) c->flag.reprocessing_command = 1;

    monotime monotonic_start = 0;
    if (monotonicGetType() == MONOTONIC_CLOCK_HW) monotonic_start = getMonotonicUs();

    c->cmd->proc(c);

    /* Clear the CLIENT_REPROCESSING_COMMAND flag after the proc is executed. */
    if (reprocessing_command) c->flag.reprocessing_command = 0;

    exitExecutionUnit();

    /* In case client is blocked after trying to execute the command,
     * it means the execution is not yet completed and we MIGHT reprocess the command in the future. */
    if (!c->flag.blocked) c->flag.executing_command = 0;

    /* In order to avoid performance implication due to querying the clock using a system call 3 times,
     * we use a monotonic clock, when we are sure its cost is very low, and fall back to non-monotonic call otherwise. */
    ustime_t duration;
    if (monotonicGetType() == MONOTONIC_CLOCK_HW)
        duration = getMonotonicUs() - monotonic_start;
    else
        duration = ustime() - call_timer;

    c->duration += duration;
    dirty = server.dirty - dirty;
    if (dirty < 0) dirty = 0;

    /* Update failed command calls if required. */

    if (!incrCommandStatsOnError(real_cmd, ERROR_COMMAND_FAILED) && c->deferred_reply_errors) {
        /* When call is used from a module client, error stats, and total_error_replies
         * isn't updated since these errors, if handled by the module, are internal,
         * and not reflected to users. however, the commandstats does show these calls
         * (made by RM_Call), so it should log if they failed or succeeded. */
        real_cmd->failed_calls++;
    }

    /* After executing command, we will close the client after writing entire
     * reply if it is set 'CLIENT_CLOSE_AFTER_COMMAND' flag. */
    if (c->flag.close_after_command) {
        c->flag.close_after_command = 0;
        c->flag.close_after_reply = 1;
    }

    /* Note: the code below uses the real command that was executed
     * c->cmd and c->lastcmd may be different, in case of MULTI-EXEC or
     * re-written commands such as EXPIRE, GEOADD, etc. */

    /* Record the latency this command induced on the main thread.
     * unless instructed by the caller not to log. (happens when processing
     * a MULTI-EXEC from inside an AOF). */
    if (update_command_stats) {
        char *latency_event = (real_cmd->flags & CMD_FAST) ? "fast-command" : "command";
        latencyAddSampleIfNeeded(latency_event, duration / 1000);
        if (server.execution_nesting == 0) durationAddSample(EL_DURATION_TYPE_CMD, duration);
    }

    /* Log the command into the Slow log if needed.
     * If the client is blocked we will handle slowlog when it is unblocked. */
    if (update_command_stats && !c->flag.blocked) slowlogPushCurrentCommand(c, real_cmd, c->duration);

    /* Send the command to clients in MONITOR mode if applicable,
     * since some administrative commands are considered too dangerous to be shown.
     * Other exceptions is a client which is unblocked and retrying to process the command
     * or we are currently in the process of loading AOF. */
    if (update_command_stats && !reprocessing_command && !(c->cmd->flags & (CMD_SKIP_MONITOR | CMD_ADMIN))) {
        robj **argv = c->original_argv ? c->original_argv : c->argv;
        int argc = c->original_argv ? c->original_argc : c->argc;
        replicationFeedMonitors(c, server.monitors, c->db->id, argv, argc);
    }

    /* Populate the per-command and per-slot statistics that we show in INFO commandstats and CLUSTER SLOT-STATS,
     * respectively. If the client is blocked we will handle latency stats and duration when it is unblocked. */
    if (update_command_stats && !c->flag.blocked) {
        real_cmd->calls++;
        real_cmd->microseconds += c->duration;
        if (server.latency_tracking_enabled && !c->flag.blocked)
            updateCommandLatencyHistogram(&(real_cmd->latency_histogram), c->duration * 1000);
        clusterSlotStatsAddCpuDuration(c, c->duration);
    }

    /* The duration needs to be reset after each call except for a blocked command,
     * which is expected to record and reset the duration after unblocking. */
    if (!c->flag.blocked) {
        c->duration = 0;
    }

    /* Propagate the command into the AOF and replication link.
     * We never propagate EXEC explicitly, it will be implicitly
     * propagated if needed (see propagatePendingCommands).
     * Also, module commands take care of themselves */
    if (flags & CMD_CALL_PROPAGATE && !c->flag.prevent_prop && c->cmd->proc != execCommand &&
        !(c->cmd->flags & CMD_MODULE)) {
        int propagate_flags = PROPAGATE_NONE;

        /* Check if the command operated changes in the data set. If so
         * set for replication / AOF propagation. */
        if (dirty) propagate_flags |= (PROPAGATE_AOF | PROPAGATE_REPL);

        /* If the client forced AOF / replication of the command, set
         * the flags regardless of the command effects on the data set. */
        if (c->flag.force_repl) propagate_flags |= PROPAGATE_REPL;
        if (c->flag.force_aof) propagate_flags |= PROPAGATE_AOF;

        /* However prevent AOF / replication propagation if the command
         * implementation called preventCommandPropagation() or similar,
         * or if we don't have the call() flags to do so. */
        if (c->flag.prevent_repl_prop || c->flag.module_prevent_repl_prop || !(flags & CMD_CALL_PROPAGATE_REPL))
            propagate_flags &= ~PROPAGATE_REPL;
        if (c->flag.prevent_aof_prop || c->flag.module_prevent_aof_prop || !(flags & CMD_CALL_PROPAGATE_AOF))
            propagate_flags &= ~PROPAGATE_AOF;

        /* Call alsoPropagate() only if at least one of AOF / replication
         * propagation is needed. */
        if (propagate_flags != PROPAGATE_NONE) alsoPropagate(c->db->id, c->argv, c->argc, propagate_flags);
    }

    /* Restore the old replication flags, since call() can be executed
     * recursively. */
    c->flag.force_aof = client_old_flags.force_aof;
    c->flag.force_repl = client_old_flags.force_repl;
    c->flag.prevent_prop = client_old_flags.prevent_prop;

    /* If the client has keys tracking enabled for client side caching,
     * make sure to remember the keys it fetched via this command. For read-only
     * scripts, don't process the script, only the commands it executes. */
    if ((c->cmd->flags & CMD_READONLY) && (c->cmd->proc != evalRoCommand) && (c->cmd->proc != evalShaRoCommand) &&
        (c->cmd->proc != fcallroCommand)) {
        /* We use the tracking flag of the original external client that
         * triggered the command, but we take the keys from the actual command
         * being executed. */
        if (server.current_client && (server.current_client->flag.tracking) &&
            !(server.current_client->flag.tracking_bcast)) {
            trackingRememberKeys(server.current_client, c);
        }
    }

    if (!c->flag.blocked) {
        /* Modules may call commands in cron, in which case server.current_client
         * is not set. */
        if (server.current_client) {
            server.current_client->commands_processed++;
        }
        server.stat_numcommands++;
    }

    /* Record peak memory after each command and before the eviction that runs
     * before the next command. */
    size_t zmalloc_used = zmalloc_used_memory();
    if (zmalloc_used > server.stat_peak_memory) server.stat_peak_memory = zmalloc_used;

    /* Do some maintenance job and cleanup */
    afterCommand(c);

    /* Remember the replication offset of the client, right after its last
     * command that resulted in propagation. */
    if (old_primary_repl_offset != server.primary_repl_offset) c->woff = server.primary_repl_offset;

    /* Client pause takes effect after a transaction has finished. This needs
     * to be located after everything is propagated. */
    if (!server.in_exec && server.client_pause_in_transaction) {
        server.client_pause_in_transaction = 0;
    }

    server.executing_client = prev_client;
}

/* Used when a command that is ready for execution needs to be rejected, due to
 * various pre-execution checks. it returns the appropriate error to the client.
 * If there's a transaction is flags it as dirty, and if the command is EXEC,
 * it aborts the transaction.
 * The duration is reset, since we reject the command, and it did not record.
 * Note: 'reply' is expected to end with \r\n */
void rejectCommand(client *c, robj *reply) {
    flagTransaction(c);
    c->duration = 0;
    if (c->cmd) c->cmd->rejected_calls++;
    if (c->cmd && c->cmd->proc == execCommand) {
        execCommandAbort(c, reply->ptr);
    } else {
        /* using addReplyError* rather than addReply so that the error can be logged. */
        addReplyErrorObject(c, reply);
    }
}

void rejectCommandSds(client *c, sds s) {
    flagTransaction(c);
    c->duration = 0;
    if (c->cmd) c->cmd->rejected_calls++;
    if (c->cmd && c->cmd->proc == execCommand) {
        execCommandAbort(c, s);
        sdsfree(s);
    } else {
        /* The following frees 's'. */
        addReplyErrorSds(c, s);
    }
}

void rejectCommandFormat(client *c, const char *fmt, ...) {
    va_list ap;
    va_start(ap, fmt);
    sds s = sdscatvprintf(sdsempty(), fmt, ap);
    va_end(ap);
    /* Make sure there are no newlines in the string, otherwise invalid protocol
     * is emitted (The args come from the user, they may contain any character). */
    sdsmapchars(s, "\r\n", "  ", 2);
    rejectCommandSds(c, s);
}

/* This is called after a command in call, we can do some maintenance job in it. */
void afterCommand(client *c) {
    UNUSED(c);
    /* Should be done before trackingHandlePendingKeyInvalidations so that we
     * reply to client before invalidating cache (makes more sense) */
    postExecutionUnitOperations();

    /* Flush pending tracking invalidations. */
    trackingHandlePendingKeyInvalidations();

    clusterSlotStatsAddNetworkBytesOutForUserClient(c);

    /* Flush other pending push messages. only when we are not in nested call.
     * So the messages are not interleaved with transaction response. */
    if (!server.execution_nesting) listJoin(c->reply, server.pending_push_messages);
}

/* Check if c->cmd exists, fills `err` with details in case it doesn't.
 * Return 1 if exists. */
int commandCheckExistence(client *c, sds *err) {
    if (c->cmd) return 1;
    if (!err) return 0;
    if (isContainerCommandBySds(c->argv[0]->ptr)) {
        /* If we can't find the command but argv[0] by itself is a command
         * it means we're dealing with an invalid subcommand. Print Help. */
        sds cmd = sdsnew((char *)c->argv[0]->ptr);
        sdstoupper(cmd);
        *err = sdsnew(NULL);
        *err = sdscatprintf(*err, "unknown subcommand '%.128s'. Try %s HELP.", (char *)c->argv[1]->ptr, cmd);
        sdsfree(cmd);
    } else {
        sds args = sdsempty();
        int i;
        for (i = 1; i < c->argc && sdslen(args) < 128; i++)
            args = sdscatprintf(args, "'%.*s' ", 128 - (int)sdslen(args), (char *)c->argv[i]->ptr);
        *err = sdsnew(NULL);
        *err =
            sdscatprintf(*err, "unknown command '%.128s', with args beginning with: %s", (char *)c->argv[0]->ptr, args);
        sdsfree(args);
    }
    /* Make sure there are no newlines in the string, otherwise invalid protocol
     * is emitted (The args come from the user, they may contain any character). */
    sdsmapchars(*err, "\r\n", "  ", 2);
    return 0;
}

/* Check if c->argc is valid for c->cmd, fills `err` with details in case it isn't.
 * Return 1 if valid. */
int commandCheckArity(struct serverCommand *cmd, int argc, sds *err) {
    if ((cmd->arity > 0 && cmd->arity != argc) || (argc < -cmd->arity)) {
        if (err) {
            *err = sdsnew(NULL);
            *err = sdscatprintf(*err, "wrong number of arguments for '%s' command", cmd->fullname);
        }
        return 0;
    }

    return 1;
}

/* If we're executing a script, try to extract a set of command flags from
 * it, in case it declared them. Note this is just an attempt, we don't yet
 * know the script command is well formed.*/
uint64_t getCommandFlags(client *c) {
    uint64_t cmd_flags = c->cmd->flags;

    if (c->cmd->proc == fcallCommand || c->cmd->proc == fcallroCommand) {
        cmd_flags = fcallGetCommandFlags(c, cmd_flags);
    } else if (c->cmd->proc == evalCommand || c->cmd->proc == evalRoCommand || c->cmd->proc == evalShaCommand ||
               c->cmd->proc == evalShaRoCommand) {
        cmd_flags = evalGetCommandFlags(c, cmd_flags);
    }

    return cmd_flags;
}

/* If this function gets called we already read a whole
 * command, arguments are in the client argv/argc fields.
 * processCommand() execute the command or prepare the
 * server for a bulk read from the client.
 *
 * If C_OK is returned the client is still alive and valid and
 * other operations can be performed by the caller. Otherwise
 * if C_ERR is returned the client was destroyed (i.e. after QUIT). */
int processCommand(client *c) {
    if (!scriptIsTimedout()) {
        /* Both EXEC and scripts call call() directly so there should be
         * no way in_exec or scriptIsRunning() is 1.
         * That is unless lua_timedout, in which case client may run
         * some commands. */
        serverAssert(!server.in_exec);
        serverAssert(!scriptIsRunning());
    }

    /* in case we are starting to ProcessCommand and we already have a command we assume
     * this is a reprocessing of this command, so we do not want to perform some of the actions again. */
    int client_reprocessing_command = c->cmd ? 1 : 0;

    /* only run command filter if not reprocessing command */
    if (!client_reprocessing_command) {
        moduleCallCommandFilters(c);
        reqresAppendRequest(c);
    }

    /* If we're inside a module blocked context yielding that wants to avoid
     * processing clients, postpone the command. */
    if (server.busy_module_yield_flags != BUSY_MODULE_YIELD_NONE &&
        !(server.busy_module_yield_flags & BUSY_MODULE_YIELD_CLIENTS)) {
        blockPostponeClient(c);
        return C_OK;
    }

    /* Now lookup the command and check ASAP about trivial error conditions
     * such as wrong arity, bad command name and so forth.
     * In case we are reprocessing a command after it was blocked,
     * we do not have to repeat the same checks */
    if (!client_reprocessing_command) {
        struct serverCommand *cmd = c->io_parsed_cmd ? c->io_parsed_cmd : lookupCommand(c->argv, c->argc);
        if (!cmd) {
            /* Handle possible security attacks. */
            if (!strcasecmp(c->argv[0]->ptr, "host:") || !strcasecmp(c->argv[0]->ptr, "post")) {
                securityWarningCommand(c);
                return C_ERR;
            }
        }
        c->cmd = c->lastcmd = c->realcmd = cmd;
        sds err;
        if (!commandCheckExistence(c, &err)) {
            rejectCommandSds(c, err);
            return C_OK;
        }
        if (!commandCheckArity(c->cmd, c->argc, &err)) {
            rejectCommandSds(c, err);
            return C_OK;
        }


        /* Check if the command is marked as protected and the relevant configuration allows it */
        if (c->cmd->flags & CMD_PROTECTED) {
            if ((c->cmd->proc == debugCommand && !allowProtectedAction(server.enable_debug_cmd, c)) ||
                (c->cmd->proc == moduleCommand && !allowProtectedAction(server.enable_module_cmd, c))) {
                rejectCommandFormat(c,
                                    "%s command not allowed. If the %s option is set to \"local\", "
                                    "you can run it from a local connection, otherwise you need to set this option "
                                    "in the configuration file, and then restart the server.",
                                    c->cmd->proc == debugCommand ? "DEBUG" : "MODULE",
                                    c->cmd->proc == debugCommand ? "enable-debug-command" : "enable-module-command");
                return C_OK;
            }
        }
    }

    uint64_t cmd_flags = getCommandFlags(c);

    int is_read_command =
        (cmd_flags & CMD_READONLY) || (c->cmd->proc == execCommand && (c->mstate.cmd_flags & CMD_READONLY));
    int is_write_command =
        (cmd_flags & CMD_WRITE) || (c->cmd->proc == execCommand && (c->mstate.cmd_flags & CMD_WRITE));
    int is_denyoom_command =
        (cmd_flags & CMD_DENYOOM) || (c->cmd->proc == execCommand && (c->mstate.cmd_flags & CMD_DENYOOM));
    int is_denystale_command =
        !(cmd_flags & CMD_STALE) || (c->cmd->proc == execCommand && (c->mstate.cmd_inv_flags & CMD_STALE));
    int is_denyloading_command =
        !(cmd_flags & CMD_LOADING) || (c->cmd->proc == execCommand && (c->mstate.cmd_inv_flags & CMD_LOADING));
    int is_may_replicate_command =
        (cmd_flags & (CMD_WRITE | CMD_MAY_REPLICATE)) ||
        (c->cmd->proc == execCommand && (c->mstate.cmd_flags & (CMD_WRITE | CMD_MAY_REPLICATE)));
    int is_deny_async_loading_command = (cmd_flags & CMD_NO_ASYNC_LOADING) ||
                                        (c->cmd->proc == execCommand && (c->mstate.cmd_flags & CMD_NO_ASYNC_LOADING));
    const int obey_client = mustObeyClient(c);

    if (authRequired(c)) {
        /* AUTH and HELLO and no auth commands are valid even in
         * non-authenticated state. */
        if (!(c->cmd->flags & CMD_NO_AUTH)) {
            rejectCommand(c, shared.noautherr);
            return C_OK;
        }
    }

    if (c->flag.multi && c->cmd->flags & CMD_NO_MULTI) {
        rejectCommandFormat(c, "Command not allowed inside a transaction");
        return C_OK;
    }

    /* Check if the user can run this command according to the current
     * ACLs. */
    int acl_errpos;
    int acl_retval = ACLCheckAllPerm(c, &acl_errpos);
    if (acl_retval != ACL_OK) {
        addACLLogEntry(c, acl_retval, (c->flag.multi) ? ACL_LOG_CTX_MULTI : ACL_LOG_CTX_TOPLEVEL, acl_errpos, NULL,
                       NULL);
        sds msg = getAclErrorMessage(acl_retval, c->user, c->cmd, c->argv[acl_errpos]->ptr, 0);
        rejectCommandFormat(c, "-NOPERM %s", msg);
        sdsfree(msg);
        return C_OK;
    }

    /* If cluster is enabled perform the cluster redirection here.
     * However we don't perform the redirection if:
     * 1) The sender of this command is our primary.
     * 2) The command has no key arguments. */
    if (server.cluster_enabled && !obey_client &&
        !(!(c->cmd->flags & CMD_MOVABLE_KEYS) && c->cmd->key_specs_num == 0 && c->cmd->proc != execCommand)) {
        int error_code;
        clusterNode *n = getNodeByQuery(c, c->cmd, c->argv, c->argc, &c->slot, &error_code);
        if (n == NULL || !clusterNodeIsMyself(n)) {
            if (c->cmd->proc == execCommand) {
                discardTransaction(c);
            } else {
                flagTransaction(c);
            }
            clusterRedirectClient(c, n, c->slot, error_code);
            c->duration = 0;
            c->cmd->rejected_calls++;
            return C_OK;
        }
    }

    if (!server.cluster_enabled && c->capa & CLIENT_CAPA_REDIRECT && server.primary_host && !obey_client &&
        (is_write_command || (is_read_command && !c->flag.readonly))) {
        if (server.failover_state == FAILOVER_IN_PROGRESS) {
            /* During the FAILOVER process, when conditions are met (such as
             * when the force time is reached or the primary and replica offsets
             * are consistent), the primary actively becomes the replica and
             * transitions to the FAILOVER_IN_PROGRESS state.
             *
             * After the primary becomes the replica, and after handshaking
             * and other operations, it will eventually send the PSYNC FAILOVER
             * command to the replica, then the replica will become the primary.
             * This means that the upgrade of the replica to the primary is an
             * asynchronous operation, which implies that during the
             * FAILOVER_IN_PROGRESS state, there may be a period of time where
             * both nodes are replicas.
             *
             * In this scenario, if a -REDIRECT is returned, the request will be
             * redirected to the replica and then redirected back, causing back
             * and forth redirection. To avoid this situation, during the
             * FAILOVER_IN_PROGRESS state, we temporarily suspend the clients
             * that need to be redirected until the replica truly becomes the primary,
             * and then resume the execution. */
            blockPostponeClient(c);
        } else {
            if (c->cmd->proc == execCommand) {
                discardTransaction(c);
            } else {
                flagTransaction(c);
            }
            c->duration = 0;
            c->cmd->rejected_calls++;
            addReplyErrorSds(c, sdscatprintf(sdsempty(), "-REDIRECT %s:%d", server.primary_host, server.primary_port));
        }
        return C_OK;
    }

    /* Disconnect some clients if total clients memory is too high. We do this
     * before key eviction, after the last command was executed and consumed
     * some client output buffer memory. */
    evictClients();
    if (server.current_client == NULL) {
        /* If we evicted ourself then abort processing the command */
        return C_ERR;
    }

    /* Handle the maxmemory directive.
     *
     * Note that we do not want to reclaim memory if we are here re-entering
     * the event loop since there is a busy Lua script running in timeout
     * condition, to avoid mixing the propagation of scripts with the
     * propagation of DELs due to eviction. */
    if (server.maxmemory && !isInsideYieldingLongCommand()) {
        int out_of_memory = (performEvictions() == EVICT_FAIL);

        /* performEvictions may evict keys, so we need flush pending tracking
         * invalidation keys. If we don't do this, we may get an invalidation
         * message after we perform operation on the key, where in fact this
         * message belongs to the old value of the key before it gets evicted.*/
        trackingHandlePendingKeyInvalidations();

        /* performEvictions may flush replica output buffers. This may result
         * in a replica, that may be the active client, to be freed. */
        if (server.current_client == NULL) return C_ERR;

        if (out_of_memory && is_denyoom_command) {
            rejectCommand(c, shared.oomerr);
            return C_OK;
        }

        /* Save out_of_memory result at command start, otherwise if we check OOM
         * in the first write within script, memory used by lua stack and
         * arguments might interfere. We need to save it for EXEC and module
         * calls too, since these can call EVAL, but avoid saving it during an
         * interrupted / yielding busy script / module. */
        server.pre_command_oom_state = out_of_memory;
    }

    /* Make sure to use a reasonable amount of memory for client side
     * caching metadata. */
    if (server.tracking_clients) trackingLimitUsedSlots();

    /* Don't accept write commands if there are problems persisting on disk
     * unless coming from our primary, in which case check the replica ignore
     * disk write error config to either log or crash. */
    int deny_write_type = writeCommandsDeniedByDiskError();
    if (deny_write_type != DISK_ERROR_TYPE_NONE && (is_write_command || c->cmd->proc == pingCommand)) {
        if (obey_client) {
            if (!server.repl_ignore_disk_write_error && c->cmd->proc != pingCommand) {
                serverPanic("Replica was unable to write command to disk.");
            } else {
                static mstime_t last_log_time_ms = 0;
                const mstime_t log_interval_ms = 10000;
                if (server.mstime > last_log_time_ms + log_interval_ms) {
                    last_log_time_ms = server.mstime;
                    serverLog(LL_WARNING, "Replica is applying a command even though "
                                          "it is unable to write to disk.");
                }
            }
        } else {
            sds err = writeCommandsGetDiskErrorMessage(deny_write_type);
            /* remove the newline since rejectCommandSds adds it. */
            sdssubstr(err, 0, sdslen(err) - 2);
            rejectCommandSds(c, err);
            return C_OK;
        }
    }

    /* Don't accept write commands if there are not enough good replicas and
     * user configured the min-replicas-to-write option. */
    if (is_write_command && !checkGoodReplicasStatus()) {
        rejectCommand(c, shared.noreplicaserr);
        return C_OK;
    }

    /* Don't accept write commands if this is a read only replica. But
     * accept write commands if this is our primary. */
    if (server.primary_host && server.repl_replica_ro && !obey_client && is_write_command) {
        rejectCommand(c, shared.roreplicaerr);
        return C_OK;
    }

    /* Only allow a subset of commands in the context of Pub/Sub if the
     * connection is in RESP2 mode. With RESP3 there are no limits. */
    if ((c->flag.pubsub && c->resp == 2) && c->cmd->proc != pingCommand && c->cmd->proc != subscribeCommand &&
        c->cmd->proc != ssubscribeCommand && c->cmd->proc != unsubscribeCommand &&
        c->cmd->proc != sunsubscribeCommand && c->cmd->proc != psubscribeCommand &&
        c->cmd->proc != punsubscribeCommand && c->cmd->proc != quitCommand && c->cmd->proc != resetCommand) {
        rejectCommandFormat(c,
                            "Can't execute '%s': only (P|S)SUBSCRIBE / "
                            "(P|S)UNSUBSCRIBE / PING / QUIT / RESET are allowed in this context",
                            c->cmd->fullname);
        return C_OK;
    }

    /* Only allow commands with flag "t", such as INFO, REPLICAOF and so on,
     * when replica-serve-stale-data is no and we are a replica with a broken
     * link with primary. */
    if (server.primary_host && server.repl_state != REPL_STATE_CONNECTED && server.repl_serve_stale_data == 0 &&
        is_denystale_command) {
        rejectCommand(c, shared.primarydownerr);
        return C_OK;
    }

    /* Loading DB? Return an error if the command has not the
     * CMD_LOADING flag. */
    if (server.loading && !server.async_loading && is_denyloading_command) {
        rejectCommand(c, shared.loadingerr);
        return C_OK;
    }

    /* During async-loading, block certain commands. */
    if (server.async_loading && is_deny_async_loading_command) {
        rejectCommand(c, shared.loadingerr);
        return C_OK;
    }

    /* when a busy job is being done (script / module)
     * Only allow a limited number of commands.
     * Note that we need to allow the transactions commands, otherwise clients
     * sending a transaction with pipelining without error checking, may have
     * the MULTI plus a few initial commands refused, then the timeout
     * condition resolves, and the bottom-half of the transaction gets
     * executed, see Github PR #7022. */
    if (isInsideYieldingLongCommand() && !(c->cmd->flags & CMD_ALLOW_BUSY)) {
        if (server.busy_module_yield_flags && server.busy_module_yield_reply) {
            rejectCommandFormat(c, "-BUSY %s", server.busy_module_yield_reply);
        } else if (server.busy_module_yield_flags) {
            rejectCommand(c, shared.slowmoduleerr);
        } else if (scriptIsEval()) {
            rejectCommand(c, shared.slowevalerr);
        } else {
            rejectCommand(c, shared.slowscripterr);
        }
        return C_OK;
    }

    /* Prevent a replica from sending commands that access the keyspace.
     * The main objective here is to prevent abuse of client pause check
     * from which replicas are exempt. */
    if (c->flag.replica && (is_may_replicate_command || is_write_command || is_read_command)) {
        rejectCommandFormat(c, "Replica can't interact with the keyspace");
        return C_OK;
    }

    /* If the server is paused, block the client until
     * the pause has ended. Replicas are never paused. */
    if (!c->flag.replica && ((isPausedActions(PAUSE_ACTION_CLIENT_ALL)) ||
                             ((isPausedActions(PAUSE_ACTION_CLIENT_WRITE)) && is_may_replicate_command))) {
        blockPostponeClient(c);
        return C_OK;
    }

    /* Exec the command */
    if (c->flag.multi && c->cmd->proc != execCommand && c->cmd->proc != discardCommand &&
        c->cmd->proc != multiCommand && c->cmd->proc != watchCommand && c->cmd->proc != quitCommand &&
        c->cmd->proc != resetCommand) {
        queueMultiCommand(c, cmd_flags);
        addReply(c, shared.queued);
    } else {
        int flags = CMD_CALL_FULL;
        if (client_reprocessing_command) flags |= CMD_CALL_REPROCESSING;
        call(c, flags);
        if (listLength(server.ready_keys) && !isInsideYieldingLongCommand()) handleClientsBlockedOnKeys();
    }
    return C_OK;
}

/* ====================== Error lookup and execution ===================== */

void incrementErrorCount(const char *fullerr, size_t namelen) {
    void *result;
    if (!raxFind(server.errors, (unsigned char *)fullerr, namelen, &result)) {
        struct serverError *error = zmalloc(sizeof(*error));
        error->count = 1;
        raxInsert(server.errors, (unsigned char *)fullerr, namelen, error, NULL);
    } else {
        struct serverError *error = result;
        error->count++;
    }
}

/*================================== Shutdown =============================== */

/* Close listening sockets. Also unlink the unix domain socket if
 * unlink_unix_socket is non-zero. */
void closeListeningSockets(int unlink_unix_socket) {
    int j;

    for (int i = 0; i < CONN_TYPE_MAX; i++) {
        connListener *listener = &server.listeners[i];
        if (listener->ct == NULL) continue;

        for (j = 0; j < listener->count; j++) close(listener->fd[j]);
    }

    if (server.cluster_enabled)
        for (j = 0; j < server.clistener.count; j++) close(server.clistener.fd[j]);
    if (unlink_unix_socket && server.unixsocket) {
        serverLog(LL_NOTICE, "Removing the unix socket file.");
        if (unlink(server.unixsocket) != 0)
            serverLog(LL_WARNING, "Error removing the unix socket file: %s", strerror(errno));
    }
}

/* Prepare for shutting down the server.
 *
 * The client *c can be NULL, it may come from a signal. If client is passed in,
 * it is used to print the client info.
 *
 * Flags:
 *
 * - SHUTDOWN_SAVE: Save a database dump even if the server is configured not to
 *   save any dump.
 *
 * - SHUTDOWN_NOSAVE: Don't save any database dump even if the server is
 *   configured to save one.
 *
 * - SHUTDOWN_NOW: Don't wait for replicas to catch up before shutting down.
 *
 * - SHUTDOWN_FORCE: Ignore errors writing AOF and RDB files on disk, which
 *   would normally prevent a shutdown.
 *
 * Unless SHUTDOWN_NOW is set and if any replicas are lagging behind, C_ERR is
 * returned and server.shutdown_mstime is set to a timestamp to allow a grace
 * period for the replicas to catch up. This is checked and handled by
 * serverCron() which completes the shutdown as soon as possible.
 *
 * If shutting down fails due to errors writing RDB or AOF files, C_ERR is
 * returned and an error is logged. If the flag SHUTDOWN_FORCE is set, these
 * errors are logged but ignored and C_OK is returned.
 *
 * On success, this function returns C_OK and then it's OK to call exit(0). */
int prepareForShutdown(client *c, int flags) {
    if (isShutdownInitiated()) return C_ERR;

    /* When SHUTDOWN is called while the server is loading a dataset in
     * memory we need to make sure no attempt is performed to save
     * the dataset on shutdown (otherwise it could overwrite the current DB
     * with half-read data).
     *
     * Also when in Sentinel mode clear the SAVE flag and force NOSAVE. */
    if (server.loading || server.sentinel_mode) flags = (flags & ~SHUTDOWN_SAVE) | SHUTDOWN_NOSAVE;

    server.shutdown_flags = flags;

    if (c != NULL) {
        sds client = catClientInfoShortString(sdsempty(), c, server.hide_user_data_from_log);
        serverLog(LL_NOTICE, "User requested shutdown... (user request from '%s')", client);
        sdsfree(client);
    } else {
        serverLog(LL_NOTICE, "User requested shutdown...");
    }
    if (server.supervised_mode == SUPERVISED_SYSTEMD) serverCommunicateSystemd("STOPPING=1\n");

    /* If we have any replicas, let them catch up the replication offset before
     * we shut down, to avoid data loss. */
    if (!(flags & SHUTDOWN_NOW) && server.shutdown_timeout != 0 && !isReadyToShutdown()) {
        server.shutdown_mstime = server.mstime + server.shutdown_timeout * 1000;
        if (!isPausedActions(PAUSE_ACTION_REPLICA)) sendGetackToReplicas();
        pauseActions(PAUSE_DURING_SHUTDOWN, LLONG_MAX, PAUSE_ACTIONS_CLIENT_WRITE_SET);
        serverLog(LL_NOTICE, "Waiting for replicas before shutting down.");
        return C_ERR;
    }

    return finishShutdown();
}

static inline int isShutdownInitiated(void) {
    return server.shutdown_mstime != 0;
}

/* Returns 0 if there are any replicas which are lagging in replication which we
 * need to wait for before shutting down. Returns 1 if we're ready to shut
 * down now. */
int isReadyToShutdown(void) {
    if (listLength(server.replicas) == 0) return 1; /* No replicas. */

    listIter li;
    listNode *ln;
    listRewind(server.replicas, &li);
    while ((ln = listNext(&li)) != NULL) {
        client *replica = listNodeValue(ln);
        if (replica->repl_ack_off != server.primary_repl_offset) return 0;
    }
    return 1;
}

static void cancelShutdown(void) {
    server.shutdown_asap = 0;
    server.shutdown_flags = 0;
    server.shutdown_mstime = 0;
    server.last_sig_received = 0;
    replyToClientsBlockedOnShutdown();
    unpauseActions(PAUSE_DURING_SHUTDOWN);
}

/* Returns C_OK if shutdown was aborted and C_ERR if shutdown wasn't ongoing. */
int abortShutdown(void) {
    if (isShutdownInitiated()) {
        cancelShutdown();
    } else if (server.shutdown_asap) {
        /* Signal handler has requested shutdown, but it hasn't been initiated
         * yet. Just clear the flag. */
        server.shutdown_asap = 0;
    } else {
        /* Shutdown neither initiated nor requested. */
        return C_ERR;
    }
    serverLog(LL_NOTICE, "Shutdown manually aborted.");
    return C_OK;
}

/* The final step of the shutdown sequence. Returns C_OK if the shutdown
 * sequence was successful and it's OK to call exit(). If C_ERR is returned,
 * it's not safe to call exit(). */
int finishShutdown(void) {
    int save = server.shutdown_flags & SHUTDOWN_SAVE;
    int nosave = server.shutdown_flags & SHUTDOWN_NOSAVE;
    int force = server.shutdown_flags & SHUTDOWN_FORCE;

    /* Log a warning for each replica that is lagging. */
    listIter replicas_iter;
    listNode *replicas_list_node;
    int num_replicas = 0, num_lagging_replicas = 0;
    listRewind(server.replicas, &replicas_iter);
    while ((replicas_list_node = listNext(&replicas_iter)) != NULL) {
        client *replica = listNodeValue(replicas_list_node);
        num_replicas++;
        if (replica->repl_ack_off != server.primary_repl_offset) {
            num_lagging_replicas++;
            long lag = replica->repl_state == REPLICA_STATE_ONLINE ? time(NULL) - replica->repl_ack_time : 0;
            serverLog(LL_NOTICE, "Lagging replica %s reported offset %lld behind master, lag=%ld, state=%s.",
                      replicationGetReplicaName(replica), server.primary_repl_offset - replica->repl_ack_off, lag,
                      replstateToString(replica->repl_state));
        }
    }
    if (num_replicas > 0) {
        serverLog(LL_NOTICE, "%d of %d replicas are in sync when shutting down.", num_replicas - num_lagging_replicas,
                  num_replicas);
    }

    /* Kill all the Lua debugger forked sessions. */
    ldbKillForkedSessions();

    /* Kill the saving child if there is a background saving in progress.
       We want to avoid race conditions, for instance our saving child may
       overwrite the synchronous saving did by SHUTDOWN. */
    if (server.child_type == CHILD_TYPE_RDB) {
        serverLog(LL_WARNING, "There is a child saving an .rdb. Killing it!");
        killRDBChild();
        /* Note that, in killRDBChild normally has backgroundSaveDoneHandler
         * doing it's cleanup, but in this case this code will not be reached,
         * so we need to call rdbRemoveTempFile which will close fd(in order
         * to unlink file actually) in background thread.
         * The temp rdb file fd may won't be closed when the server exits quickly,
         * but OS will close this fd when process exits. */
        rdbRemoveTempFile(server.child_pid, 0);
    }

    /* Kill module child if there is one. */
    if (server.child_type == CHILD_TYPE_MODULE) {
        serverLog(LL_WARNING, "There is a module fork child. Killing it!");
        TerminateModuleForkChild(server.child_pid, 0);
    }

    /* Kill the AOF saving child as the AOF we already have may be longer
     * but contains the full dataset anyway. */
    if (server.child_type == CHILD_TYPE_AOF) {
        /* If we have AOF enabled but haven't written the AOF yet, don't
         * shutdown or else the dataset will be lost. */
        if (server.aof_state == AOF_WAIT_REWRITE) {
            if (force) {
                serverLog(LL_WARNING, "Writing initial AOF. Exit anyway.");
            } else {
                serverLog(LL_WARNING, "Writing initial AOF, can't exit.");
                if (server.supervised_mode == SUPERVISED_SYSTEMD)
                    serverCommunicateSystemd("STATUS=Writing initial AOF, can't exit.\n");
                goto error;
            }
        }
        serverLog(LL_WARNING, "There is a child rewriting the AOF. Killing it!");
        killAppendOnlyChild();
    }
    if (server.aof_state != AOF_OFF) {
        /* Append only file: flush buffers and fsync() the AOF at exit */
        serverLog(LL_NOTICE, "Calling fsync() on the AOF file.");
        flushAppendOnlyFile(1);
        if (valkey_fsync(server.aof_fd) == -1) {
            serverLog(LL_WARNING, "Fail to fsync the AOF file: %s.", strerror(errno));
        }
    }

    /* Create a new RDB file before exiting. */
    if ((server.saveparamslen > 0 && !nosave) || save) {
        serverLog(LL_NOTICE, "Saving the final RDB snapshot before exiting.");
        if (server.supervised_mode == SUPERVISED_SYSTEMD)
            serverCommunicateSystemd("STATUS=Saving the final RDB snapshot\n");
        /* Snapshotting. Perform a SYNC SAVE and exit */
        rdbSaveInfo rsi, *rsiptr;
        rsiptr = rdbPopulateSaveInfo(&rsi);
        /* Keep the page cache since it's likely to restart soon */
        if (rdbSave(REPLICA_REQ_NONE, server.rdb_filename, rsiptr, RDBFLAGS_KEEP_CACHE) != C_OK) {
            /* Ooops.. error saving! The best we can do is to continue
             * operating. Note that if there was a background saving process,
             * in the next cron() the server will be notified that the background
             * saving aborted, handling special stuff like replicas pending for
             * synchronization... */
            if (force) {
                serverLog(LL_WARNING, "Error trying to save the DB. Exit anyway.");
            } else {
                serverLog(LL_WARNING, "Error trying to save the DB, can't exit.");
                if (server.supervised_mode == SUPERVISED_SYSTEMD)
                    serverCommunicateSystemd("STATUS=Error trying to save the DB, can't exit.\n");
                goto error;
            }
        }
    }

    /* Free the AOF manifest. */
    if (server.aof_manifest) aofManifestFree(server.aof_manifest);

    /* Fire the shutdown modules event. */
    moduleFireServerEvent(VALKEYMODULE_EVENT_SHUTDOWN, 0, NULL);

    /* Remove the pid file if possible and needed. */
    if (server.daemonize || server.pidfile) {
        serverLog(LL_NOTICE, "Removing the pid file.");
        unlink(server.pidfile);
    }

    /* Best effort flush of replica output buffers, so that we hopefully
     * send them pending writes. */
    flushReplicasOutputBuffers();

    /* Close the listening sockets. Apparently this allows faster restarts. */
    closeListeningSockets(1);

    /* Handle cluster-related matters when shutdown. */
    if (server.cluster_enabled) clusterHandleServerShutdown();

    serverLog(LL_WARNING, "%s is now ready to exit, bye bye...", server.sentinel_mode ? "Sentinel" : "Valkey");
    return C_OK;

error:
    serverLog(LL_WARNING, "Errors trying to shut down the server. Check the logs for more information.");
    cancelShutdown();
    return C_ERR;
}

/*================================== Commands =============================== */

/* Sometimes the server cannot accept write commands because there is a persistence
 * error with the RDB or AOF file, and the server is configured in order to stop
 * accepting writes in such situation. This function returns if such a
 * condition is active, and the type of the condition.
 *
 * Function return values:
 *
 * DISK_ERROR_TYPE_NONE:    No problems, we can accept writes.
 * DISK_ERROR_TYPE_AOF:     Don't accept writes: AOF errors.
 * DISK_ERROR_TYPE_RDB:     Don't accept writes: RDB errors.
 */
int writeCommandsDeniedByDiskError(void) {
    if (server.stop_writes_on_bgsave_err && server.saveparamslen > 0 && server.lastbgsave_status == C_ERR) {
        return DISK_ERROR_TYPE_RDB;
    } else if (server.aof_state != AOF_OFF) {
        if (server.aof_last_write_status == C_ERR) {
            return DISK_ERROR_TYPE_AOF;
        }
        /* AOF fsync error. */
        int aof_bio_fsync_status = atomic_load_explicit(&server.aof_bio_fsync_status, memory_order_acquire);
        if (aof_bio_fsync_status == C_ERR) {
            server.aof_last_write_errno = atomic_load_explicit(&server.aof_bio_fsync_errno, memory_order_relaxed);
            return DISK_ERROR_TYPE_AOF;
        }
    }

    return DISK_ERROR_TYPE_NONE;
}

sds writeCommandsGetDiskErrorMessage(int error_code) {
    sds ret = NULL;
    if (error_code == DISK_ERROR_TYPE_RDB) {
        ret = sdsdup(shared.bgsaveerr->ptr);
    } else {
        ret = sdscatfmt(sdsempty(), "-MISCONF Errors writing to the AOF file: %s\r\n",
                        strerror(server.aof_last_write_errno));
    }
    return ret;
}

/* The PING command. It works in a different way if the client is in
 * in Pub/Sub mode. */
void pingCommand(client *c) {
    /* The command takes zero or one arguments. */
    if (c->argc > 2) {
        addReplyErrorArity(c);
        return;
    }

    if (c->flag.pubsub && c->resp == 2) {
        addReply(c, shared.mbulkhdr[2]);
        addReplyBulkCBuffer(c, "pong", 4);
        if (c->argc == 1)
            addReplyBulkCBuffer(c, "", 0);
        else
            addReplyBulk(c, c->argv[1]);
    } else {
        if (c->argc == 1)
            addReply(c, shared.pong);
        else
            addReplyBulk(c, c->argv[1]);
    }
}

void echoCommand(client *c) {
    addReplyBulk(c, c->argv[1]);
}

void timeCommand(client *c) {
    addReplyArrayLen(c, 2);
    addReplyBulkLongLong(c, server.unixtime);
    addReplyBulkLongLong(c, server.ustime - ((long long)server.unixtime) * 1000000);
}

typedef struct replyFlagNames {
    uint64_t flag;
    const char *name;
} replyFlagNames;

/* Helper function to output flags. */
void addReplyCommandFlags(client *c, uint64_t flags, replyFlagNames *replyFlags) {
    int count = 0, j = 0;
    /* Count them so we don't have to use deferred reply. */
    while (replyFlags[j].name) {
        if (flags & replyFlags[j].flag) count++;
        j++;
    }

    addReplySetLen(c, count);
    j = 0;
    while (replyFlags[j].name) {
        if (flags & replyFlags[j].flag) addReplyStatus(c, replyFlags[j].name);
        j++;
    }
}

void addReplyFlagsForCommand(client *c, struct serverCommand *cmd) {
    replyFlagNames flagNames[] = {{CMD_WRITE, "write"},
                                  {CMD_READONLY, "readonly"},
                                  {CMD_DENYOOM, "denyoom"},
                                  {CMD_MODULE, "module"},
                                  {CMD_ADMIN, "admin"},
                                  {CMD_PUBSUB, "pubsub"},
                                  {CMD_NOSCRIPT, "noscript"},
                                  {CMD_BLOCKING, "blocking"},
                                  {CMD_LOADING, "loading"},
                                  {CMD_STALE, "stale"},
                                  {CMD_SKIP_MONITOR, "skip_monitor"},
                                  {CMD_SKIP_SLOWLOG, "skip_slowlog"},
                                  {CMD_ASKING, "asking"},
                                  {CMD_FAST, "fast"},
                                  {CMD_NO_AUTH, "no_auth"},
                                  /* {CMD_MAY_REPLICATE,     "may_replicate"},, Hidden on purpose */
                                  /* {CMD_SENTINEL,          "sentinel"}, Hidden on purpose */
                                  /* {CMD_ONLY_SENTINEL,     "only_sentinel"}, Hidden on purpose */
                                  {CMD_NO_MANDATORY_KEYS, "no_mandatory_keys"},
                                  /* {CMD_PROTECTED,         "protected"}, Hidden on purpose */
                                  {CMD_NO_ASYNC_LOADING, "no_async_loading"},
                                  {CMD_NO_MULTI, "no_multi"},
                                  {CMD_MOVABLE_KEYS, "movablekeys"},
                                  {CMD_ALLOW_BUSY, "allow_busy"},
                                  /* {CMD_TOUCHES_ARBITRARY_KEYS,  "TOUCHES_ARBITRARY_KEYS"}, Hidden on purpose */
                                  {0, NULL}};
    addReplyCommandFlags(c, cmd->flags, flagNames);
}

void addReplyDocFlagsForCommand(client *c, struct serverCommand *cmd) {
    replyFlagNames docFlagNames[] = {{CMD_DOC_DEPRECATED, "deprecated"}, {CMD_DOC_SYSCMD, "syscmd"}, {0, NULL}};
    addReplyCommandFlags(c, cmd->doc_flags, docFlagNames);
}

void addReplyFlagsForKeyArgs(client *c, uint64_t flags) {
    replyFlagNames docFlagNames[] = {{CMD_KEY_RO, "RO"},
                                     {CMD_KEY_RW, "RW"},
                                     {CMD_KEY_OW, "OW"},
                                     {CMD_KEY_RM, "RM"},
                                     {CMD_KEY_ACCESS, "access"},
                                     {CMD_KEY_UPDATE, "update"},
                                     {CMD_KEY_INSERT, "insert"},
                                     {CMD_KEY_DELETE, "delete"},
                                     {CMD_KEY_NOT_KEY, "not_key"},
                                     {CMD_KEY_INCOMPLETE, "incomplete"},
                                     {CMD_KEY_VARIABLE_FLAGS, "variable_flags"},
                                     {0, NULL}};
    addReplyCommandFlags(c, flags, docFlagNames);
}

/* Must match serverCommandArgType */
const char *ARG_TYPE_STR[] = {
    "string",
    "integer",
    "double",
    "key",
    "pattern",
    "unix-time",
    "pure-token",
    "oneof",
    "block",
};

void addReplyFlagsForArg(client *c, uint64_t flags) {
    replyFlagNames argFlagNames[] = {{CMD_ARG_OPTIONAL, "optional"},
                                     {CMD_ARG_MULTIPLE, "multiple"},
                                     {CMD_ARG_MULTIPLE_TOKEN, "multiple_token"},
                                     {0, NULL}};
    addReplyCommandFlags(c, flags, argFlagNames);
}

void addReplyCommandArgList(client *c, struct serverCommandArg *args, int num_args) {
    addReplyArrayLen(c, num_args);
    for (int j = 0; j < num_args; j++) {
        /* Count our reply len so we don't have to use deferred reply. */
        int has_display_text = 1;
        long maplen = 2;
        if (args[j].key_spec_index != -1) maplen++;
        if (args[j].token) maplen++;
        if (args[j].summary) maplen++;
        if (args[j].since) maplen++;
        if (args[j].deprecated_since) maplen++;
        if (args[j].flags) maplen++;
        if (args[j].type == ARG_TYPE_ONEOF || args[j].type == ARG_TYPE_BLOCK) {
            has_display_text = 0;
            maplen++;
        }
        if (has_display_text) maplen++;
        addReplyMapLen(c, maplen);

        addReplyBulkCString(c, "name");
        addReplyBulkCString(c, args[j].name);

        addReplyBulkCString(c, "type");
        addReplyBulkCString(c, ARG_TYPE_STR[args[j].type]);

        if (has_display_text) {
            addReplyBulkCString(c, "display_text");
            addReplyBulkCString(c, args[j].display_text ? args[j].display_text : args[j].name);
        }
        if (args[j].key_spec_index != -1) {
            addReplyBulkCString(c, "key_spec_index");
            addReplyLongLong(c, args[j].key_spec_index);
        }
        if (args[j].token) {
            addReplyBulkCString(c, "token");
            addReplyBulkCString(c, args[j].token);
        }
        if (args[j].summary) {
            addReplyBulkCString(c, "summary");
            addReplyBulkCString(c, args[j].summary);
        }
        if (args[j].since) {
            addReplyBulkCString(c, "since");
            addReplyBulkCString(c, args[j].since);
        }
        if (args[j].deprecated_since) {
            addReplyBulkCString(c, "deprecated_since");
            addReplyBulkCString(c, args[j].deprecated_since);
        }
        if (args[j].flags) {
            addReplyBulkCString(c, "flags");
            addReplyFlagsForArg(c, args[j].flags);
        }
        if (args[j].type == ARG_TYPE_ONEOF || args[j].type == ARG_TYPE_BLOCK) {
            addReplyBulkCString(c, "arguments");
            addReplyCommandArgList(c, args[j].subargs, args[j].num_args);
        }
    }
}

#ifdef LOG_REQ_RES

void addReplyJson(client *c, struct jsonObject *rs) {
    addReplyMapLen(c, rs->length);

    for (int i = 0; i < rs->length; i++) {
        struct jsonObjectElement *curr = &rs->elements[i];
        addReplyBulkCString(c, curr->key);
        switch (curr->type) {
        case (JSON_TYPE_BOOLEAN): addReplyBool(c, curr->value.boolean); break;
        case (JSON_TYPE_INTEGER): addReplyLongLong(c, curr->value.integer); break;
        case (JSON_TYPE_STRING): addReplyBulkCString(c, curr->value.string); break;
        case (JSON_TYPE_OBJECT): addReplyJson(c, curr->value.object); break;
        case (JSON_TYPE_ARRAY):
            addReplyArrayLen(c, curr->value.array.length);
            for (int k = 0; k < curr->value.array.length; k++) {
                struct jsonObject *object = curr->value.array.objects[k];
                addReplyJson(c, object);
            }
            break;
        default: serverPanic("Invalid JSON type %d", curr->type);
        }
    }
}

#endif

void addReplyCommandHistory(client *c, struct serverCommand *cmd) {
    addReplySetLen(c, cmd->num_history);
    for (int j = 0; j < cmd->num_history; j++) {
        addReplyArrayLen(c, 2);
        addReplyBulkCString(c, cmd->history[j].since);
        addReplyBulkCString(c, cmd->history[j].changes);
    }
}

void addReplyCommandTips(client *c, struct serverCommand *cmd) {
    addReplySetLen(c, cmd->num_tips);
    for (int j = 0; j < cmd->num_tips; j++) {
        addReplyBulkCString(c, cmd->tips[j]);
    }
}

void addReplyCommandKeySpecs(client *c, struct serverCommand *cmd) {
    addReplySetLen(c, cmd->key_specs_num);
    for (int i = 0; i < cmd->key_specs_num; i++) {
        int maplen = 3;
        if (cmd->key_specs[i].notes) maplen++;

        addReplyMapLen(c, maplen);

        if (cmd->key_specs[i].notes) {
            addReplyBulkCString(c, "notes");
            addReplyBulkCString(c, cmd->key_specs[i].notes);
        }

        addReplyBulkCString(c, "flags");
        addReplyFlagsForKeyArgs(c, cmd->key_specs[i].flags);

        addReplyBulkCString(c, "begin_search");
        switch (cmd->key_specs[i].begin_search_type) {
        case KSPEC_BS_UNKNOWN:
            addReplyMapLen(c, 2);
            addReplyBulkCString(c, "type");
            addReplyBulkCString(c, "unknown");

            addReplyBulkCString(c, "spec");
            addReplyMapLen(c, 0);
            break;
        case KSPEC_BS_INDEX:
            addReplyMapLen(c, 2);
            addReplyBulkCString(c, "type");
            addReplyBulkCString(c, "index");

            addReplyBulkCString(c, "spec");
            addReplyMapLen(c, 1);
            addReplyBulkCString(c, "index");
            addReplyLongLong(c, cmd->key_specs[i].bs.index.pos);
            break;
        case KSPEC_BS_KEYWORD:
            addReplyMapLen(c, 2);
            addReplyBulkCString(c, "type");
            addReplyBulkCString(c, "keyword");

            addReplyBulkCString(c, "spec");
            addReplyMapLen(c, 2);
            addReplyBulkCString(c, "keyword");
            addReplyBulkCString(c, cmd->key_specs[i].bs.keyword.keyword);
            addReplyBulkCString(c, "startfrom");
            addReplyLongLong(c, cmd->key_specs[i].bs.keyword.startfrom);
            break;
        default: serverPanic("Invalid begin_search key spec type %d", cmd->key_specs[i].begin_search_type);
        }

        addReplyBulkCString(c, "find_keys");
        switch (cmd->key_specs[i].find_keys_type) {
        case KSPEC_FK_UNKNOWN:
            addReplyMapLen(c, 2);
            addReplyBulkCString(c, "type");
            addReplyBulkCString(c, "unknown");

            addReplyBulkCString(c, "spec");
            addReplyMapLen(c, 0);
            break;
        case KSPEC_FK_RANGE:
            addReplyMapLen(c, 2);
            addReplyBulkCString(c, "type");
            addReplyBulkCString(c, "range");

            addReplyBulkCString(c, "spec");
            addReplyMapLen(c, 3);
            addReplyBulkCString(c, "lastkey");
            addReplyLongLong(c, cmd->key_specs[i].fk.range.lastkey);
            addReplyBulkCString(c, "keystep");
            addReplyLongLong(c, cmd->key_specs[i].fk.range.keystep);
            addReplyBulkCString(c, "limit");
            addReplyLongLong(c, cmd->key_specs[i].fk.range.limit);
            break;
        case KSPEC_FK_KEYNUM:
            addReplyMapLen(c, 2);
            addReplyBulkCString(c, "type");
            addReplyBulkCString(c, "keynum");

            addReplyBulkCString(c, "spec");
            addReplyMapLen(c, 3);
            addReplyBulkCString(c, "keynumidx");
            addReplyLongLong(c, cmd->key_specs[i].fk.keynum.keynumidx);
            addReplyBulkCString(c, "firstkey");
            addReplyLongLong(c, cmd->key_specs[i].fk.keynum.firstkey);
            addReplyBulkCString(c, "keystep");
            addReplyLongLong(c, cmd->key_specs[i].fk.keynum.keystep);
            break;
        default: serverPanic("Invalid find_keys key spec type %d", cmd->key_specs[i].begin_search_type);
        }
    }
}

/* Reply with an array of sub-command using the provided reply callback. */
void addReplyCommandSubCommands(client *c,
                                struct serverCommand *cmd,
                                void (*reply_function)(client *, struct serverCommand *),
                                int use_map) {
    if (!cmd->subcommands_ht) {
        addReplySetLen(c, 0);
        return;
    }

    if (use_map)
        addReplyMapLen(c, hashtableSize(cmd->subcommands_ht));
    else
        addReplyArrayLen(c, hashtableSize(cmd->subcommands_ht));

    void *next;
    hashtableIterator iter;
    hashtableInitSafeIterator(&iter, cmd->subcommands_ht);
    while (hashtableNext(&iter, &next)) {
        struct serverCommand *sub = next;
        if (use_map) addReplyBulkCBuffer(c, sub->fullname, sdslen(sub->fullname));
        reply_function(c, sub);
    }
    hashtableResetIterator(&iter);
}

/* Output the representation of a server command. Used by the COMMAND command and COMMAND INFO. */
void addReplyCommandInfo(client *c, struct serverCommand *cmd) {
    if (!cmd) {
        addReplyNull(c);
    } else {
        int firstkey = 0, lastkey = 0, keystep = 0;
        if (cmd->legacy_range_key_spec.begin_search_type != KSPEC_BS_INVALID) {
            firstkey = cmd->legacy_range_key_spec.bs.index.pos;
            lastkey = cmd->legacy_range_key_spec.fk.range.lastkey;
            if (lastkey >= 0) lastkey += firstkey;
            keystep = cmd->legacy_range_key_spec.fk.range.keystep;
        }

        addReplyArrayLen(c, 10);
        addReplyBulkCBuffer(c, cmd->fullname, sdslen(cmd->fullname));
        addReplyLongLong(c, cmd->arity);
        addReplyFlagsForCommand(c, cmd);
        addReplyLongLong(c, firstkey);
        addReplyLongLong(c, lastkey);
        addReplyLongLong(c, keystep);
        addReplyCommandCategories(c, cmd);
        addReplyCommandTips(c, cmd);
        addReplyCommandKeySpecs(c, cmd);
        addReplyCommandSubCommands(c, cmd, addReplyCommandInfo, 0);
    }
}

/* Output the representation of a server command. Used by the COMMAND DOCS. */
void addReplyCommandDocs(client *c, struct serverCommand *cmd) {
    /* Count our reply len so we don't have to use deferred reply. */
    long maplen = 1;
    if (cmd->summary) maplen++;
    if (cmd->since) maplen++;
    if (cmd->flags & CMD_MODULE) maplen++;
    if (cmd->complexity) maplen++;
    if (cmd->doc_flags) maplen++;
    if (cmd->deprecated_since) maplen++;
    if (cmd->replaced_by) maplen++;
    if (cmd->history) maplen++;
#ifdef LOG_REQ_RES
    if (cmd->reply_schema) maplen++;
#endif
    if (cmd->args) maplen++;
    if (cmd->subcommands_ht) maplen++;
    addReplyMapLen(c, maplen);

    if (cmd->summary) {
        addReplyBulkCString(c, "summary");
        addReplyBulkCString(c, cmd->summary);
    }
    if (cmd->since) {
        addReplyBulkCString(c, "since");
        addReplyBulkCString(c, cmd->since);
    }

    /* Always have the group, for module commands the group is always "module". */
    addReplyBulkCString(c, "group");
    addReplyBulkCString(c, commandGroupStr(cmd->group));

    if (cmd->complexity) {
        addReplyBulkCString(c, "complexity");
        addReplyBulkCString(c, cmd->complexity);
    }
    if (cmd->flags & CMD_MODULE) {
        addReplyBulkCString(c, "module");
        addReplyBulkCString(c, moduleNameFromCommand(cmd));
    }
    if (cmd->doc_flags) {
        addReplyBulkCString(c, "doc_flags");
        addReplyDocFlagsForCommand(c, cmd);
    }
    if (cmd->deprecated_since) {
        addReplyBulkCString(c, "deprecated_since");
        addReplyBulkCString(c, cmd->deprecated_since);
    }
    if (cmd->replaced_by) {
        addReplyBulkCString(c, "replaced_by");
        addReplyBulkCString(c, cmd->replaced_by);
    }
    if (cmd->history) {
        addReplyBulkCString(c, "history");
        addReplyCommandHistory(c, cmd);
    }
#ifdef LOG_REQ_RES
    if (cmd->reply_schema) {
        addReplyBulkCString(c, "reply_schema");
        addReplyJson(c, cmd->reply_schema);
    }
#endif
    if (cmd->args) {
        addReplyBulkCString(c, "arguments");
        addReplyCommandArgList(c, cmd->args, cmd->num_args);
    }
    if (cmd->subcommands_ht) {
        addReplyBulkCString(c, "subcommands");
        addReplyCommandSubCommands(c, cmd, addReplyCommandDocs, 1);
    }
}

/* Helper for COMMAND GETKEYS and GETKEYSANDFLAGS */
void getKeysSubcommandImpl(client *c, int with_flags) {
    struct serverCommand *cmd = lookupCommand(c->argv + 2, c->argc - 2);
    getKeysResult result;
    initGetKeysResult(&result);
    int j;

    if (!cmd) {
        addReplyError(c, "Invalid command specified");
        return;
    } else if (!doesCommandHaveKeys(cmd)) {
        addReplyError(c, "The command has no key arguments");
        return;
    } else if ((cmd->arity > 0 && cmd->arity != c->argc - 2) || ((c->argc - 2) < -cmd->arity)) {
        addReplyError(c, "Invalid number of arguments specified for command");
        return;
    }

    if (!getKeysFromCommandWithSpecs(cmd, c->argv + 2, c->argc - 2, GET_KEYSPEC_DEFAULT, &result)) {
        if (cmd->flags & CMD_NO_MANDATORY_KEYS) {
            addReplyArrayLen(c, 0);
        } else {
            addReplyError(c, "Invalid arguments specified for command");
        }
    } else {
        addReplyArrayLen(c, result.numkeys);
        for (j = 0; j < result.numkeys; j++) {
            if (!with_flags) {
                addReplyBulk(c, c->argv[result.keys[j].pos + 2]);
            } else {
                addReplyArrayLen(c, 2);
                addReplyBulk(c, c->argv[result.keys[j].pos + 2]);
                addReplyFlagsForKeyArgs(c, result.keys[j].flags);
            }
        }
    }
    getKeysFreeResult(&result);
}

/* COMMAND GETKEYSANDFLAGS cmd arg1 arg2 ... */
void commandGetKeysAndFlagsCommand(client *c) {
    getKeysSubcommandImpl(c, 1);
}

/* COMMAND GETKEYS cmd arg1 arg2 ... */
void getKeysSubcommand(client *c) {
    getKeysSubcommandImpl(c, 0);
}

/* COMMAND (no args) */
void commandCommand(client *c) {
    hashtableIterator iter;
    void *next;
    addReplyArrayLen(c, hashtableSize(server.commands));
    hashtableInitIterator(&iter, server.commands);
    while (hashtableNext(&iter, &next)) {
        struct serverCommand *cmd = next;
        addReplyCommandInfo(c, cmd);
    }
    hashtableResetIterator(&iter);
}

/* COMMAND COUNT */
void commandCountCommand(client *c) {
    addReplyLongLong(c, hashtableSize(server.commands));
}

typedef enum {
    COMMAND_LIST_FILTER_MODULE,
    COMMAND_LIST_FILTER_ACLCAT,
    COMMAND_LIST_FILTER_PATTERN,
} commandListFilterType;

typedef struct {
    commandListFilterType type;
    sds arg;
    struct {
        int valid;
        union {
            uint64_t aclcat;
            void *module_handle;
        } u;
    } cache;
} commandListFilter;

int shouldFilterFromCommandList(struct serverCommand *cmd, commandListFilter *filter) {
    switch (filter->type) {
    case (COMMAND_LIST_FILTER_MODULE):
        if (!filter->cache.valid) {
            filter->cache.u.module_handle = moduleGetHandleByName(filter->arg);
            filter->cache.valid = 1;
        }
        return !moduleIsModuleCommand(filter->cache.u.module_handle, cmd);
    case (COMMAND_LIST_FILTER_ACLCAT): {
        if (!filter->cache.valid) {
            filter->cache.u.aclcat = ACLGetCommandCategoryFlagByName(filter->arg);
            filter->cache.valid = 1;
        }
        uint64_t cat = filter->cache.u.aclcat;
        if (cat == 0) return 1; /* Invalid ACL category */
        return (!(cmd->acl_categories & cat));
        break;
    }
    case (COMMAND_LIST_FILTER_PATTERN):
        return !stringmatchlen(filter->arg, sdslen(filter->arg), cmd->fullname, sdslen(cmd->fullname), 1);
    default: serverPanic("Invalid filter type %d", filter->type);
    }
}

/* COMMAND LIST FILTERBY (MODULE <module-name>|ACLCAT <cat>|PATTERN <pattern>) */
void commandListWithFilter(client *c, hashtable *commands, commandListFilter filter, int *numcmds) {
    hashtableIterator iter;
    void *next;
    hashtableInitIterator(&iter, commands);
    while (hashtableNext(&iter, &next)) {
        struct serverCommand *cmd = next;
        if (!shouldFilterFromCommandList(cmd, &filter)) {
            addReplyBulkCBuffer(c, cmd->fullname, sdslen(cmd->fullname));
            (*numcmds)++;
        }

        if (cmd->subcommands_ht) {
            commandListWithFilter(c, cmd->subcommands_ht, filter, numcmds);
        }
    }
    hashtableResetIterator(&iter);
}

/* COMMAND LIST */
void commandListWithoutFilter(client *c, hashtable *commands, int *numcmds) {
    hashtableIterator iter;
    void *next;
    hashtableInitIterator(&iter, commands);
    while (hashtableNext(&iter, &next)) {
        struct serverCommand *cmd = next;
        addReplyBulkCBuffer(c, cmd->fullname, sdslen(cmd->fullname));
        (*numcmds)++;

        if (cmd->subcommands_ht) {
            commandListWithoutFilter(c, cmd->subcommands_ht, numcmds);
        }
    }
    hashtableResetIterator(&iter);
}

/* COMMAND LIST [FILTERBY (MODULE <module-name>|ACLCAT <cat>|PATTERN <pattern>)] */
void commandListCommand(client *c) {
    /* Parse options. */
    int i = 2, got_filter = 0;
    commandListFilter filter = {0};
    for (; i < c->argc; i++) {
        int moreargs = (c->argc - 1) - i; /* Number of additional arguments. */
        char *opt = c->argv[i]->ptr;
        if (!strcasecmp(opt, "filterby") && moreargs == 2) {
            char *filtertype = c->argv[i + 1]->ptr;
            if (!strcasecmp(filtertype, "module")) {
                filter.type = COMMAND_LIST_FILTER_MODULE;
            } else if (!strcasecmp(filtertype, "aclcat")) {
                filter.type = COMMAND_LIST_FILTER_ACLCAT;
            } else if (!strcasecmp(filtertype, "pattern")) {
                filter.type = COMMAND_LIST_FILTER_PATTERN;
            } else {
                addReplyErrorObject(c, shared.syntaxerr);
                return;
            }
            got_filter = 1;
            filter.arg = c->argv[i + 2]->ptr;
            i += 2;
        } else {
            addReplyErrorObject(c, shared.syntaxerr);
            return;
        }
    }

    int numcmds = 0;
    void *replylen = addReplyDeferredLen(c);

    if (got_filter) {
        commandListWithFilter(c, server.commands, filter, &numcmds);
    } else {
        commandListWithoutFilter(c, server.commands, &numcmds);
    }

    setDeferredArrayLen(c, replylen, numcmds);
}

/* COMMAND INFO [<command-name> ...] */
void commandInfoCommand(client *c) {
    int i;

    if (c->argc == 2) {
        hashtableIterator iter;
        void *next;
        addReplyArrayLen(c, hashtableSize(server.commands));
        hashtableInitIterator(&iter, server.commands);
        while (hashtableNext(&iter, &next)) {
            struct serverCommand *cmd = next;
            addReplyCommandInfo(c, cmd);
        }
        hashtableResetIterator(&iter);
    } else {
        addReplyArrayLen(c, c->argc - 2);
        for (i = 2; i < c->argc; i++) {
            addReplyCommandInfo(c, lookupCommandBySds(c->argv[i]->ptr));
        }
    }
}

/* COMMAND DOCS [command-name [command-name ...]] */
void commandDocsCommand(client *c) {
    int i;
    if (c->argc == 2) {
        /* Reply with an array of all commands */
        hashtableIterator iter;
        void *next;
        addReplyMapLen(c, hashtableSize(server.commands));
        hashtableInitIterator(&iter, server.commands);
        while (hashtableNext(&iter, &next)) {
            struct serverCommand *cmd = next;
            addReplyBulkCBuffer(c, cmd->fullname, sdslen(cmd->fullname));
            addReplyCommandDocs(c, cmd);
        }
        hashtableResetIterator(&iter);
    } else {
        /* Reply with an array of the requested commands (if we find them) */
        int numcmds = 0;
        void *replylen = addReplyDeferredLen(c);
        for (i = 2; i < c->argc; i++) {
            struct serverCommand *cmd = lookupCommandBySds(c->argv[i]->ptr);
            if (!cmd) continue;
            addReplyBulkCBuffer(c, cmd->fullname, sdslen(cmd->fullname));
            addReplyCommandDocs(c, cmd);
            numcmds++;
        }
        setDeferredMapLen(c, replylen, numcmds);
    }
}

/* COMMAND GETKEYS arg0 arg1 arg2 ... */
void commandGetKeysCommand(client *c) {
    getKeysSubcommand(c);
}

/* COMMAND HELP */
void commandHelpCommand(client *c) {
    const char *help[] = {
        "(no subcommand)",
        "    Return details about all commands.",
        "COUNT",
        "    Return the total number of commands in this server.",
        "LIST",
        "    Return a list of all commands in this server.",
        "INFO [<command-name> ...]",
        "    Return details about multiple commands.",
        "    If no command names are given, documentation details for all",
        "    commands are returned.",
        "DOCS [<command-name> ...]",
        "    Return documentation details about multiple commands.",
        "    If no command names are given, documentation details for all",
        "    commands are returned.",
        "GETKEYS <full-command>",
        "    Return the keys from a full command.",
        "GETKEYSANDFLAGS <full-command>",
        "    Return the keys and the access flags from a full command.",
        NULL,
    };
    addReplyHelp(c, help);
}

/* Convert an amount of bytes into a human readable string in the form
 * of 100B, 2G, 100M, 4K, and so forth. */
void bytesToHuman(char *s, size_t size, unsigned long long n) {
    double d;

    if (n < 1024) {
        /* Bytes */
        snprintf(s, size, "%lluB", n);
    } else if (n < (1024 * 1024)) {
        d = (double)n / (1024);
        snprintf(s, size, "%.2fK", d);
    } else if (n < (1024LL * 1024 * 1024)) {
        d = (double)n / (1024 * 1024);
        snprintf(s, size, "%.2fM", d);
    } else if (n < (1024LL * 1024 * 1024 * 1024)) {
        d = (double)n / (1024LL * 1024 * 1024);
        snprintf(s, size, "%.2fG", d);
    } else if (n < (1024LL * 1024 * 1024 * 1024 * 1024)) {
        d = (double)n / (1024LL * 1024 * 1024 * 1024);
        snprintf(s, size, "%.2fT", d);
    } else if (n < (1024LL * 1024 * 1024 * 1024 * 1024 * 1024)) {
        d = (double)n / (1024LL * 1024 * 1024 * 1024 * 1024);
        snprintf(s, size, "%.2fP", d);
    } else {
        /* Let's hope we never need this */
        snprintf(s, size, "%lluB", n);
    }
}

/* Fill percentile distribution of latencies. */
sds fillPercentileDistributionLatencies(sds info, const char *histogram_name, struct hdr_histogram *histogram) {
    info = sdscatfmt(info, "latency_percentiles_usec_%s:", histogram_name);
    for (int j = 0; j < server.latency_tracking_info_percentiles_len; j++) {
        char fbuf[128];
        size_t len = snprintf(fbuf, sizeof(fbuf), "%f", server.latency_tracking_info_percentiles[j]);
        trimDoubleString(fbuf, len);
        info = sdscatprintf(info, "p%s=%.3f", fbuf,
                            ((double)hdr_value_at_percentile(histogram, server.latency_tracking_info_percentiles[j])) /
                                1000.0f);
        if (j != server.latency_tracking_info_percentiles_len - 1) info = sdscatlen(info, ",", 1);
    }
    info = sdscatprintf(info, "\r\n");
    return info;
}

const char *replstateToString(int replstate) {
    switch (replstate) {
    case REPLICA_STATE_WAIT_BGSAVE_START:
    case REPLICA_STATE_WAIT_BGSAVE_END: return "wait_bgsave";
    case REPLICA_STATE_BG_RDB_LOAD: return "bg_transfer";
    case REPLICA_STATE_SEND_BULK: return "send_bulk";
    case REPLICA_STATE_ONLINE: return "online";
    default: return "";
    }
}

/* Characters we sanitize on INFO output to maintain expected format. */
static char unsafe_info_chars[] = "#:\n\r";
static char unsafe_info_chars_substs[] = "____"; /* Must be same length as above */

/* Returns a sanitized version of s that contains no unsafe info string chars.
 * If no unsafe characters are found, simply returns s. Caller needs to
 * free tmp if it is non-null on return.
 */
const char *getSafeInfoString(const char *s, size_t len, char **tmp) {
    *tmp = NULL;
    if (mempbrk(s, len, unsafe_info_chars, sizeof(unsafe_info_chars) - 1) == NULL) return s;
    char *new = *tmp = zmalloc(len + 1);
    memcpy(new, s, len);
    new[len] = '\0';
    return memmapchars(new, len, unsafe_info_chars, unsafe_info_chars_substs, sizeof(unsafe_info_chars) - 1);
}

sds genValkeyInfoStringCommandStats(sds info, hashtable *commands) {
    hashtableIterator iter;
    void *next;
    hashtableInitSafeIterator(&iter, commands);
    while (hashtableNext(&iter, &next)) {
        struct serverCommand *c = next;
        char *tmpsafe;
        if (c->calls || c->failed_calls || c->rejected_calls) {
            info = sdscatprintf(info,
                                "cmdstat_%s:calls=%lld,usec=%lld,usec_per_call=%.2f"
                                ",rejected_calls=%lld,failed_calls=%lld\r\n",
                                getSafeInfoString(c->fullname, sdslen(c->fullname), &tmpsafe), c->calls,
                                c->microseconds, (c->calls == 0) ? 0 : ((float)c->microseconds / c->calls),
                                c->rejected_calls, c->failed_calls);
            if (tmpsafe != NULL) zfree(tmpsafe);
        }
        if (c->subcommands_ht) {
            info = genValkeyInfoStringCommandStats(info, c->subcommands_ht);
        }
    }
    hashtableResetIterator(&iter);

    return info;
}

/* Writes the ACL metrics to the info */
sds genValkeyInfoStringACLStats(sds info) {
    info = sdscatprintf(info,
                        "acl_access_denied_auth:%lld\r\n"
                        "acl_access_denied_cmd:%lld\r\n"
                        "acl_access_denied_key:%lld\r\n"
                        "acl_access_denied_channel:%lld\r\n",
                        server.acl_info.user_auth_failures, server.acl_info.invalid_cmd_accesses,
                        server.acl_info.invalid_key_accesses, server.acl_info.invalid_channel_accesses);
    return info;
}

sds genValkeyInfoStringLatencyStats(sds info, hashtable *commands) {
    hashtableIterator iter;
    void *next;
    hashtableInitSafeIterator(&iter, commands);
    while (hashtableNext(&iter, &next)) {
        struct serverCommand *c = next;
        char *tmpsafe;
        if (c->latency_histogram) {
            info = fillPercentileDistributionLatencies(
                info, getSafeInfoString(c->fullname, sdslen(c->fullname), &tmpsafe), c->latency_histogram);
            if (tmpsafe != NULL) zfree(tmpsafe);
        }
        if (c->subcommands_ht) {
            info = genValkeyInfoStringLatencyStats(info, c->subcommands_ht);
        }
    }
    hashtableResetIterator(&iter);

    return info;
}

/* Takes a null terminated sections list, and adds them to the dict. */
void addInfoSectionsToDict(dict *section_dict, char **sections) {
    while (*sections) {
        sds section = sdsnew(*sections);
        if (dictAdd(section_dict, section, NULL) == DICT_ERR) sdsfree(section);
        sections++;
    }
}

/* Cached copy of the default sections, as an optimization. */
static dict *cached_default_info_sections = NULL;

void releaseInfoSectionDict(dict *sec) {
    if (sec != cached_default_info_sections) dictRelease(sec);
}

/* Create a dictionary with unique section names to be used by genValkeyInfoString.
 * 'argv' and 'argc' are list of arguments for INFO.
 * 'defaults' is an optional null terminated list of default sections.
 * 'out_all' and 'out_everything' are optional.
 * The resulting dictionary should be released with releaseInfoSectionDict. */
dict *genInfoSectionDict(robj **argv, int argc, char **defaults, int *out_all, int *out_everything) {
    char *default_sections[] = {
        "server",
        "clients",
        "memory",
        "persistence",
        "stats",
        "replication",
        "cpu",
        "module_list",
        "errorstats",
        "cluster",
        "keyspace",
        NULL,
    };
    if (!defaults) defaults = default_sections;

    if (argc == 0) {
        /* In this case we know the dict is not gonna be modified, so we cache
         * it as an optimization for a common case. */
        if (cached_default_info_sections) return cached_default_info_sections;
        cached_default_info_sections = dictCreate(&stringSetDictType);
        dictExpand(cached_default_info_sections, 16);
        addInfoSectionsToDict(cached_default_info_sections, defaults);
        return cached_default_info_sections;
    }

    dict *section_dict = dictCreate(&stringSetDictType);
    dictExpand(section_dict, min(argc, 16));
    for (int i = 0; i < argc; i++) {
        if (!strcasecmp(argv[i]->ptr, "default")) {
            addInfoSectionsToDict(section_dict, defaults);
        } else if (!strcasecmp(argv[i]->ptr, "all")) {
            if (out_all) *out_all = 1;
        } else if (!strcasecmp(argv[i]->ptr, "everything")) {
            if (out_everything) *out_everything = 1;
            if (out_all) *out_all = 1;
        } else {
            sds section = sdsnew(argv[i]->ptr);
            if (dictAdd(section_dict, section, NULL) != DICT_OK) sdsfree(section);
        }
    }
    return section_dict;
}

/* sets blocking_keys to the total number of keys which has at least one client blocked on them.
 * sets blocking_keys_on_nokey to the total number of keys which has at least one client
 * blocked on them to be written or deleted.
 * sets watched_keys to the total number of keys which has at least on client watching on them. */
void totalNumberOfStatefulKeys(unsigned long *blocking_keys,
                               unsigned long *blocking_keys_on_nokey,
                               unsigned long *watched_keys) {
    unsigned long bkeys = 0, bkeys_on_nokey = 0, wkeys = 0;
    for (int j = 0; j < server.dbnum; j++) {
        bkeys += dictSize(server.db[j].blocking_keys);
        bkeys_on_nokey += dictSize(server.db[j].blocking_keys_unblock_on_nokey);
        wkeys += dictSize(server.db[j].watched_keys);
    }
    if (blocking_keys) *blocking_keys = bkeys;
    if (blocking_keys_on_nokey) *blocking_keys_on_nokey = bkeys_on_nokey;
    if (watched_keys) *watched_keys = wkeys;
}

/* Create the string returned by the INFO command. This is decoupled
 * by the INFO command itself as we need to report the same information
 * on memory corruption problems. */
sds genValkeyInfoString(dict *section_dict, int all_sections, int everything) {
    sds info = sdsempty();
    time_t uptime = server.unixtime - server.stat_starttime;
    int j;
    int sections = 0;
    if (everything) all_sections = 1;

    /* Server */
    if (all_sections || (dictFind(section_dict, "server") != NULL)) {
        static int call_uname = 1;
        static struct utsname name;
        char *mode;
        char *supervised;

        if (server.cluster_enabled)
            mode = "cluster";
        else if (server.sentinel_mode)
            mode = "sentinel";
        else
            mode = "standalone";

        if (server.supervised) {
            if (server.supervised_mode == SUPERVISED_UPSTART)
                supervised = "upstart";
            else if (server.supervised_mode == SUPERVISED_SYSTEMD)
                supervised = "systemd";
            else
                supervised = "unknown";
        } else {
            supervised = "no";
        }

        if (sections++) info = sdscat(info, "\r\n");

        if (call_uname) {
            /* Uname can be slow and is always the same output. Cache it. */
            uname(&name);
            call_uname = 0;
        }

        info = sdscatfmt(
            info,
            "# Server\r\n" FMTARGS(
                "redis_version:%s\r\n", REDIS_VERSION,
                "server_name:%s\r\n", SERVER_NAME,
                "valkey_version:%s\r\n", VALKEY_VERSION,
                "redis_git_sha1:%s\r\n", serverGitSHA1(),
                "redis_git_dirty:%i\r\n", strtol(serverGitDirty(), NULL, 10) > 0,
                "redis_build_id:%s\r\n", serverBuildIdString(),
                "%s_mode:", (server.extended_redis_compat ? "redis" : "server"),
                "%s\r\n", mode,
                "os:%s", name.sysname,
                " %s", name.release,
                " %s\r\n", name.machine,
                "arch_bits:%i\r\n", server.arch_bits,
                "monotonic_clock:%s\r\n", monotonicInfoString(),
                "multiplexing_api:%s\r\n", aeGetApiName(),
                "gcc_version:%s\r\n", GNUC_VERSION_STR,
                "process_id:%I\r\n", (int64_t)getpid(),
                "process_supervised:%s\r\n", supervised,
                "run_id:%s\r\n", server.runid,
                "tcp_port:%i\r\n", server.port ? server.port : server.tls_port,
                "server_time_usec:%I\r\n", (int64_t)server.ustime,
                "uptime_in_seconds:%I\r\n", (int64_t)uptime,
                "uptime_in_days:%I\r\n", (int64_t)(uptime / (3600 * 24)),
                "hz:%i\r\n", server.hz,
                "configured_hz:%i\r\n", server.config_hz,
                "lru_clock:%u\r\n", server.lruclock,
                "executable:%s\r\n", server.executable ? server.executable : "",
                "config_file:%s\r\n", server.configfile ? server.configfile : "",
                "io_threads_active:%i\r\n", server.active_io_threads_num > 1,
                "availability_zone:%s\r\n", server.availability_zone));

        /* Conditional properties */
        if (isShutdownInitiated()) {
            info = sdscatfmt(info, "shutdown_in_milliseconds:%I\r\n",
                             (int64_t)(server.shutdown_mstime - commandTimeSnapshot()));
        }

        /* get all the listeners information */
        info = getListensInfoString(info);
    }

    /* Clients */
    if (all_sections || (dictFind(section_dict, "clients") != NULL)) {
        size_t maxin, maxout;
        unsigned long blocking_keys, blocking_keys_on_nokey, watched_keys;
        getExpansiveClientsInfo(&maxin, &maxout);
        totalNumberOfStatefulKeys(&blocking_keys, &blocking_keys_on_nokey, &watched_keys);
        if (sections++) info = sdscat(info, "\r\n");
        info = sdscatprintf(
            info,
            "# Clients\r\n" FMTARGS(
                "connected_clients:%lu\r\n", listLength(server.clients) - listLength(server.replicas),
                "cluster_connections:%lu\r\n", getClusterConnectionsCount(),
                "maxclients:%u\r\n", server.maxclients,
                "client_recent_max_input_buffer:%zu\r\n", maxin,
                "client_recent_max_output_buffer:%zu\r\n", maxout,
                "blocked_clients:%d\r\n", server.blocked_clients,
                "tracking_clients:%d\r\n", server.tracking_clients,
                "pubsub_clients:%d\r\n", server.pubsub_clients,
                "watching_clients:%d\r\n", server.watching_clients,
                "clients_in_timeout_table:%llu\r\n", (unsigned long long)raxSize(server.clients_timeout_table),
                "total_watched_keys:%lu\r\n", watched_keys,
                "total_blocking_keys:%lu\r\n", blocking_keys,
                "total_blocking_keys_on_nokey:%lu\r\n", blocking_keys_on_nokey));
    }

    /* Memory */
    if (all_sections || (dictFind(section_dict, "memory") != NULL)) {
        char hmem[64];
        char peak_hmem[64];
        char total_system_hmem[64];
        char used_memory_lua_hmem[64];
        char used_memory_vm_total_hmem[64];
        char used_memory_scripts_hmem[64];
        char used_memory_rss_hmem[64];
        char maxmemory_hmem[64];
        size_t zmalloc_used = zmalloc_used_memory();
        size_t total_system_mem = server.system_memory_size;
        const char *evict_policy = evictPolicyToString();
        long long memory_lua = evalMemory();
        long long memory_functions = functionsMemory();
        struct serverMemOverhead *mh = getMemoryOverheadData();

        /* Peak memory is updated from time to time by serverCron() so it
         * may happen that the instantaneous value is slightly bigger than
         * the peak value. This may confuse users, so we update the peak
         * if found smaller than the current memory usage. */
        if (zmalloc_used > server.stat_peak_memory) server.stat_peak_memory = zmalloc_used;

        bytesToHuman(hmem, sizeof(hmem), zmalloc_used);
        bytesToHuman(peak_hmem, sizeof(peak_hmem), server.stat_peak_memory);
        bytesToHuman(total_system_hmem, sizeof(total_system_hmem), total_system_mem);
        bytesToHuman(used_memory_lua_hmem, sizeof(used_memory_lua_hmem), memory_lua);
        bytesToHuman(used_memory_vm_total_hmem, sizeof(used_memory_vm_total_hmem), memory_functions + memory_lua);
        bytesToHuman(used_memory_scripts_hmem, sizeof(used_memory_scripts_hmem), mh->lua_caches + mh->functions_caches);
        bytesToHuman(used_memory_rss_hmem, sizeof(used_memory_rss_hmem), server.cron_malloc_stats.process_rss);
        bytesToHuman(maxmemory_hmem, sizeof(maxmemory_hmem), server.maxmemory);

        if (sections++) info = sdscat(info, "\r\n");
        info = sdscatprintf(
            info,
            "# Memory\r\n" FMTARGS(
                "used_memory:%zu\r\n", zmalloc_used,
                "used_memory_human:%s\r\n", hmem,
                "used_memory_rss:%zu\r\n", server.cron_malloc_stats.process_rss,
                "used_memory_rss_human:%s\r\n", used_memory_rss_hmem,
                "used_memory_peak:%zu\r\n", server.stat_peak_memory,
                "used_memory_peak_human:%s\r\n", peak_hmem,
                "used_memory_peak_perc:%.2f%%\r\n", mh->peak_perc,
                "used_memory_overhead:%zu\r\n", mh->overhead_total,
                "used_memory_startup:%zu\r\n", mh->startup_allocated,
                "used_memory_dataset:%zu\r\n", mh->dataset,
                "used_memory_dataset_perc:%.2f%%\r\n", mh->dataset_perc,
                "allocator_allocated:%zu\r\n", server.cron_malloc_stats.allocator_allocated,
                "allocator_active:%zu\r\n", server.cron_malloc_stats.allocator_active,
                "allocator_resident:%zu\r\n", server.cron_malloc_stats.allocator_resident,
                "allocator_muzzy:%zu\r\n", server.cron_malloc_stats.allocator_muzzy,
                "total_system_memory:%lu\r\n", (unsigned long)total_system_mem,
                "total_system_memory_human:%s\r\n", total_system_hmem,
                "used_memory_lua:%lld\r\n", memory_lua, /* deprecated, renamed to used_memory_vm_eval */
                "used_memory_vm_eval:%lld\r\n", memory_lua,
                "used_memory_lua_human:%s\r\n", used_memory_lua_hmem, /* deprecated */
                "used_memory_scripts_eval:%lld\r\n", (long long)mh->lua_caches,
                "number_of_cached_scripts:%lu\r\n", dictSize(evalScriptsDict()),
                "number_of_functions:%lu\r\n", functionsNum(),
                "number_of_libraries:%lu\r\n", functionsLibNum(),
                "used_memory_vm_functions:%lld\r\n", memory_functions,
                "used_memory_vm_total:%lld\r\n", memory_functions + memory_lua,
                "used_memory_vm_total_human:%s\r\n", used_memory_vm_total_hmem,
                "used_memory_functions:%lld\r\n", (long long)mh->functions_caches,
                "used_memory_scripts:%lld\r\n", (long long)mh->lua_caches + (long long)mh->functions_caches,
                "used_memory_scripts_human:%s\r\n", used_memory_scripts_hmem,
                "maxmemory:%lld\r\n", server.maxmemory,
                "maxmemory_human:%s\r\n", maxmemory_hmem,
                "maxmemory_policy:%s\r\n", evict_policy,
                "allocator_frag_ratio:%.2f\r\n", mh->allocator_frag,
                "allocator_frag_bytes:%zu\r\n", mh->allocator_frag_bytes,
                "allocator_rss_ratio:%.2f\r\n", mh->allocator_rss,
                "allocator_rss_bytes:%zd\r\n", mh->allocator_rss_bytes,
                "rss_overhead_ratio:%.2f\r\n", mh->rss_extra,
                "rss_overhead_bytes:%zd\r\n", mh->rss_extra_bytes,
                /* The next field (mem_fragmentation_ratio) is the total RSS
                 * overhead, including fragmentation, but not just it. This field
                 * (and the next one) is named like that just for backward
                 * compatibility. */
                "mem_fragmentation_ratio:%.2f\r\n", mh->total_frag,
                "mem_fragmentation_bytes:%zd\r\n", mh->total_frag_bytes,
                "mem_not_counted_for_evict:%zu\r\n", freeMemoryGetNotCountedMemory(),
                "mem_replication_backlog:%zu\r\n", mh->repl_backlog,
                "mem_total_replication_buffers:%zu\r\n", server.repl_buffer_mem,
                "mem_clients_slaves:%zu\r\n", mh->clients_replicas,
                "mem_clients_normal:%zu\r\n", mh->clients_normal,
                "mem_cluster_links:%zu\r\n", mh->cluster_links,
                "mem_aof_buffer:%zu\r\n", mh->aof_buffer,
                "mem_allocator:%s\r\n", ZMALLOC_LIB,
                "mem_overhead_db_hashtable_rehashing:%zu\r\n", mh->overhead_db_hashtable_rehashing,
                "active_defrag_running:%d\r\n", server.active_defrag_cpu_percent,
                "lazyfree_pending_objects:%zu\r\n", lazyfreeGetPendingObjectsCount(),
                "lazyfreed_objects:%zu\r\n", lazyfreeGetFreedObjectsCount()));
        freeMemoryOverheadData(mh);
    }

    /* Persistence */
    if (all_sections || (dictFind(section_dict, "persistence") != NULL)) {
        if (sections++) info = sdscat(info, "\r\n");
        double fork_perc = 0;
        if (server.stat_module_progress) {
            fork_perc = server.stat_module_progress * 100;
        } else if (server.stat_current_save_keys_total) {
            fork_perc = ((double)server.stat_current_save_keys_processed / server.stat_current_save_keys_total) * 100;
        }
        int aof_bio_fsync_status = atomic_load_explicit(&server.aof_bio_fsync_status, memory_order_relaxed);

        info = sdscatprintf(
            info,
            "# Persistence\r\n" FMTARGS(
                "loading:%d\r\n", (int)(server.loading && !server.async_loading),
                "async_loading:%d\r\n", (int)server.async_loading,
                "current_cow_peak:%zu\r\n", server.stat_current_cow_peak,
                "current_cow_size:%zu\r\n", server.stat_current_cow_bytes,
                "current_cow_size_age:%lu\r\n", (server.stat_current_cow_updated ? (unsigned long)elapsedMs(server.stat_current_cow_updated) / 1000 : 0),
                "current_fork_perc:%.2f\r\n", fork_perc,
                "current_save_keys_processed:%zu\r\n", server.stat_current_save_keys_processed,
                "current_save_keys_total:%zu\r\n", server.stat_current_save_keys_total,
                "rdb_changes_since_last_save:%lld\r\n", server.dirty,
                "rdb_bgsave_in_progress:%d\r\n", server.child_type == CHILD_TYPE_RDB,
                "rdb_last_save_time:%jd\r\n", (intmax_t)server.lastsave,
                "rdb_last_bgsave_status:%s\r\n", (server.lastbgsave_status == C_OK) ? "ok" : "err",
                "rdb_last_bgsave_time_sec:%jd\r\n", (intmax_t)server.rdb_save_time_last,
                "rdb_current_bgsave_time_sec:%jd\r\n", (intmax_t)((server.child_type != CHILD_TYPE_RDB) ? -1 : time(NULL) - server.rdb_save_time_start),
                "rdb_saves:%lld\r\n", server.stat_rdb_saves,
                "rdb_last_cow_size:%zu\r\n", server.stat_rdb_cow_bytes,
                "rdb_last_load_keys_expired:%lld\r\n", server.rdb_last_load_keys_expired,
                "rdb_last_load_keys_loaded:%lld\r\n", server.rdb_last_load_keys_loaded,
                "aof_enabled:%d\r\n", server.aof_state != AOF_OFF,
                "aof_rewrite_in_progress:%d\r\n", server.child_type == CHILD_TYPE_AOF,
                "aof_rewrite_scheduled:%d\r\n", server.aof_rewrite_scheduled,
                "aof_last_rewrite_time_sec:%jd\r\n", (intmax_t)server.aof_rewrite_time_last,
                "aof_current_rewrite_time_sec:%jd\r\n", (intmax_t)((server.child_type != CHILD_TYPE_AOF) ? -1 : time(NULL) - server.aof_rewrite_time_start),
                "aof_last_bgrewrite_status:%s\r\n", (server.aof_lastbgrewrite_status == C_OK ? "ok" : "err"),
                "aof_rewrites:%lld\r\n", server.stat_aof_rewrites,
                "aof_rewrites_consecutive_failures:%lld\r\n", server.stat_aofrw_consecutive_failures,
                "aof_last_write_status:%s\r\n", (server.aof_last_write_status == C_OK && aof_bio_fsync_status == C_OK) ? "ok" : "err",
                "aof_last_cow_size:%zu\r\n", server.stat_aof_cow_bytes,
                "module_fork_in_progress:%d\r\n", server.child_type == CHILD_TYPE_MODULE,
                "module_fork_last_cow_size:%zu\r\n", server.stat_module_cow_bytes));

        if (server.aof_enabled) {
            info = sdscatprintf(
                info,
                FMTARGS(
                    "aof_current_size:%lld\r\n", (long long)server.aof_current_size,
                    "aof_base_size:%lld\r\n", (long long)server.aof_rewrite_base_size,
                    "aof_pending_rewrite:%d\r\n", server.aof_rewrite_scheduled,
                    "aof_buffer_length:%zu\r\n", sdslen(server.aof_buf),
                    "aof_pending_bio_fsync:%lu\r\n", bioPendingJobsOfType(BIO_AOF_FSYNC),
                    "aof_delayed_fsync:%lu\r\n", server.aof_delayed_fsync));
        }

        if (server.loading) {
            double perc = 0;
            time_t eta, elapsed;
            off_t remaining_bytes = 1;

            if (server.loading_total_bytes) {
                perc = ((double)server.loading_loaded_bytes / server.loading_total_bytes) * 100;
                remaining_bytes = server.loading_total_bytes - server.loading_loaded_bytes;
            } else if (server.loading_rdb_used_mem) {
                perc = ((double)server.loading_loaded_bytes / server.loading_rdb_used_mem) * 100;
                remaining_bytes = server.loading_rdb_used_mem - server.loading_loaded_bytes;
                /* used mem is only a (bad) estimation of the rdb file size, avoid going over 100% */
                if (perc > 99.99) perc = 99.99;
                if (remaining_bytes < 1) remaining_bytes = 1;
            }

            elapsed = time(NULL) - server.loading_start_time;
            if (elapsed == 0) {
                eta = 1; /* A fake 1 second figure if we don't have
                            enough info */
            } else {
                eta = (elapsed * remaining_bytes) / (server.loading_loaded_bytes + 1);
            }

            info = sdscatprintf(
                info,
                FMTARGS(
                    "loading_start_time:%jd\r\n", (intmax_t)server.loading_start_time,
                    "loading_total_bytes:%llu\r\n", (unsigned long long)server.loading_total_bytes,
                    "loading_rdb_used_mem:%llu\r\n", (unsigned long long)server.loading_rdb_used_mem,
                    "loading_loaded_bytes:%llu\r\n", (unsigned long long)server.loading_loaded_bytes,
                    "loading_loaded_perc:%.2f\r\n", perc,
                    "loading_eta_seconds:%jd\r\n", (intmax_t)eta));
        }
    }

    /* Stats */
    if (all_sections || (dictFind(section_dict, "stats") != NULL)) {
        long long current_eviction_exceeded_time =
            server.stat_last_eviction_exceeded_time ? (long long)elapsedUs(server.stat_last_eviction_exceeded_time) : 0;
        long long current_active_defrag_time =
            server.stat_last_active_defrag_time ? (long long)elapsedUs(server.stat_last_active_defrag_time) : 0;

        if (sections++) info = sdscat(info, "\r\n");
        info = sdscatprintf(
            info,
            "# Stats\r\n" FMTARGS(
                "total_connections_received:%lld\r\n", server.stat_numconnections,
                "total_commands_processed:%lld\r\n", server.stat_numcommands,
                "instantaneous_ops_per_sec:%lld\r\n", getInstantaneousMetric(STATS_METRIC_COMMAND),
                "total_net_input_bytes:%lld\r\n", server.stat_net_input_bytes + server.stat_net_repl_input_bytes,
                "total_net_output_bytes:%lld\r\n", server.stat_net_output_bytes + server.stat_net_repl_output_bytes,
                "total_net_repl_input_bytes:%lld\r\n", server.stat_net_repl_input_bytes,
                "total_net_repl_output_bytes:%lld\r\n", server.stat_net_repl_output_bytes,
                "instantaneous_input_kbps:%.2f\r\n", (float)getInstantaneousMetric(STATS_METRIC_NET_INPUT) / 1024,
                "instantaneous_output_kbps:%.2f\r\n", (float)getInstantaneousMetric(STATS_METRIC_NET_OUTPUT) / 1024,
                "instantaneous_input_repl_kbps:%.2f\r\n", (float)getInstantaneousMetric(STATS_METRIC_NET_INPUT_REPLICATION) / 1024,
                "instantaneous_output_repl_kbps:%.2f\r\n", (float)getInstantaneousMetric(STATS_METRIC_NET_OUTPUT_REPLICATION) / 1024,
                "rejected_connections:%lld\r\n", server.stat_rejected_conn,
                "sync_full:%lld\r\n", server.stat_sync_full,
                "sync_partial_ok:%lld\r\n", server.stat_sync_partial_ok,
                "sync_partial_err:%lld\r\n", server.stat_sync_partial_err,
                "expired_keys:%lld\r\n", server.stat_expiredkeys,
                "expired_stale_perc:%.2f\r\n", server.stat_expired_stale_perc * 100,
                "expired_time_cap_reached_count:%lld\r\n", server.stat_expired_time_cap_reached_count,
                "expire_cycle_cpu_milliseconds:%lld\r\n", server.stat_expire_cycle_time_used / 1000,
                "evicted_keys:%lld\r\n", server.stat_evictedkeys,
                "evicted_clients:%lld\r\n", server.stat_evictedclients,
                "evicted_scripts:%lld\r\n", server.stat_evictedscripts,
                "total_eviction_exceeded_time:%lld\r\n", (server.stat_total_eviction_exceeded_time + current_eviction_exceeded_time) / 1000,
                "current_eviction_exceeded_time:%lld\r\n", current_eviction_exceeded_time / 1000,
                "keyspace_hits:%lld\r\n", server.stat_keyspace_hits,
                "keyspace_misses:%lld\r\n", server.stat_keyspace_misses,
                "pubsub_channels:%llu\r\n", kvstoreSize(server.pubsub_channels),
                "pubsub_patterns:%lu\r\n", dictSize(server.pubsub_patterns),
                "pubsubshard_channels:%llu\r\n", kvstoreSize(server.pubsubshard_channels),
                "latest_fork_usec:%lld\r\n", server.stat_fork_time,
                "total_forks:%lld\r\n", server.stat_total_forks,
                "migrate_cached_sockets:%ld\r\n", dictSize(server.migrate_cached_sockets),
                "slave_expires_tracked_keys:%zu\r\n", getReplicaKeyWithExpireCount(),
                "active_defrag_hits:%lld\r\n", server.stat_active_defrag_hits,
                "active_defrag_misses:%lld\r\n", server.stat_active_defrag_misses,
                "active_defrag_key_hits:%lld\r\n", server.stat_active_defrag_key_hits,
                "active_defrag_key_misses:%lld\r\n", server.stat_active_defrag_key_misses,
                "total_active_defrag_time:%lld\r\n", (server.stat_total_active_defrag_time + current_active_defrag_time) / 1000,
                "current_active_defrag_time:%lld\r\n", current_active_defrag_time / 1000,
                "tracking_total_keys:%lld\r\n", (unsigned long long)trackingGetTotalKeys(),
                "tracking_total_items:%lld\r\n", (unsigned long long)trackingGetTotalItems(),
                "tracking_total_prefixes:%lld\r\n", (unsigned long long)trackingGetTotalPrefixes(),
                "unexpected_error_replies:%lld\r\n", server.stat_unexpected_error_replies,
                "total_error_replies:%lld\r\n", server.stat_total_error_replies,
                "dump_payload_sanitizations:%lld\r\n", server.stat_dump_payload_sanitizations,
                "total_reads_processed:%lld\r\n", server.stat_total_reads_processed,
                "total_writes_processed:%lld\r\n", server.stat_total_writes_processed,
                "io_threaded_reads_processed:%lld\r\n", server.stat_io_reads_processed,
                "io_threaded_writes_processed:%lld\r\n", server.stat_io_writes_processed,
                "io_threaded_freed_objects:%lld\r\n", server.stat_io_freed_objects,
                "io_threaded_accept_processed:%lld\r\n", server.stat_io_accept_offloaded,
                "io_threaded_poll_processed:%lld\r\n", server.stat_poll_processed_by_io_threads,
                "io_threaded_total_prefetch_batches:%lld\r\n", server.stat_total_prefetch_batches,
                "io_threaded_total_prefetch_entries:%lld\r\n", server.stat_total_prefetch_entries,
                "client_query_buffer_limit_disconnections:%lld\r\n", server.stat_client_qbuf_limit_disconnections,
                "client_output_buffer_limit_disconnections:%lld\r\n", server.stat_client_outbuf_limit_disconnections,
                "reply_buffer_shrinks:%lld\r\n", server.stat_reply_buffer_shrinks,
                "reply_buffer_expands:%lld\r\n", server.stat_reply_buffer_expands,
                "eventloop_cycles:%llu\r\n", server.duration_stats[EL_DURATION_TYPE_EL].cnt,
                "eventloop_duration_sum:%llu\r\n", server.duration_stats[EL_DURATION_TYPE_EL].sum,
                "eventloop_duration_cmd_sum:%llu\r\n", server.duration_stats[EL_DURATION_TYPE_CMD].sum,
                "instantaneous_eventloop_cycles_per_sec:%llu\r\n", getInstantaneousMetric(STATS_METRIC_EL_CYCLE),
                "instantaneous_eventloop_duration_usec:%llu\r\n", getInstantaneousMetric(STATS_METRIC_EL_DURATION)));
        info = genValkeyInfoStringACLStats(info);
    }

    /* Replication */
    if (all_sections || (dictFind(section_dict, "replication") != NULL)) {
        if (sections++) info = sdscat(info, "\r\n");
        info = sdscatprintf(info,
                            "# Replication\r\n"
                            "role:%s\r\n",
                            server.primary_host == NULL ? "master" : "slave");
        if (server.primary_host) {
            long long replica_repl_offset = 1;
            long long replica_read_repl_offset = 1;

            if (server.primary) {
                replica_repl_offset = server.primary->reploff;
                replica_read_repl_offset = server.primary->read_reploff;
            } else if (server.cached_primary) {
                replica_repl_offset = server.cached_primary->reploff;
                replica_read_repl_offset = server.cached_primary->read_reploff;
            }

            info = sdscatprintf(
                info,
                FMTARGS(
                    "master_host:%s\r\n", server.primary_host,
                    "master_port:%d\r\n", server.primary_port,
                    "master_link_status:%s\r\n", (server.repl_state == REPL_STATE_CONNECTED) ? "up" : "down",
                    "master_last_io_seconds_ago:%d\r\n", server.primary ? ((int)(server.unixtime - server.primary->last_interaction)) : -1,
                    "master_sync_in_progress:%d\r\n", server.repl_state == REPL_STATE_TRANSFER,
                    "slave_read_repl_offset:%lld\r\n", replica_read_repl_offset,
                    "slave_repl_offset:%lld\r\n", replica_repl_offset,
                    "replicas_repl_buffer_size:%zu\r\n", server.pending_repl_data.len,
                    "replicas_repl_buffer_peak:%zu\r\n", server.pending_repl_data.peak));

            if (server.repl_state == REPL_STATE_TRANSFER) {
                double perc = 0;
                if (server.repl_transfer_size) {
                    perc = ((double)server.repl_transfer_read / server.repl_transfer_size) * 100;
                }
                info = sdscatprintf(
                    info,
                    FMTARGS(
                        "master_sync_total_bytes:%lld\r\n", (long long)server.repl_transfer_size,
                        "master_sync_read_bytes:%lld\r\n", (long long)server.repl_transfer_read,
                        "master_sync_left_bytes:%lld\r\n", (long long)(server.repl_transfer_size - server.repl_transfer_read),
                        "master_sync_perc:%.2f\r\n", perc,
                        "master_sync_last_io_seconds_ago:%d\r\n", (int)(server.unixtime - server.repl_transfer_lastio)));
            }

            if (server.repl_state != REPL_STATE_CONNECTED) {
                info = sdscatprintf(info, "master_link_down_since_seconds:%jd\r\n",
                                    server.repl_down_since ? (intmax_t)(server.unixtime - server.repl_down_since) : -1);
            }
            info = sdscatprintf(
                info,
                FMTARGS(
                    "slave_priority:%d\r\n", server.replica_priority,
                    "slave_read_only:%d\r\n", server.repl_replica_ro,
                    "replica_announced:%d\r\n", server.replica_announced));
        }

        info = sdscatprintf(info, "connected_slaves:%lu\r\n", listLength(server.replicas));

        /* If min-replicas-to-write is active, write the number of replicas
         * currently considered 'good'. */
        if (server.repl_min_replicas_to_write && server.repl_min_replicas_max_lag) {
            info = sdscatprintf(info, "min_slaves_good_slaves:%d\r\n", server.repl_good_replicas_count);
        }

        if (listLength(server.replicas)) {
            int replica_id = 0;
            listNode *ln;
            listIter li;

            listRewind(server.replicas, &li);
            while ((ln = listNext(&li))) {
                client *replica = listNodeValue(ln);
                char ip[NET_IP_STR_LEN], *replica_ip = replica->replica_addr;
                int port;
                long lag = 0;

                if (!replica_ip) {
                    if (connAddrPeerName(replica->conn, ip, sizeof(ip), &port) == -1) continue;
                    replica_ip = ip;
                }
                const char *state = replstateToString(replica->repl_state);
                if (state[0] == '\0') continue;
                if (replica->repl_state == REPLICA_STATE_ONLINE) lag = time(NULL) - replica->repl_ack_time;

                info = sdscatprintf(info,
                                    "slave%d:ip=%s,port=%d,state=%s,"
                                    "offset=%lld,lag=%ld,type=%s\r\n",
                                    replica_id, replica_ip, replica->replica_listening_port, state,
                                    replica->repl_ack_off, lag,
                                    replica->flag.repl_rdb_channel                     ? "rdb-channel"
                                    : replica->repl_state == REPLICA_STATE_BG_RDB_LOAD ? "main-channel"
                                                                                       : "replica");
                replica_id++;
            }
        }
        info = sdscatprintf(
            info,
            FMTARGS(
                "replicas_waiting_psync:%llu\r\n", (unsigned long long)raxSize(server.replicas_waiting_psync),
                "master_failover_state:%s\r\n", getFailoverStateString(),
                "master_replid:%s\r\n", server.replid,
                "master_replid2:%s\r\n", server.replid2,
                "master_repl_offset:%lld\r\n", server.primary_repl_offset,
                "second_repl_offset:%lld\r\n", server.second_replid_offset,
                "repl_backlog_active:%d\r\n", server.repl_backlog != NULL,
                "repl_backlog_size:%lld\r\n", server.repl_backlog_size,
                "repl_backlog_first_byte_offset:%lld\r\n", server.repl_backlog ? server.repl_backlog->offset : 0,
                "repl_backlog_histlen:%lld\r\n", server.repl_backlog ? server.repl_backlog->histlen : 0));
    }

    /* CPU */
    if (all_sections || (dictFind(section_dict, "cpu") != NULL)) {
        if (sections++) info = sdscat(info, "\r\n");

        struct rusage self_ru, c_ru;
        getrusage(RUSAGE_SELF, &self_ru);
        getrusage(RUSAGE_CHILDREN, &c_ru);
        info = sdscatprintf(info,
                            "# CPU\r\n"
                            "used_cpu_sys:%ld.%06ld\r\n"
                            "used_cpu_user:%ld.%06ld\r\n"
                            "used_cpu_sys_children:%ld.%06ld\r\n"
                            "used_cpu_user_children:%ld.%06ld\r\n",
                            (long)self_ru.ru_stime.tv_sec, (long)self_ru.ru_stime.tv_usec,
                            (long)self_ru.ru_utime.tv_sec, (long)self_ru.ru_utime.tv_usec, (long)c_ru.ru_stime.tv_sec,
                            (long)c_ru.ru_stime.tv_usec, (long)c_ru.ru_utime.tv_sec, (long)c_ru.ru_utime.tv_usec);
#ifdef RUSAGE_THREAD
        struct rusage m_ru;
        getrusage(RUSAGE_THREAD, &m_ru);
        info = sdscatprintf(info,
                            "used_cpu_sys_main_thread:%ld.%06ld\r\n"
                            "used_cpu_user_main_thread:%ld.%06ld\r\n",
                            (long)m_ru.ru_stime.tv_sec, (long)m_ru.ru_stime.tv_usec, (long)m_ru.ru_utime.tv_sec,
                            (long)m_ru.ru_utime.tv_usec);
#endif /* RUSAGE_THREAD */
    }

    /* Modules */
    if (all_sections || (dictFind(section_dict, "module_list") != NULL) ||
        (dictFind(section_dict, "modules") != NULL)) {
        if (sections++) info = sdscat(info, "\r\n");
        info = sdscatprintf(info, "# Modules\r\n");
        info = genModulesInfoString(info);
    }

    /* Command statistics */
    if (all_sections || (dictFind(section_dict, "commandstats") != NULL)) {
        if (sections++) info = sdscat(info, "\r\n");
        info = sdscatprintf(info, "# Commandstats\r\n");
        info = genValkeyInfoStringCommandStats(info, server.commands);
    }

    /* Error statistics */
    if (all_sections || (dictFind(section_dict, "errorstats") != NULL)) {
        if (sections++) info = sdscat(info, "\r\n");
        info = sdscat(info, "# Errorstats\r\n");
        raxIterator ri;
        raxStart(&ri, server.errors);
        raxSeek(&ri, "^", NULL, 0);
        struct serverError *e;
        while (raxNext(&ri)) {
            char *tmpsafe;
            e = (struct serverError *)ri.data;
            info = sdscatprintf(info, "errorstat_%.*s:count=%lld\r\n", (int)ri.key_len,
                                getSafeInfoString((char *)ri.key, ri.key_len, &tmpsafe), e->count);
            if (tmpsafe != NULL) zfree(tmpsafe);
        }
        raxStop(&ri);
    }

    /* Latency by percentile distribution per command */
    if (all_sections || (dictFind(section_dict, "latencystats") != NULL)) {
        if (sections++) info = sdscat(info, "\r\n");
        info = sdscatprintf(info, "# Latencystats\r\n");
        if (server.latency_tracking_enabled) {
            info = genValkeyInfoStringLatencyStats(info, server.commands);
        }
    }

    /* Cluster */
    if (all_sections || (dictFind(section_dict, "cluster") != NULL)) {
        if (sections++) info = sdscat(info, "\r\n");
        info = sdscatprintf(info,
                            "# Cluster\r\n"
                            "cluster_enabled:%d\r\n",
                            server.cluster_enabled);
    }

    /* Key space */
    if (all_sections || (dictFind(section_dict, "keyspace") != NULL)) {
        if (sections++) info = sdscat(info, "\r\n");
        info = sdscatprintf(info, "# Keyspace\r\n");
        for (j = 0; j < server.dbnum; j++) {
            long long keys, vkeys;

            keys = kvstoreSize(server.db[j].keys);
            vkeys = kvstoreSize(server.db[j].expires);
            if (keys || vkeys) {
                info = sdscatprintf(info, "db%d:keys=%lld,expires=%lld,avg_ttl=%lld\r\n", j, keys, vkeys,
                                    server.db[j].avg_ttl);
            }
        }
    }

    /* Get info from modules.
     * Returned when the user asked for "everything", "modules", or a specific module section.
     * We're not aware of the module section names here, and we rather avoid the search when we can.
     * so we proceed if there's a requested section name that's not found yet, or when the user asked
     * for "all" with any additional section names. */
    if (everything || dictFind(section_dict, "modules") != NULL || sections < (int)dictSize(section_dict) ||
        (all_sections && dictSize(section_dict))) {
        info = modulesCollectInfo(info, everything || dictFind(section_dict, "modules") != NULL ? NULL : section_dict,
                                  0, /* not a crash report */
                                  sections);
    }

    if (dictFind(section_dict, "debug") != NULL) {
        if (sections++) info = sdscat(info, "\r\n");
        info = sdscatprintf(
            info,
            "# Debug\r\n" FMTARGS(
                "eventloop_duration_aof_sum:%llu\r\n", server.duration_stats[EL_DURATION_TYPE_AOF].sum,
                "eventloop_duration_cron_sum:%llu\r\n", server.duration_stats[EL_DURATION_TYPE_CRON].sum,
                "eventloop_duration_max:%llu\r\n", server.duration_stats[EL_DURATION_TYPE_EL].max,
                "eventloop_cmd_per_cycle_max:%lld\r\n", server.el_cmd_cnt_max));
    }

    return info;
}

/* INFO [<section> [<section> ...]] */
void infoCommand(client *c) {
    if (server.sentinel_mode) {
        sentinelInfoCommand(c);
        return;
    }
    int all_sections = 0;
    int everything = 0;
    dict *sections_dict = genInfoSectionDict(c->argv + 1, c->argc - 1, NULL, &all_sections, &everything);
    sds info = genValkeyInfoString(sections_dict, all_sections, everything);
    addReplyVerbatim(c, info, sdslen(info), "txt");
    sdsfree(info);
    releaseInfoSectionDict(sections_dict);
    return;
}

void monitorCommand(client *c) {
    if (c->flag.deny_blocking) {
        /**
         * A client that has CLIENT_DENY_BLOCKING flag on
         * expects a reply per command and so can't execute MONITOR. */
        addReplyError(c, "MONITOR isn't allowed for DENY BLOCKING client");
        return;
    }

    /* ignore MONITOR if already replica or in monitor mode */
    if (c->flag.replica) return;

    c->flag.replica = 1;
    c->flag.monitor = 1;
    listAddNodeTail(server.monitors, c);
    addReply(c, shared.ok);
}

/* =================================== Main! ================================ */

int checkIgnoreWarning(const char *warning) {
    int argc, j;
    sds *argv = sdssplitargs(server.ignore_warnings, &argc);
    if (argv == NULL) return 0;

    for (j = 0; j < argc; j++) {
        char *flag = argv[j];
        if (!strcasecmp(flag, warning)) break;
    }
    sdsfreesplitres(argv, argc);
    return j < argc;
}

#ifdef __linux__
#include <sys/prctl.h>
/* since linux-3.5, kernel supports to set the state of the "THP disable" flag
 * for the calling thread. PR_SET_THP_DISABLE is defined in linux/prctl.h */
static int THPDisable(void) {
    int ret = -EINVAL;

    if (!server.disable_thp) return ret;

#ifdef PR_SET_THP_DISABLE
    ret = prctl(PR_SET_THP_DISABLE, 1, 0, 0, 0);
#endif

    return ret;
}

void linuxMemoryWarnings(void) {
    sds err_msg = NULL;
    if (checkOvercommit(&err_msg) < 0) {
        serverLog(LL_WARNING, "WARNING %s", err_msg);
        sdsfree(err_msg);
    }
    if (checkTHPEnabled(&err_msg) < 0) {
        server.thp_enabled = 1;
        if (THPDisable() == 0) {
            server.thp_enabled = 0;
        } else {
            serverLog(LL_WARNING, "WARNING %s", err_msg);
        }
        sdsfree(err_msg);
    }
}
#endif /* __linux__ */

void createPidFile(void) {
    /* If pidfile requested, but no pidfile defined, use
     * default pidfile path */
    if (!server.pidfile) server.pidfile = zstrdup(CONFIG_DEFAULT_PID_FILE);

    /* Try to write the pid file in a best-effort way. */
    FILE *fp = fopen(server.pidfile, "w");
    if (fp) {
        fprintf(fp, "%d\n", (int)getpid());
        fclose(fp);
    } else {
        serverLog(LL_WARNING, "Failed to write PID file: %s", strerror(errno));
    }
}

void daemonize(void) {
    int fd;

    if (fork() != 0) exit(0); /* parent exits */
    setsid();                 /* create a new session */

    /* Every output goes to /dev/null. If the server is daemonized but
     * the 'logfile' is set to 'stdout' in the configuration file
     * it will not log at all. */
    if ((fd = open("/dev/null", O_RDWR, 0)) != -1) {
        dup2(fd, STDIN_FILENO);
        dup2(fd, STDOUT_FILENO);
        dup2(fd, STDERR_FILENO);
        if (fd > STDERR_FILENO) close(fd);
    }
}

sds getVersion(void) {
    sds version = sdscatprintf(sdsempty(), "v=%s sha=%s:%d malloc=%s bits=%d build=%llx", VALKEY_VERSION,
                               serverGitSHA1(), atoi(serverGitDirty()) > 0, ZMALLOC_LIB, sizeof(long) == 4 ? 32 : 64,
                               (unsigned long long)serverBuildId());
    return version;
}

void usage(void) {
    fprintf(stderr, "Usage: ./valkey-server [/path/to/valkey.conf] [options] [-]\n");
    fprintf(stderr, "       ./valkey-server - (read config from stdin)\n");
    fprintf(stderr, "       ./valkey-server -v or --version\n");
    fprintf(stderr, "       ./valkey-server -h or --help\n");
    fprintf(stderr, "       ./valkey-server --test-memory <megabytes>\n");
    fprintf(stderr, "       ./valkey-server --check-system\n");
    fprintf(stderr, "\n");
    fprintf(stderr, "Examples:\n");
    fprintf(stderr, "       ./valkey-server (run the server with default conf)\n");
    fprintf(stderr, "       echo 'maxmemory 128mb' | ./valkey-server -\n");
    fprintf(stderr, "       ./valkey-server /etc/valkey/6379.conf\n");
    fprintf(stderr, "       ./valkey-server --port 7777\n");
    fprintf(stderr, "       ./valkey-server --port 7777 --replicaof 127.0.0.1 8888\n");
    fprintf(stderr, "       ./valkey-server /etc/myvalkey.conf --loglevel verbose -\n");
    fprintf(stderr, "       ./valkey-server /etc/myvalkey.conf --loglevel verbose\n\n");
    fprintf(stderr, "Sentinel mode:\n");
    fprintf(stderr, "       ./valkey-server /etc/sentinel.conf --sentinel\n");
    exit(1);
}

void serverAsciiArt(void) {
#include "asciilogo.h"
    char *buf = zmalloc(1024 * 16);
    char *mode;

    if (server.cluster_enabled)
        mode = "cluster";
    else if (server.sentinel_mode)
        mode = "sentinel";
    else
        mode = "standalone";

    /* Show the ASCII logo if: log file is stdout AND stdout is a
     * tty AND syslog logging is disabled. Also show logo if the user
     * forced us to do so via valkey.conf. */
    int show_logo =
        ((!server.syslog_enabled && server.logfile[0] == '\0' && isatty(fileno(stdout))) || server.always_show_logo);

    if (!show_logo) {
        serverLog(LL_NOTICE, "Running mode=%s, port=%d.", mode, server.port ? server.port : server.tls_port);
    } else {
        snprintf(buf, 1024 * 16, ascii_logo, VALKEY_VERSION, serverGitSHA1(), strtol(serverGitDirty(), NULL, 10) > 0,
                 (sizeof(long) == 8) ? "64" : "32", mode, server.port ? server.port : server.tls_port, (long)getpid());
        serverLogRaw(LL_NOTICE | LL_RAW, buf);
    }
    zfree(buf);
}

/* Get the server listener by type name */
connListener *listenerByType(const char *typename) {
    int conn_index;

    conn_index = connectionIndexByType(typename);
    if (conn_index < 0) return NULL;

    return &server.listeners[conn_index];
}

/* Close original listener, re-create a new listener from the updated bind address & port */
int changeListener(connListener *listener) {
    /* Close old servers */
    connCloseListener(listener);

    /* Just close the server if port disabled */
    if (listener->port == 0) {
        if (server.set_proc_title) serverSetProcTitle(NULL);
        return C_OK;
    }

    /* Re-create listener */
    if (connListen(listener) != C_OK) {
        return C_ERR;
    }

    /* Create event handlers */
    if (createSocketAcceptHandler(listener, listener->ct->accept_handler) != C_OK) {
        serverPanic("Unrecoverable error creating %s accept handler.", listener->ct->get_type(NULL));
    }

    if (server.set_proc_title) serverSetProcTitle(NULL);

    return C_OK;
}

static void sigShutdownHandler(int sig) {
    char *msg;

    switch (sig) {
    case SIGINT: msg = "Received SIGINT scheduling shutdown..."; break;
    case SIGTERM: msg = "Received SIGTERM scheduling shutdown..."; break;
    default: msg = "Received shutdown signal, scheduling shutdown...";
    };

    /* SIGINT is often delivered via Ctrl+C in an interactive session.
     * If we receive the signal the second time, we interpret this as
     * the user really wanting to quit ASAP without waiting to persist
     * on disk and without waiting for lagging replicas. */
    if (server.shutdown_asap && sig == SIGINT) {
        serverLogRawFromHandler(LL_WARNING, "You insist... exiting now.");
        rdbRemoveTempFile(getpid(), 1);
        exit(1); /* Exit with an error since this was not a clean shutdown. */
    } else if (server.loading) {
        msg = "Received shutdown signal during loading, scheduling shutdown.";
    }

    serverLogRawFromHandler(LL_WARNING, msg);
    server.shutdown_asap = 1;
    server.last_sig_received = sig;
}

void setupSignalHandlers(void) {
    struct sigaction act;

    sigemptyset(&act.sa_mask);
    act.sa_flags = 0;
    act.sa_handler = sigShutdownHandler;
    sigaction(SIGTERM, &act, NULL);
    sigaction(SIGINT, &act, NULL);

    setupDebugSigHandlers();
}

/* This is the signal handler for children process. It is currently useful
 * in order to track the SIGUSR1, that we send to a child in order to terminate
 * it in a clean way, without the parent detecting an error and stop
 * accepting writes because of a write error condition. */
static void sigKillChildHandler(int sig) {
    UNUSED(sig);
    int level = server.in_fork_child == CHILD_TYPE_MODULE ? LL_VERBOSE : LL_WARNING;
    serverLogRawFromHandler(level, "Received SIGUSR1 in child, exiting now.");
    exitFromChild(SERVER_CHILD_NOERROR_RETVAL);
}

void setupChildSignalHandlers(void) {
    struct sigaction act;

    /* When the SA_SIGINFO flag is set in sa_flags then sa_sigaction is used.
     * Otherwise, sa_handler is used. */
    sigemptyset(&act.sa_mask);
    act.sa_flags = 0;
    act.sa_handler = sigKillChildHandler;
    sigaction(SIGUSR1, &act, NULL);
}

/* After fork, the child process will inherit the resources
 * of the parent process, e.g. fd(socket or flock) etc.
 * should close the resources not used by the child process, so that if the
 * parent restarts it can bind/lock despite the child possibly still running. */
void closeChildUnusedResourceAfterFork(void) {
    closeListeningSockets(0);
    if (server.cluster_enabled && server.cluster_config_file_lock_fd != -1)
        close(server.cluster_config_file_lock_fd); /* don't care if this fails */

    /* Clear server.pidfile, this is the parent pidfile which should not
     * be touched (or deleted) by the child (on exit / crash) */
    zfree(server.pidfile);
    server.pidfile = NULL;
}

/* purpose is one of CHILD_TYPE_ types */
int serverFork(int purpose) {
    if (isMutuallyExclusiveChildType(purpose)) {
        if (hasActiveChildProcess()) {
            errno = EALREADY;
            return -1;
        }

        openChildInfoPipe();
    }

    int childpid;
    long long start = ustime();
    if ((childpid = fork()) == 0) {
        /* Child.
         *
         * The order of setting things up follows some reasoning:
         * Setup signal handlers first because a signal could fire at any time.
         * Adjust OOM score before everything else to assist the OOM killer if
         * memory resources are low.
         */
        server.in_fork_child = purpose;
        setupChildSignalHandlers();
        setOOMScoreAdj(CONFIG_OOM_BGCHILD);
        updateDictResizePolicy();
        dismissMemoryInChild();
        closeChildUnusedResourceAfterFork();
        /* Close the reading part, so that if the parent crashes, the child will
         * get a write error and exit. */
        if (server.child_info_pipe[0] != -1) close(server.child_info_pipe[0]);
    } else {
        /* Parent */
        if (childpid == -1) {
            int fork_errno = errno;
            if (isMutuallyExclusiveChildType(purpose)) closeChildInfoPipe();
            errno = fork_errno;
            return -1;
        }

        server.stat_total_forks++;
        server.stat_fork_time = ustime() - start;
        server.stat_fork_rate =
            (double)zmalloc_used_memory() * 1000000 / server.stat_fork_time / (1024 * 1024 * 1024); /* GB per second. */
        latencyAddSampleIfNeeded("fork", server.stat_fork_time / 1000);

        /* The child_pid and child_type are only for mutually exclusive children.
         * other child types should handle and store their pid's in dedicated variables.
         *
         * Today, we allows CHILD_TYPE_LDB to run in parallel with the other fork types:
         * - it isn't used for production, so it will not make the server be less efficient
         * - used for debugging, and we don't want to block it from running while other
         *   forks are running (like RDB and AOF) */
        if (isMutuallyExclusiveChildType(purpose)) {
            server.child_pid = childpid;
            server.child_type = purpose;
            server.stat_current_cow_peak = 0;
            server.stat_current_cow_bytes = 0;
            server.stat_current_cow_updated = 0;
            server.stat_current_save_keys_processed = 0;
            server.stat_module_progress = 0;
            server.stat_current_save_keys_total = dbTotalServerKeyCount();
        }

        updateDictResizePolicy();
        moduleFireServerEvent(VALKEYMODULE_EVENT_FORK_CHILD, VALKEYMODULE_SUBEVENT_FORK_CHILD_BORN, NULL);
    }
    return childpid;
}

void sendChildCowInfo(childInfoType info_type, char *pname) {
    sendChildInfoGeneric(info_type, 0, -1, pname);
}

void sendChildInfo(childInfoType info_type, size_t keys, char *pname) {
    sendChildInfoGeneric(info_type, keys, -1, pname);
}

/* Dismiss big chunks of memory inside a client structure, see zmadvise_dontneed() */
void dismissClientMemory(client *c) {
    /* Dismiss client query buffer and static reply buffer. */
    dismissMemory(c->buf, c->buf_usable_size);
    if (c->querybuf) dismissSds(c->querybuf);
    /* Dismiss argv array only if we estimate it contains a big buffer. */
    if (c->argc && c->argv_len_sum / c->argc >= server.page_size) {
        for (int i = 0; i < c->argc; i++) {
            dismissObject(c->argv[i], 0);
        }
    }
    if (c->argc) dismissMemory(c->argv, c->argc * sizeof(robj *));

    /* Dismiss the reply array only if the average buffer size is bigger
     * than a page. */
    if (listLength(c->reply) && c->reply_bytes / listLength(c->reply) >= server.page_size) {
        listIter li;
        listNode *ln;
        listRewind(c->reply, &li);
        while ((ln = listNext(&li))) {
            clientReplyBlock *bulk = listNodeValue(ln);
            /* Default bulk size is 16k, actually it has extra data, maybe it
             * occupies 20k according to jemalloc bin size if using jemalloc. */
            if (bulk) dismissMemory(bulk, bulk->size);
        }
    }
}

/* In the child process, we don't need some buffers anymore, and these are
 * likely to change in the parent when there's heavy write traffic.
 * We dismiss them right away, to avoid CoW.
 * see zmadvise_dontneed(). */
void dismissMemoryInChild(void) {
    /* madvise(MADV_DONTNEED) may not work if Transparent Huge Pages is enabled. */
    if (server.thp_enabled) return;

        /* Currently we use zmadvise_dontneed only when we use jemalloc with Linux.
         * so we avoid these pointless loops when they're not going to do anything. */
#if defined(USE_JEMALLOC) && defined(__linux__)
    listIter li;
    listNode *ln;

    /* Dismiss replication buffer. We don't need to separately dismiss replication
     * backlog and replica' output buffer, because they just reference the global
     * replication buffer but don't cost real memory. */
    listRewind(server.repl_buffer_blocks, &li);
    while ((ln = listNext(&li))) {
        replBufBlock *o = listNodeValue(ln);
        dismissMemory(o, o->size);
    }

    /* Dismiss all clients memory. */
    listRewind(server.clients, &li);
    while ((ln = listNext(&li))) {
        client *c = listNodeValue(ln);
        dismissClientMemory(c);
    }
#endif
}

void memtest(size_t megabytes, int passes);

/* Returns 1 if there is --sentinel among the arguments or if
 * executable name contains "valkey-sentinel". */
int checkForSentinelMode(int argc, char **argv, char *exec_name) {
    if (strstr(exec_name, "valkey-sentinel") != NULL) return 1;

    /* valkey may install symlinks like redis-sentinel -> valkey-sentinel. */
    if (strstr(exec_name, "redis-sentinel") != NULL) return 1;

    for (int j = 1; j < argc; j++)
        if (!strcmp(argv[j], "--sentinel")) return 1;
    return 0;
}

/* Function called at startup to load RDB or AOF file in memory. */
void loadDataFromDisk(void) {
    long long start = ustime();
    if (server.aof_state == AOF_ON) {
        int ret = loadAppendOnlyFiles(server.aof_manifest);
        if (ret == AOF_FAILED || ret == AOF_OPEN_ERR) exit(1);
        if (ret != AOF_NOT_EXIST)
            serverLog(LL_NOTICE, "DB loaded from append only file: %.3f seconds", (float)(ustime() - start) / 1000000);
    } else {
        rdbSaveInfo rsi = RDB_SAVE_INFO_INIT;
        int rsi_is_valid = 0;
        errno = 0; /* Prevent a stale value from affecting error checking */
        int rdb_flags = RDBFLAGS_NONE;
        if (iAmPrimary()) {
            /* Primary may delete expired keys when loading, we should
             * propagate expire to replication backlog. */
            createReplicationBacklog();
            rdb_flags |= RDBFLAGS_FEED_REPL;
        }
        int rdb_load_ret = rdbLoad(server.rdb_filename, &rsi, rdb_flags);
        if (rdb_load_ret == RDB_OK) {
            serverLog(LL_NOTICE, "DB loaded from disk: %.3f seconds", (float)(ustime() - start) / 1000000);

            /* Restore the replication ID / offset from the RDB file. */
            if (rsi.repl_id_is_set && rsi.repl_offset != -1 &&
                /* Note that older implementations may save a repl_stream_db
                 * of -1 inside the RDB file in a wrong way, see more
                 * information in function rdbPopulateSaveInfo. */
                rsi.repl_stream_db != -1) {
                rsi_is_valid = 1;
                if (!iAmPrimary()) {
                    memcpy(server.replid, rsi.repl_id, sizeof(server.replid));
                    server.primary_repl_offset = rsi.repl_offset;
                    /* If this is a replica, create a cached primary from this
                     * information, in order to allow partial resynchronizations
                     * with primaries. */
                    replicationCachePrimaryUsingMyself();
                    selectDb(server.cached_primary, rsi.repl_stream_db);
                } else {
                    /* If this is a primary, we can save the replication info
                     * as secondary ID and offset, in order to allow replicas
                     * to partial resynchronizations with primaries. */
                    memcpy(server.replid2, rsi.repl_id, sizeof(server.replid));
                    server.second_replid_offset = rsi.repl_offset + 1;
                    /* Rebase primary_repl_offset from rsi.repl_offset. */
                    server.primary_repl_offset += rsi.repl_offset;
                    serverAssert(server.repl_backlog);
                    server.repl_backlog->offset = server.primary_repl_offset - server.repl_backlog->histlen + 1;
                    rebaseReplicationBuffer(rsi.repl_offset);
                    server.repl_no_replicas_since = time(NULL);
                }
            }
        } else if (rdb_load_ret != RDB_NOT_EXIST) {
            serverLog(LL_WARNING, "Fatal error loading the DB, check server logs. Exiting.");
            exit(1);
        }

        /* We always create replication backlog if server is a primary, we need
         * it because we put DELs in it when loading expired keys in RDB, but
         * if RDB doesn't have replication info or there is no rdb, it is not
         * possible to support partial resynchronization, to avoid extra memory
         * of replication backlog, we drop it. */
        if (!rsi_is_valid && server.repl_backlog) freeReplicationBacklog();
    }
}

void serverOutOfMemoryHandler(size_t allocation_size) {
    serverLog(LL_WARNING, "Out Of Memory allocating %zu bytes!", allocation_size);
    serverPanic("Valkey aborting for OUT OF MEMORY. Allocating %zu bytes!", allocation_size);
}

/* Callback for sdstemplate on proc-title-template. See valkey.conf for
 * supported variables.
 */
static sds serverProcTitleGetVariable(const sds varname, void *arg) {
    if (!strcmp(varname, "title")) {
        return sdsnew(arg);
    } else if (!strcmp(varname, "listen-addr")) {
        if (server.port || server.tls_port)
            return sdscatprintf(sdsempty(), "%s:%u", server.bindaddr_count ? server.bindaddr[0] : "*",
                                server.port ? server.port : server.tls_port);
        else
            return sdscatprintf(sdsempty(), "unixsocket:%s", server.unixsocket);
    } else if (!strcmp(varname, "server-mode")) {
        if (server.cluster_enabled)
            return sdsnew("[cluster]");
        else if (server.sentinel_mode)
            return sdsnew("[sentinel]");
        else
            return sdsempty();
    } else if (!strcmp(varname, "config-file")) {
        return sdsnew(server.configfile ? server.configfile : "-");
    } else if (!strcmp(varname, "port")) {
        return sdscatprintf(sdsempty(), "%u", server.port);
    } else if (!strcmp(varname, "tls-port")) {
        return sdscatprintf(sdsempty(), "%u", server.tls_port);
    } else if (!strcmp(varname, "unixsocket")) {
        return sdsnew(server.unixsocket);
    } else
        return NULL; /* Unknown variable name */
}

/* Expand the specified proc-title-template string and return a newly
 * allocated sds, or NULL. */
static sds expandProcTitleTemplate(const char *template, const char *title) {
    sds res = sdstemplate(template, serverProcTitleGetVariable, (void *)title);
    if (!res) return NULL;
    return sdstrim(res, " ");
}
/* Validate the specified template, returns 1 if valid or 0 otherwise. */
int validateProcTitleTemplate(const char *template) {
    int ok = 1;
    sds res = expandProcTitleTemplate(template, "");
    if (!res) return 0;
    if (sdslen(res) == 0) ok = 0;
    sdsfree(res);
    return ok;
}

int serverSetProcTitle(char *title) {
#ifdef USE_SETPROCTITLE
    if (!title) title = server.exec_argv[0];
    sds proc_title = expandProcTitleTemplate(server.proc_title_template, title);
    if (!proc_title) return C_ERR; /* Not likely, proc_title_template is validated */

    setproctitle("%s", proc_title);
    sdsfree(proc_title);
#else
    UNUSED(title);
#endif

    return C_OK;
}

void serverSetCpuAffinity(const char *cpulist) {
#ifdef USE_SETCPUAFFINITY
    setcpuaffinity(cpulist);
#else
    UNUSED(cpulist);
#endif
}

/* Send a notify message to systemd. Returns sd_notify return code which is
 * a positive number on success. */
int serverCommunicateSystemd(const char *sd_notify_msg) {
#ifdef HAVE_LIBSYSTEMD
    int ret = sd_notify(0, sd_notify_msg);

    if (ret == 0)
        serverLog(LL_WARNING, "systemd supervision error: NOTIFY_SOCKET not found!");
    else if (ret < 0)
        serverLog(LL_WARNING, "systemd supervision error: sd_notify: %d", ret);
    return ret;
#else
    UNUSED(sd_notify_msg);
    return 0;
#endif
}

/* Attempt to set up upstart supervision. Returns 1 if successful. */
static int serverSupervisedUpstart(void) {
    const char *upstart_job = getenv("UPSTART_JOB");

    if (!upstart_job) {
        serverLog(LL_WARNING, "upstart supervision requested, but UPSTART_JOB not found!");
        return 0;
    }

    serverLog(LL_NOTICE, "supervised by upstart, will stop to signal readiness.");
    raise(SIGSTOP);
    unsetenv("UPSTART_JOB");
    return 1;
}

/* Attempt to set up systemd supervision. Returns 1 if successful. */
static int serverSupervisedSystemd(void) {
#ifndef HAVE_LIBSYSTEMD
    serverLog(LL_WARNING,
              "systemd supervision requested or auto-detected, but Valkey is compiled without libsystemd support!");
    return 0;
#else
    if (serverCommunicateSystemd("STATUS=Valkey is loading...\n") <= 0) return 0;
    serverLog(LL_NOTICE, "Supervised by systemd. Please make sure you set appropriate values for TimeoutStartSec and "
                         "TimeoutStopSec in your service unit.");
    return 1;
#endif
}

int serverIsSupervised(int mode) {
    int ret = 0;

    if (mode == SUPERVISED_AUTODETECT) {
        if (getenv("UPSTART_JOB")) {
            serverLog(LL_VERBOSE, "Upstart supervision detected.");
            mode = SUPERVISED_UPSTART;
        } else if (getenv("NOTIFY_SOCKET")) {
            serverLog(LL_VERBOSE, "Systemd supervision detected.");
            mode = SUPERVISED_SYSTEMD;
        }
    }

    switch (mode) {
    case SUPERVISED_UPSTART: ret = serverSupervisedUpstart(); break;
    case SUPERVISED_SYSTEMD: ret = serverSupervisedSystemd(); break;
    default: break;
    }

    if (ret) server.supervised_mode = mode;

    return ret;
}

int iAmPrimary(void) {
    return ((!server.cluster_enabled && server.primary_host == NULL) ||
            (server.cluster_enabled && clusterNodeIsPrimary(getMyClusterNode())));
}

/* Main is marked as weak so that unit tests can use their own main function. */
__attribute__((weak)) int main(int argc, char **argv) {
    struct timeval tv;
    int j;
    char config_from_stdin = 0;

    /* We need to initialize our libraries, and the server configuration. */
#ifdef INIT_SETPROCTITLE_REPLACEMENT
    spt_init(argc, argv);
#endif
    tzset(); /* Populates 'timezone' global. */
    zmalloc_set_oom_handler(serverOutOfMemoryHandler);
#if defined(HAVE_DEFRAG)
    int res = allocatorDefragInit();
    serverAssert(res == 0);
#endif
    /* To achieve entropy, in case of containers, their time() and getpid() can
     * be the same. But value of tv_usec is fast enough to make the difference */
    gettimeofday(&tv, NULL);
    srand(time(NULL) ^ getpid() ^ tv.tv_usec);
    srandom(time(NULL) ^ getpid() ^ tv.tv_usec);
    init_genrand64(((long long)tv.tv_sec * 1000000 + tv.tv_usec) ^ getpid());
    crc64_init();

    /* Store umask value. Because umask(2) only offers a set-and-get API we have
     * to reset it and restore it back. We do this early to avoid a potential
     * race condition with threads that could be creating files or directories.
     */
    umask(server.umask = umask(0777));

    uint8_t hashseed[16];
    getRandomBytes(hashseed, sizeof(hashseed));
    dictSetHashFunctionSeed(hashseed);
    hashtableSetHashFunctionSeed(hashseed);

    char *exec_name = strrchr(argv[0], '/');
    if (exec_name == NULL) exec_name = argv[0];
    server.sentinel_mode = checkForSentinelMode(argc, argv, exec_name);
    initServerConfig();
    server.pid = getpid();
    ACLInit(); /* The ACL subsystem must be initialized ASAP because the
                  basic networking code and client creation depends on it. */
    moduleInitModulesSystem();
    connTypeInitialize();

    /* Store the executable path and arguments in a safe place in order
     * to be able to restart the server later. */
    server.executable = getAbsolutePath(argv[0]);
    server.exec_argv = zmalloc(sizeof(char *) * (argc + 1));
    server.exec_argv[argc] = NULL;
    for (j = 0; j < argc; j++) server.exec_argv[j] = zstrdup(argv[j]);

    /* We need to init sentinel right now as parsing the configuration file
     * in sentinel mode will have the effect of populating the sentinel
     * data structures with primary nodes to monitor. */
    if (server.sentinel_mode) {
        initSentinelConfig();
        initSentinel();
    }

    /* Check if we need to start in valkey-check-rdb/aof mode. We just execute
     * the program main. However the program is part of the server executable
     * so that we can easily execute an RDB check on loading errors. */
    if (strstr(exec_name, "valkey-check-rdb") != NULL)
        redis_check_rdb_main(argc, argv, NULL);
    else if (strstr(exec_name, "valkey-check-aof") != NULL)
        redis_check_aof_main(argc, argv);

    /* valkey may install symlinks like
     * redis-server -> valkey-server, redis-check-rdb -> valkey-check-rdb,
     * redis-check-aof -> valkey-check-aof, etc. */
    if (strstr(exec_name, "redis-check-rdb") != NULL)
        redis_check_rdb_main(argc, argv, NULL);
    else if (strstr(exec_name, "redis-check-aof") != NULL)
        redis_check_aof_main(argc, argv);

    if (argc >= 2) {
        j = 1; /* First option to parse in argv[] */
        sds options = sdsempty();

        /* Handle special options --help and --version */
        if (strcmp(argv[1], "-v") == 0 || strcmp(argv[1], "--version") == 0) {
            sds version = getVersion();
            printf("Valkey server %s\n", version);
            sdsfree(version);
            exit(0);
        }
        if (strcmp(argv[1], "--help") == 0 || strcmp(argv[1], "-h") == 0) usage();
        if (strcmp(argv[1], "--test-memory") == 0) {
            if (argc == 3) {
                memtest(atoi(argv[2]), 50);
                exit(0);
            } else {
                fprintf(stderr, "Please specify the amount of memory to test in megabytes.\n");
                fprintf(stderr, "Example: ./valkey-server --test-memory 4096\n\n");
                exit(1);
            }
        }
        if (strcmp(argv[1], "--check-system") == 0) {
            exit(syscheck() ? 0 : 1);
        }
        /* Parse command line options
         * Precedence wise, File, stdin, explicit options -- last config is the one that matters.
         *
         * First argument is the config file name? */
        if (argv[1][0] != '-') {
            /* Replace the config file in server.exec_argv with its absolute path. */
            server.configfile = getAbsolutePath(argv[1]);
            zfree(server.exec_argv[1]);
            server.exec_argv[1] = zstrdup(server.configfile);
            j = 2; // Skip this arg when parsing options
        }
        sds *argv_tmp;
        int argc_tmp;
        int handled_last_config_arg = 1;
        while (j < argc) {
            /* Either first or last argument - Should we read config from stdin? */
            if (argv[j][0] == '-' && argv[j][1] == '\0' && (j == 1 || j == argc - 1)) {
                config_from_stdin = 1;
            }
            /* All the other options are parsed and conceptually appended to the
             * configuration file. For instance --port 6380 will generate the
             * string "port 6380\n" to be parsed after the actual config file
             * and stdin input are parsed (if they exist).
             * Only consider that if the last config has at least one argument. */
            else if (handled_last_config_arg && argv[j][0] == '-' && argv[j][1] == '-') {
                /* Option name */
                if (sdslen(options)) options = sdscat(options, "\n");
                /* argv[j]+2 for removing the preceding `--` */
                options = sdscat(options, argv[j] + 2);
                options = sdscat(options, " ");

                argv_tmp = sdssplitargs(argv[j], &argc_tmp);
                if (argc_tmp == 1) {
                    /* Means that we only have one option name, like --port or "--port " */
                    handled_last_config_arg = 0;

                    if ((j != argc - 1) && argv[j + 1][0] == '-' && argv[j + 1][1] == '-' &&
                        !strcasecmp(argv[j], "--save")) {
                        /* Special case: handle some things like `--save --config value`.
                         * In this case, if next argument starts with `--`, we will reset
                         * handled_last_config_arg flag and append an empty "" config value
                         * to the options, so it will become `--save "" --config value`.
                         * We are doing it to be compatible with pre 7.0 behavior (which we
                         * break it in #10660, 7.0.1), since there might be users who generate
                         * a command line from an array and when it's empty that's what they produce. */
                        options = sdscat(options, "\"\"");
                        handled_last_config_arg = 1;
                    } else if ((j == argc - 1) && !strcasecmp(argv[j], "--save")) {
                        /* Special case: when empty save is the last argument.
                         * In this case, we append an empty "" config value to the options,
                         * so it will become `--save ""` and will follow the same reset thing. */
                        options = sdscat(options, "\"\"");
                    } else if ((j != argc - 1) && argv[j + 1][0] == '-' && argv[j + 1][1] == '-' &&
                               !strcasecmp(argv[j], "--sentinel")) {
                        /* Special case: handle some things like `--sentinel --config value`.
                         * It is a pseudo config option with no value. In this case, if next
                         * argument starts with `--`, we will reset handled_last_config_arg flag.
                         * We are doing it to be compatible with pre 7.0 behavior (which we
                         * break it in #10660, 7.0.1). */
                        options = sdscat(options, "");
                        handled_last_config_arg = 1;
                    } else if ((j == argc - 1) && !strcasecmp(argv[j], "--sentinel")) {
                        /* Special case: when --sentinel is the last argument.
                         * It is a pseudo config option with no value. In this case, do nothing.
                         * We are doing it to be compatible with pre 7.0 behavior (which we
                         * break it in #10660, 7.0.1). */
                        options = sdscat(options, "");
                    }
                } else {
                    /* Means that we are passing both config name and it's value in the same arg,
                     * like "--port 6380", so we need to reset handled_last_config_arg flag. */
                    handled_last_config_arg = 1;
                }
                sdsfreesplitres(argv_tmp, argc_tmp);
            } else {
                /* Option argument */
                options = sdscatrepr(options, argv[j], strlen(argv[j]));
                options = sdscat(options, " ");
                handled_last_config_arg = 1;
            }
            j++;
        }

        loadServerConfig(server.configfile, config_from_stdin, options);
        if (server.sentinel_mode) loadSentinelConfigFromQueue();
        sdsfree(options);
    }
    if (server.sentinel_mode) sentinelCheckConfigFile();

        /* Do system checks */
#ifdef __linux__
    linuxMemoryWarnings();
    sds err_msg = NULL;
    if (checkXenClocksource(&err_msg) < 0) {
        serverLog(LL_WARNING, "WARNING %s", err_msg);
        sdsfree(err_msg);
    }
#if defined(__arm64__)
    int ret;
    if ((ret = checkLinuxMadvFreeForkBug(&err_msg)) <= 0) {
        if (ret < 0) {
            serverLog(LL_WARNING, "WARNING %s", err_msg);
            sdsfree(err_msg);
        } else
            serverLog(LL_WARNING,
                      "Failed to test the kernel for a bug that could lead to data corruption during background save. "
                      "Your system could be affected, please report this error.");
        if (!checkIgnoreWarning("ARM64-COW-BUG")) {
            serverLog(LL_WARNING, "Valkey will now exit to prevent data corruption. "
                                  "Note that it is possible to suppress this warning by setting the following config: "
                                  "ignore-warnings ARM64-COW-BUG");
            exit(1);
        }
    }
#endif /* __arm64__ */
#endif /* __linux__ */

    /* Daemonize if needed */
    server.supervised = serverIsSupervised(server.supervised_mode);
    int background = server.daemonize && !server.supervised;
    if (background) {
        /* We need to reset server.pid after daemonize(), otherwise the
         * log printing role will always be the child. */
        daemonize();
        server.pid = getpid();
    }

    serverLog(LL_NOTICE, "oO0OoO0OoO0Oo Valkey is starting oO0OoO0OoO0Oo");
    serverLog(LL_NOTICE, "Valkey version=%s, bits=%d, commit=%s, modified=%d, pid=%d, just started", VALKEY_VERSION,
              (sizeof(long) == 8) ? 64 : 32, serverGitSHA1(), strtol(serverGitDirty(), NULL, 10) > 0, (int)getpid());

    if (argc == 1) {
        serverLog(LL_WARNING,
                  "Warning: no config file specified, using the default config. In order to specify a config file use "
                  "%s /path/to/valkey.conf",
                  argv[0]);
    } else {
        serverLog(LL_NOTICE, "Configuration loaded");
    }

    initServer();
    if (background || server.pidfile) createPidFile();
    if (server.set_proc_title) serverSetProcTitle(NULL);
    serverAsciiArt();
    checkTcpBacklogSettings();
    if (server.cluster_enabled) {
        clusterInit();
    }
    if (!server.sentinel_mode) {
        moduleInitModulesSystemLast();
        moduleLoadFromQueue();
    }
    ACLLoadUsersAtStartup();
    initListeners();
    if (server.cluster_enabled) {
        clusterInitLast();
    }
    InitServerLast();

    if (!server.sentinel_mode) {
        /* Things not needed when running in Sentinel mode. */
        serverLog(LL_NOTICE, "Server initialized");
        aofLoadManifestFromDisk();
        loadDataFromDisk();
        aofOpenIfNeededOnServerStart();
        aofDelHistoryFiles();
        if (server.cluster_enabled) {
            serverAssert(verifyClusterConfigWithData() == C_OK);
        }

        for (j = 0; j < CONN_TYPE_MAX; j++) {
            connListener *listener = &server.listeners[j];
            if (listener->ct == NULL) continue;

            serverLog(LL_NOTICE, "Ready to accept connections %s", listener->ct->get_type(NULL));
        }

        if (server.supervised_mode == SUPERVISED_SYSTEMD) {
            if (!server.primary_host) {
                serverCommunicateSystemd("STATUS=Ready to accept connections\n");
            } else {
                serverCommunicateSystemd(
                    "STATUS=Ready to accept connections in read-only mode. Waiting for MASTER <-> REPLICA sync\n");
            }
            serverCommunicateSystemd("READY=1\n");
        }
    } else {
        sentinelIsRunning();
        if (server.supervised_mode == SUPERVISED_SYSTEMD) {
            serverCommunicateSystemd("STATUS=Ready to accept connections\n");
            serverCommunicateSystemd("READY=1\n");
        }
    }

    /* Warning the user about suspicious maxmemory setting. */
    if (server.maxmemory > 0 && server.maxmemory < 1024 * 1024) {
        serverLog(LL_WARNING,
                  "WARNING: You specified a maxmemory value that is less than 1MB (current value is %llu bytes). Are "
                  "you sure this is what you really want?",
                  server.maxmemory);
    }

    serverSetCpuAffinity(server.server_cpulist);
    setOOMScoreAdj(-1);

    aeMain(server.el);
    aeDeleteEventLoop(server.el);
    return 0;
}
/* The End */<|MERGE_RESOLUTION|>--- conflicted
+++ resolved
@@ -42,11 +42,8 @@
 #include "fmtargs.h"
 #include "io_threads.h"
 #include "sds.h"
-<<<<<<< HEAD
+#include "module.h"
 #include "scripting_engine.h"
-=======
-#include "module.h"
->>>>>>> b3b4bdcd
 
 #include <time.h>
 #include <signal.h>
