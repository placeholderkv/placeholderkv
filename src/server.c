/*
 * Copyright (c) 2009-2016, Salvatore Sanfilippo <antirez at gmail dot com>
 * All rights reserved.
 *
 * Redistribution and use in source and binary forms, with or without
 * modification, are permitted provided that the following conditions are met:
 *
 *   * Redistributions of source code must retain the above copyright notice,
 *     this list of conditions and the following disclaimer.
 *   * Redistributions in binary form must reproduce the above copyright
 *     notice, this list of conditions and the following disclaimer in the
 *     documentation and/or other materials provided with the distribution.
 *   * Neither the name of Redis nor the names of its contributors may be used
 *     to endorse or promote products derived from this software without
 *     specific prior written permission.
 *
 * THIS SOFTWARE IS PROVIDED BY THE COPYRIGHT HOLDERS AND CONTRIBUTORS "AS IS"
 * AND ANY EXPRESS OR IMPLIED WARRANTIES, INCLUDING, BUT NOT LIMITED TO, THE
 * IMPLIED WARRANTIES OF MERCHANTABILITY AND FITNESS FOR A PARTICULAR PURPOSE
 * ARE DISCLAIMED. IN NO EVENT SHALL THE COPYRIGHT OWNER OR CONTRIBUTORS BE
 * LIABLE FOR ANY DIRECT, INDIRECT, INCIDENTAL, SPECIAL, EXEMPLARY, OR
 * CONSEQUENTIAL DAMAGES (INCLUDING, BUT NOT LIMITED TO, PROCUREMENT OF
 * SUBSTITUTE GOODS OR SERVICES; LOSS OF USE, DATA, OR PROFITS; OR BUSINESS
 * INTERRUPTION) HOWEVER CAUSED AND ON ANY THEORY OF LIABILITY, WHETHER IN
 * CONTRACT, STRICT LIABILITY, OR TORT (INCLUDING NEGLIGENCE OR OTHERWISE)
 * ARISING IN ANY WAY OUT OF THE USE OF THIS SOFTWARE, EVEN IF ADVISED OF THE
 * POSSIBILITY OF SUCH DAMAGE.
 */

#include "server.h"
#include "monotonic.h"
#include "cluster.h"
#include "slowlog.h"
#include "bio.h"
#include "latency.h"
#include "mt19937-64.h"
#include "functions.h"
#include "hdr_histogram.h"
#include "syscheck.h"
#include "threads_mngr.h"
#include "fmtargs.h"

#include <time.h>
#include <signal.h>
#include <sys/wait.h>
#include <errno.h>
#include <ctype.h>
#include <stdarg.h>
#include <arpa/inet.h>
#include <sys/stat.h>
#include <fcntl.h>
#include <sys/file.h>
#include <sys/time.h>
#include <sys/resource.h>
#include <sys/uio.h>
#include <sys/un.h>
#include <limits.h>
#include <float.h>
#include <math.h>
#include <sys/utsname.h>
#include <locale.h>
#include <sys/socket.h>

#ifdef __linux__
#include <sys/mman.h>
#endif

#if defined(HAVE_SYSCTL_KIPC_SOMAXCONN) || defined(HAVE_SYSCTL_KERN_SOMAXCONN)
#include <sys/sysctl.h>
#endif

#ifdef __GNUC__
#define GNUC_VERSION_STR STRINGIFY(__GNUC__) "." STRINGIFY(__GNUC_MINOR__) "." STRINGIFY(__GNUC_PATCHLEVEL__)
#else
#define GNUC_VERSION_STR "0.0.0"
#endif

/* Our shared "common" objects */

struct sharedObjectsStruct shared;

/* Global vars that are actually used as constants. The following double
 * values are used for double on-disk serialization, and are initialized
 * at runtime to avoid strange compiler optimizations. */

double R_Zero, R_PosInf, R_NegInf, R_Nan;

/*================================= Globals ================================= */

/* Global vars */
struct valkeyServer server; /* Server global state */

/*============================ Internal prototypes ========================== */

static inline int isShutdownInitiated(void);
int isReadyToShutdown(void);
int finishShutdown(void);
const char *replstateToString(int replstate);

/*============================ Utility functions ============================ */

/* This macro tells if we are in the context of loading an AOF. */
#define isAOFLoadingContext() ((server.current_client && server.current_client->id == CLIENT_ID_AOF) ? 1 : 0)

/* We use a private localtime implementation which is fork-safe. The logging
 * function of the server may be called from other threads. */
void nolocks_localtime(struct tm *tmp, time_t t, time_t tz, int dst);

/* Low level logging. To use only for very big messages, otherwise
 * serverLog() is to prefer. */
void serverLogRaw(int level, const char *msg) {
    const int syslogLevelMap[] = {LOG_DEBUG, LOG_INFO, LOG_NOTICE, LOG_WARNING};
    const char *c = ".-*#";
    FILE *fp;
    char buf[64];
    int rawmode = (level & LL_RAW);
    int log_to_stdout = server.logfile[0] == '\0';

    level &= 0xff; /* clear flags */
    if (level < server.verbosity) return;

    fp = log_to_stdout ? stdout : fopen(server.logfile, "a");
    if (!fp) return;

    if (rawmode) {
        fprintf(fp, "%s", msg);
    } else {
        int off;
        struct timeval tv;
        int role_char;
        pid_t pid = getpid();

        gettimeofday(&tv, NULL);
        struct tm tm;
        nolocks_localtime(&tm, tv.tv_sec, server.timezone, server.daylight_active);
        off = strftime(buf, sizeof(buf), "%d %b %Y %H:%M:%S.", &tm);
        snprintf(buf + off, sizeof(buf) - off, "%03d", (int)tv.tv_usec / 1000);
        if (server.sentinel_mode) {
            role_char = 'X'; /* Sentinel. */
        } else if (pid != server.pid) {
            role_char = 'C'; /* RDB / AOF writing child. */
        } else {
            role_char = (server.primary_host ? 'S' : 'M'); /* replica or Primary. */
        }
        fprintf(fp, "%d:%c %s %c %s\n", (int)getpid(), role_char, buf, c[level], msg);
    }
    fflush(fp);

    if (!log_to_stdout) fclose(fp);
    if (server.syslog_enabled) syslog(syslogLevelMap[level], "%s", msg);
}

/* Like serverLogRaw() but with printf-alike support. This is the function that
 * is used across the code. The raw version is only used in order to dump
 * the INFO output on crash. */
void _serverLog(int level, const char *fmt, ...) {
    va_list ap;
    char msg[LOG_MAX_LEN];

    va_start(ap, fmt);
    vsnprintf(msg, sizeof(msg), fmt, ap);
    va_end(ap);

    serverLogRaw(level, msg);
}

/* Low level logging from signal handler. Should be used with pre-formatted strings.
   See serverLogFromHandler. */
void serverLogRawFromHandler(int level, const char *msg) {
    int fd;
    int log_to_stdout = server.logfile[0] == '\0';
    char buf[64];

    if ((level & 0xff) < server.verbosity || (log_to_stdout && server.daemonize)) return;
    fd = log_to_stdout ? STDOUT_FILENO : open(server.logfile, O_APPEND | O_CREAT | O_WRONLY, 0644);
    if (fd == -1) return;
    if (level & LL_RAW) {
        if (write(fd, msg, strlen(msg)) == -1) goto err;
    } else {
        ll2string(buf, sizeof(buf), getpid());
        if (write(fd, buf, strlen(buf)) == -1) goto err;
        if (write(fd, ":signal-handler (", 17) == -1) goto err;
        ll2string(buf, sizeof(buf), time(NULL));
        if (write(fd, buf, strlen(buf)) == -1) goto err;
        if (write(fd, ") ", 2) == -1) goto err;
        if (write(fd, msg, strlen(msg)) == -1) goto err;
        if (write(fd, "\n", 1) == -1) goto err;
    }
err:
    if (!log_to_stdout) close(fd);
}

/* An async-signal-safe version of serverLog. if LL_RAW is not included in level flags,
 * The message format is: <pid>:signal-handler (<time>) <msg> \n
 * with LL_RAW flag only the msg is printed (with no new line at the end)
 *
 * We actually use this only for signals that are not fatal from the point
 * of view of the server. Signals that are going to kill the server anyway and
 * where we need printf-alike features are served by serverLog(). */
void serverLogFromHandler(int level, const char *fmt, ...) {
    va_list ap;
    char msg[LOG_MAX_LEN];

    va_start(ap, fmt);
    vsnprintf_async_signal_safe(msg, sizeof(msg), fmt, ap);
    va_end(ap);

    serverLogRawFromHandler(level, msg);
}

/* Return the UNIX time in microseconds */
long long ustime(void) {
    struct timeval tv;
    long long ust;

    gettimeofday(&tv, NULL);
    ust = ((long long)tv.tv_sec) * 1000000;
    ust += tv.tv_usec;
    return ust;
}

/* Return the UNIX time in milliseconds */
mstime_t mstime(void) {
    return ustime() / 1000;
}

/* Return the command time snapshot in milliseconds.
 * The time the command started is the logical time it runs,
 * and all the time readings during the execution time should
 * reflect the same time.
 * More details can be found in the comments below. */
mstime_t commandTimeSnapshot(void) {
    /* When we are in the middle of a command execution, we want to use a
     * reference time that does not change: in that case we just use the
     * cached time, that we update before each call in the call() function.
     * This way we avoid that commands such as RPOPLPUSH or similar, that
     * may re-open the same key multiple times, can invalidate an already
     * open object in a next call, if the next call will see the key expired,
     * while the first did not.
     * This is specifically important in the context of scripts, where we
     * pretend that time freezes. This way a key can expire only the first time
     * it is accessed and not in the middle of the script execution, making
     * propagation to replicas / AOF consistent. See issue #1525 for more info.
     * Note that we cannot use the cached server.mstime because it can change
     * in processEventsWhileBlocked etc. */
    return server.cmd_time_snapshot;
}

/* After an RDB dump or AOF rewrite we exit from children using _exit() instead of
 * exit(), because the latter may interact with the same file objects used by
 * the parent process. However if we are testing the coverage normal exit() is
 * used in order to obtain the right coverage information. */
void exitFromChild(int retcode) {
#ifdef COVERAGE_TEST
    exit(retcode);
#else
    _exit(retcode);
#endif
}

/*====================== Hash table type implementation  ==================== */

/* This is a hash table type that uses the SDS dynamic strings library as
 * keys and Objects as values (Objects can hold SDS strings,
 * lists, sets). */

void dictVanillaFree(dict *d, void *val) {
    UNUSED(d);
    zfree(val);
}

void dictListDestructor(dict *d, void *val) {
    UNUSED(d);
    listRelease((list *)val);
}

void dictDictDestructor(dict *d, void *val) {
    UNUSED(d);
    dictRelease((dict *)val);
}

int dictSdsKeyCompare(dict *d, const void *key1, const void *key2) {
    int l1, l2;
    UNUSED(d);

    l1 = sdslen((sds)key1);
    l2 = sdslen((sds)key2);
    if (l1 != l2) return 0;
    return memcmp(key1, key2, l1) == 0;
}

/* A case insensitive version used for the command lookup table and other
 * places where case insensitive non binary-safe comparison is needed. */
int dictSdsKeyCaseCompare(dict *d, const void *key1, const void *key2) {
    UNUSED(d);
    return strcasecmp(key1, key2) == 0;
}

void dictObjectDestructor(dict *d, void *val) {
    UNUSED(d);
    if (val == NULL) return; /* Lazy freeing will set value to NULL. */
    decrRefCount(val);
}

void dictSdsDestructor(dict *d, void *val) {
    UNUSED(d);
    sdsfree(val);
}

void *dictSdsDup(dict *d, const void *key) {
    UNUSED(d);
    return sdsdup((const sds)key);
}

int dictObjKeyCompare(dict *d, const void *key1, const void *key2) {
    const robj *o1 = key1, *o2 = key2;
    return dictSdsKeyCompare(d, o1->ptr, o2->ptr);
}

uint64_t dictObjHash(const void *key) {
    const robj *o = key;
    return dictGenHashFunction(o->ptr, sdslen((sds)o->ptr));
}

uint64_t dictSdsHash(const void *key) {
    return dictGenHashFunction((unsigned char *)key, sdslen((char *)key));
}

uint64_t dictSdsCaseHash(const void *key) {
    return dictGenCaseHashFunction((unsigned char *)key, sdslen((char *)key));
}

/* Dict hash function for null terminated string */
uint64_t dictCStrHash(const void *key) {
    return dictGenHashFunction((unsigned char *)key, strlen((char *)key));
}

/* Dict hash function for null terminated string */
uint64_t dictCStrCaseHash(const void *key) {
    return dictGenCaseHashFunction((unsigned char *)key, strlen((char *)key));
}

/* Dict hash function for client */
uint64_t dictClientHash(const void *key) {
    return ((client *)key)->id;
}

/* Dict compare function for client */
int dictClientKeyCompare(dict *d, const void *key1, const void *key2) {
    UNUSED(d);
    return ((client *)key1)->id == ((client *)key2)->id;
}

/* Dict compare function for null terminated string */
int dictCStrKeyCompare(dict *d, const void *key1, const void *key2) {
    int l1, l2;
    UNUSED(d);

    l1 = strlen((char *)key1);
    l2 = strlen((char *)key2);
    if (l1 != l2) return 0;
    return memcmp(key1, key2, l1) == 0;
}

/* Dict case insensitive compare function for null terminated string */
int dictCStrKeyCaseCompare(dict *d, const void *key1, const void *key2) {
    UNUSED(d);
    return strcasecmp(key1, key2) == 0;
}

int dictEncObjKeyCompare(dict *d, const void *key1, const void *key2) {
    robj *o1 = (robj *)key1, *o2 = (robj *)key2;
    int cmp;

    if (o1->encoding == OBJ_ENCODING_INT && o2->encoding == OBJ_ENCODING_INT) return o1->ptr == o2->ptr;

    /* Due to OBJ_STATIC_REFCOUNT, we avoid calling getDecodedObject() without
     * good reasons, because it would incrRefCount() the object, which
     * is invalid. So we check to make sure dictFind() works with static
     * objects as well. */
    if (o1->refcount != OBJ_STATIC_REFCOUNT) o1 = getDecodedObject(o1);
    if (o2->refcount != OBJ_STATIC_REFCOUNT) o2 = getDecodedObject(o2);
    cmp = dictSdsKeyCompare(d, o1->ptr, o2->ptr);
    if (o1->refcount != OBJ_STATIC_REFCOUNT) decrRefCount(o1);
    if (o2->refcount != OBJ_STATIC_REFCOUNT) decrRefCount(o2);
    return cmp;
}

uint64_t dictEncObjHash(const void *key) {
    robj *o = (robj *)key;

    if (sdsEncodedObject(o)) {
        return dictGenHashFunction(o->ptr, sdslen((sds)o->ptr));
    } else if (o->encoding == OBJ_ENCODING_INT) {
        char buf[32];
        int len;

        len = ll2string(buf, 32, (long)o->ptr);
        return dictGenHashFunction((unsigned char *)buf, len);
    } else {
        serverPanic("Unknown string encoding");
    }
}

/* Return 1 if currently we allow dict to expand. Dict may allocate huge
 * memory to contain hash buckets when dict expands, that may lead the server to
 * reject user's requests or evict some keys, we can stop dict to expand
 * provisionally if used memory will be over maxmemory after dict expands,
 * but to guarantee the performance of the server, we still allow dict to expand
 * if dict load factor exceeds HASHTABLE_MAX_LOAD_FACTOR. */
int dictResizeAllowed(size_t moreMem, double usedRatio) {
    /* for debug purposes: dict is not allowed to be resized. */
    if (!server.dict_resizing) return 0;

    if (usedRatio <= HASHTABLE_MAX_LOAD_FACTOR) {
        return !overMaxmemoryAfterAlloc(moreMem);
    } else {
        return 1;
    }
}

/* Generic hash table type where keys are Objects, Values
 * dummy pointers. */
dictType objectKeyPointerValueDictType = {
    dictEncObjHash,       /* hash function */
    NULL,                 /* key dup */
    dictEncObjKeyCompare, /* key compare */
    dictObjectDestructor, /* key destructor */
    NULL,                 /* val destructor */
    NULL                  /* allow to expand */
};

/* Like objectKeyPointerValueDictType(), but values can be destroyed, if
 * not NULL, calling zfree(). */
dictType objectKeyHeapPointerValueDictType = {
    dictEncObjHash,       /* hash function */
    NULL,                 /* key dup */
    dictEncObjKeyCompare, /* key compare */
    dictObjectDestructor, /* key destructor */
    dictVanillaFree,      /* val destructor */
    NULL                  /* allow to expand */
};

/* Set dictionary type. Keys are SDS strings, values are not used. */
dictType setDictType = {
    dictSdsHash,       /* hash function */
    NULL,              /* key dup */
    dictSdsKeyCompare, /* key compare */
    dictSdsDestructor, /* key destructor */
    NULL,              /* val destructor */
    NULL,              /* allow to expand */
    .no_value = 1,     /* no values in this dict */
    .keys_are_odd = 1  /* an SDS string is always an odd pointer */
};

/* Sorted sets hash (note: a skiplist is used in addition to the hash table) */
dictType zsetDictType = {
    dictSdsHash,       /* hash function */
    NULL,              /* key dup */
    dictSdsKeyCompare, /* key compare */
    NULL,              /* Note: SDS string shared & freed by skiplist */
    NULL,              /* val destructor */
    NULL,              /* allow to expand */
};

/* Db->dict, keys are sds strings, vals are Objects. */
dictType dbDictType = {
    dictSdsHash,          /* hash function */
    NULL,                 /* key dup */
    dictSdsKeyCompare,    /* key compare */
    dictSdsDestructor,    /* key destructor */
    dictObjectDestructor, /* val destructor */
    dictResizeAllowed,    /* allow to resize */
};

/* Db->expires */
dictType dbExpiresDictType = {
    dictSdsHash,       /* hash function */
    NULL,              /* key dup */
    dictSdsKeyCompare, /* key compare */
    NULL,              /* key destructor */
    NULL,              /* val destructor */
    dictResizeAllowed, /* allow to resize */
};

/* Command table. sds string -> command struct pointer. */
dictType commandTableDictType = {
    dictSdsCaseHash,       /* hash function */
    NULL,                  /* key dup */
    dictSdsKeyCaseCompare, /* key compare */
    dictSdsDestructor,     /* key destructor */
    NULL,                  /* val destructor */
    NULL                   /* allow to expand */
};

/* Hash type hash table (note that small hashes are represented with listpacks) */
dictType hashDictType = {
    dictSdsHash,       /* hash function */
    NULL,              /* key dup */
    dictSdsKeyCompare, /* key compare */
    dictSdsDestructor, /* key destructor */
    dictSdsDestructor, /* val destructor */
    NULL,              /* allow to expand */
};

/* Dict type without destructor */
dictType sdsReplyDictType = {
    dictSdsHash,       /* hash function */
    NULL,              /* key dup */
    dictSdsKeyCompare, /* key compare */
    NULL,              /* key destructor */
    NULL,              /* val destructor */
    NULL               /* allow to expand */
};

/* Keylist hash table type has unencoded Objects as keys and
 * lists as values. It's used for blocking operations (BLPOP) and to
 * map swapped keys to a list of clients waiting for this keys to be loaded. */
dictType keylistDictType = {
    dictObjHash,          /* hash function */
    NULL,                 /* key dup */
    dictObjKeyCompare,    /* key compare */
    dictObjectDestructor, /* key destructor */
    dictListDestructor,   /* val destructor */
    NULL                  /* allow to expand */
};

/* KeyDict hash table type has unencoded Objects as keys and
 * dicts as values. It's used for PUBSUB command to track clients subscribing the channels. */
dictType objToDictDictType = {
    dictObjHash,          /* hash function */
    NULL,                 /* key dup */
    dictObjKeyCompare,    /* key compare */
    dictObjectDestructor, /* key destructor */
    dictDictDestructor,   /* val destructor */
    NULL                  /* allow to expand */
};

/* Modules system dictionary type. Keys are module name,
 * values are pointer to ValkeyModule struct. */
dictType modulesDictType = {
    dictSdsCaseHash,       /* hash function */
    NULL,                  /* key dup */
    dictSdsKeyCaseCompare, /* key compare */
    dictSdsDestructor,     /* key destructor */
    NULL,                  /* val destructor */
    NULL                   /* allow to expand */
};

/* Migrate cache dict type. */
dictType migrateCacheDictType = {
    dictSdsHash,       /* hash function */
    NULL,              /* key dup */
    dictSdsKeyCompare, /* key compare */
    dictSdsDestructor, /* key destructor */
    NULL,              /* val destructor */
    NULL               /* allow to expand */
};

/* Dict for for case-insensitive search using null terminated C strings.
 * The keys stored in dict are sds though. */
dictType stringSetDictType = {
    dictCStrCaseHash,       /* hash function */
    NULL,                   /* key dup */
    dictCStrKeyCaseCompare, /* key compare */
    dictSdsDestructor,      /* key destructor */
    NULL,                   /* val destructor */
    NULL                    /* allow to expand */
};

/* Dict for for case-insensitive search using null terminated C strings.
 * The key and value do not have a destructor. */
dictType externalStringType = {
    dictCStrCaseHash,       /* hash function */
    NULL,                   /* key dup */
    dictCStrKeyCaseCompare, /* key compare */
    NULL,                   /* key destructor */
    NULL,                   /* val destructor */
    NULL                    /* allow to expand */
};

/* Dict for case-insensitive search using sds objects with a zmalloc
 * allocated object as the value. */
dictType sdsHashDictType = {
    dictSdsCaseHash,       /* hash function */
    NULL,                  /* key dup */
    dictSdsKeyCaseCompare, /* key compare */
    dictSdsDestructor,     /* key destructor */
    dictVanillaFree,       /* val destructor */
    NULL                   /* allow to expand */
};

/* Client Set dictionary type. Keys are client, values are not used. */
dictType clientDictType = {
    dictClientHash,       /* hash function */
    NULL,                 /* key dup */
    dictClientKeyCompare, /* key compare */
    .no_value = 1         /* no values in this dict */
};

/* This function is called once a background process of some kind terminates,
 * as we want to avoid resizing the hash tables when there is a child in order
 * to play well with copy-on-write (otherwise when a resize happens lots of
 * memory pages are copied). The goal of this function is to update the ability
 * for dict.c to resize or rehash the tables accordingly to the fact we have an
 * active fork child running. */
void updateDictResizePolicy(void) {
    if (server.in_fork_child != CHILD_TYPE_NONE)
        dictSetResizeEnabled(DICT_RESIZE_FORBID);
    else if (hasActiveChildProcess())
        dictSetResizeEnabled(DICT_RESIZE_AVOID);
    else
        dictSetResizeEnabled(DICT_RESIZE_ENABLE);
}

const char *strChildType(int type) {
    switch (type) {
    case CHILD_TYPE_RDB: return "RDB";
    case CHILD_TYPE_AOF: return "AOF";
    case CHILD_TYPE_LDB: return "LDB";
    case CHILD_TYPE_MODULE: return "MODULE";
    default: return "Unknown";
    }
}

/* Return true if there are active children processes doing RDB saving,
 * AOF rewriting, or some side process spawned by a loaded module. */
int hasActiveChildProcess(void) {
    return server.child_pid != -1;
}

void resetChildState(void) {
    server.child_type = CHILD_TYPE_NONE;
    server.child_pid = -1;
    server.stat_current_cow_peak = 0;
    server.stat_current_cow_bytes = 0;
    server.stat_current_cow_updated = 0;
    server.stat_current_save_keys_processed = 0;
    server.stat_module_progress = 0;
    server.stat_current_save_keys_total = 0;
    updateDictResizePolicy();
    closeChildInfoPipe();
    moduleFireServerEvent(VALKEYMODULE_EVENT_FORK_CHILD, VALKEYMODULE_SUBEVENT_FORK_CHILD_DIED, NULL);
}

/* Return if child type is mutually exclusive with other fork children */
int isMutuallyExclusiveChildType(int type) {
    return type == CHILD_TYPE_RDB || type == CHILD_TYPE_AOF || type == CHILD_TYPE_MODULE;
}

/* Returns true when we're inside a long command that yielded to the event loop. */
int isInsideYieldingLongCommand(void) {
    return scriptIsTimedout() || server.busy_module_yield_flags;
}

/* Return true if this instance has persistence completely turned off:
 * both RDB and AOF are disabled. */
int allPersistenceDisabled(void) {
    return server.saveparamslen == 0 && server.aof_state == AOF_OFF;
}

/* ======================= Cron: called every 100 ms ======================== */

/* Add a sample to the instantaneous metric. This function computes the quotient
 * of the increment of value and base, which is useful to record operation count
 * per second, or the average time consumption of an operation.
 *
 * current_value - The dividend
 * current_base - The divisor
 * */
void trackInstantaneousMetric(int metric, long long current_value, long long current_base, long long factor) {
    if (server.inst_metric[metric].last_sample_base > 0) {
        long long base = current_base - server.inst_metric[metric].last_sample_base;
        long long value = current_value - server.inst_metric[metric].last_sample_value;
        long long avg = base > 0 ? (value * factor / base) : 0;
        server.inst_metric[metric].samples[server.inst_metric[metric].idx] = avg;
        server.inst_metric[metric].idx++;
        server.inst_metric[metric].idx %= STATS_METRIC_SAMPLES;
    }
    server.inst_metric[metric].last_sample_base = current_base;
    server.inst_metric[metric].last_sample_value = current_value;
}

/* Return the mean of all the samples. */
long long getInstantaneousMetric(int metric) {
    int j;
    long long sum = 0;

    for (j = 0; j < STATS_METRIC_SAMPLES; j++) sum += server.inst_metric[metric].samples[j];
    return sum / STATS_METRIC_SAMPLES;
}

/* The client query buffer is an sds.c string that can end with a lot of
 * free space not used, this function reclaims space if needed.
 *
 * The function always returns 0 as it never terminates the client. */
int clientsCronResizeQueryBuffer(client *c) {
    /* If the client query buffer is NULL, it is using the shared query buffer and there is nothing to do. */
    if (c->querybuf == NULL) return 0;
    size_t querybuf_size = sdsalloc(c->querybuf);
    time_t idletime = server.unixtime - c->last_interaction;

    /* Only resize the query buffer if the buffer is actually wasting at least a
     * few kbytes */
    if (sdsavail(c->querybuf) > 1024 * 4) {
        /* There are two conditions to resize the query buffer: */
        if (idletime > 2) {
            /* 1) Query is idle for a long time. */
            size_t remaining = sdslen(c->querybuf) - c->qb_pos;
            if (!(c->flags & CLIENT_PRIMARY) && !remaining) {
                /* If the client is not a primary and no data is pending,
                 * The client can safely use the shared query buffer in the next read - free the client's querybuf. */
                sdsfree(c->querybuf);
                /* By setting the querybuf to NULL, the client will use the shared query buffer in the next read.
                 * We don't move the client to the shared query buffer immediately, because if we allocated a private
                 * query buffer for the client, it's likely that the client will use it again soon. */
                c->querybuf = NULL;
            } else {
                c->querybuf = sdsRemoveFreeSpace(c->querybuf, 1);
            }
        } else if (querybuf_size > PROTO_RESIZE_THRESHOLD && querybuf_size / 2 > c->querybuf_peak) {
            /* 2) Query buffer is too big for latest peak and is larger than
             *    resize threshold. Trim excess space but only up to a limit,
             *    not below the recent peak and current c->querybuf (which will
             *    be soon get used). If we're in the middle of a bulk then make
             *    sure not to resize to less than the bulk length. */
            size_t resize = sdslen(c->querybuf);
            if (resize < c->querybuf_peak) resize = c->querybuf_peak;
            if (c->bulklen != -1 && resize < (size_t)c->bulklen + 2) resize = c->bulklen + 2;
            c->querybuf = sdsResize(c->querybuf, resize, 1);
        }
    }

    /* Reset the peak again to capture the peak memory usage in the next
     * cycle. */
    c->querybuf_peak = c->querybuf ? sdslen(c->querybuf) : 0;
    /* We reset to either the current used, or currently processed bulk size,
     * which ever is bigger. */
    if (c->bulklen != -1 && (size_t)c->bulklen + 2 > c->querybuf_peak) c->querybuf_peak = c->bulklen + 2;
    return 0;
}

/* The client output buffer can be adjusted to better fit the memory requirements.
 *
 * the logic is:
 * in case the last observed peak size of the buffer equals the buffer size - we double the size
 * in case the last observed peak size of the buffer is less than half the buffer size - we shrink by half.
 * The buffer peak will be reset back to the buffer position every server.reply_buffer_peak_reset_time milliseconds
 * The function always returns 0 as it never terminates the client. */
int clientsCronResizeOutputBuffer(client *c, mstime_t now_ms) {
    size_t new_buffer_size = 0;
    char *oldbuf = NULL;
    const size_t buffer_target_shrink_size = c->buf_usable_size / 2;
    const size_t buffer_target_expand_size = c->buf_usable_size * 2;

    /* in case the resizing is disabled return immediately */
    if (!server.reply_buffer_resizing_enabled) return 0;

    if (buffer_target_shrink_size >= PROTO_REPLY_MIN_BYTES && c->buf_peak < buffer_target_shrink_size) {
        new_buffer_size = max(PROTO_REPLY_MIN_BYTES, c->buf_peak + 1);
        server.stat_reply_buffer_shrinks++;
    } else if (buffer_target_expand_size < PROTO_REPLY_CHUNK_BYTES * 2 && c->buf_peak == c->buf_usable_size) {
        new_buffer_size = min(PROTO_REPLY_CHUNK_BYTES, buffer_target_expand_size);
        server.stat_reply_buffer_expands++;
    }

    serverAssertWithInfo(c, NULL, (!new_buffer_size) || (new_buffer_size >= (size_t)c->bufpos));

    /* reset the peak value each server.reply_buffer_peak_reset_time seconds. in case the client will be idle
     * it will start to shrink.
     */
    if (server.reply_buffer_peak_reset_time >= 0 &&
        now_ms - c->buf_peak_last_reset_time >= server.reply_buffer_peak_reset_time) {
        c->buf_peak = c->bufpos;
        c->buf_peak_last_reset_time = now_ms;
    }

    if (new_buffer_size) {
        oldbuf = c->buf;
        c->buf = zmalloc_usable(new_buffer_size, &c->buf_usable_size);
        memcpy(c->buf, oldbuf, c->bufpos);
        zfree(oldbuf);
    }
    return 0;
}

/* This function is used in order to track clients using the biggest amount
 * of memory in the latest few seconds. This way we can provide such information
 * in the INFO output (clients section), without having to do an O(N) scan for
 * all the clients.
 *
 * This is how it works. We have an array of CLIENTS_PEAK_MEM_USAGE_SLOTS slots
 * where we track, for each, the biggest client output and input buffers we
 * saw in that slot. Every slot corresponds to one of the latest seconds, since
 * the array is indexed by doing UNIXTIME % CLIENTS_PEAK_MEM_USAGE_SLOTS.
 *
 * When we want to know what was recently the peak memory usage, we just scan
 * such few slots searching for the maximum value. */
#define CLIENTS_PEAK_MEM_USAGE_SLOTS 8
size_t ClientsPeakMemInput[CLIENTS_PEAK_MEM_USAGE_SLOTS] = {0};
size_t ClientsPeakMemOutput[CLIENTS_PEAK_MEM_USAGE_SLOTS] = {0};

int clientsCronTrackExpansiveClients(client *c, int time_idx) {
    size_t qb_size = c->querybuf ? sdsZmallocSize(c->querybuf) : 0;
    size_t argv_size = c->argv ? zmalloc_size(c->argv) : 0;
    size_t in_usage = qb_size + c->argv_len_sum + argv_size;
    size_t out_usage = getClientOutputBufferMemoryUsage(c);

    /* Track the biggest values observed so far in this slot. */
    if (in_usage > ClientsPeakMemInput[time_idx]) ClientsPeakMemInput[time_idx] = in_usage;
    if (out_usage > ClientsPeakMemOutput[time_idx]) ClientsPeakMemOutput[time_idx] = out_usage;

    return 0; /* This function never terminates the client. */
}

/* All normal clients are placed in one of the "mem usage buckets" according
 * to how much memory they currently use. We use this function to find the
 * appropriate bucket based on a given memory usage value. The algorithm simply
 * does a log2(mem) to ge the bucket. This means, for examples, that if a
 * client's memory usage doubles it's moved up to the next bucket, if it's
 * halved we move it down a bucket.
 * For more details see CLIENT_MEM_USAGE_BUCKETS documentation in server.h. */
static inline clientMemUsageBucket *getMemUsageBucket(size_t mem) {
    int size_in_bits = 8 * (int)sizeof(mem);
    int clz = mem > 0 ? __builtin_clzl(mem) : size_in_bits;
    int bucket_idx = size_in_bits - clz;
    if (bucket_idx > CLIENT_MEM_USAGE_BUCKET_MAX_LOG)
        bucket_idx = CLIENT_MEM_USAGE_BUCKET_MAX_LOG;
    else if (bucket_idx < CLIENT_MEM_USAGE_BUCKET_MIN_LOG)
        bucket_idx = CLIENT_MEM_USAGE_BUCKET_MIN_LOG;
    bucket_idx -= CLIENT_MEM_USAGE_BUCKET_MIN_LOG;
    return &server.client_mem_usage_buckets[bucket_idx];
}

/*
 * This method updates the client memory usage and update the
 * server stats for client type.
 *
 * This method is called from the clientsCron to have updated
 * stats for non CLIENT_TYPE_NORMAL/PUBSUB clients to accurately
 * provide information around clients memory usage.
 *
 * It is also used in updateClientMemUsageAndBucket to have latest
 * client memory usage information to place it into appropriate client memory
 * usage bucket.
 */
void updateClientMemoryUsage(client *c) {
    serverAssert(c->conn);
    size_t mem = getClientMemoryUsage(c, NULL);
    int type = getClientType(c);
    /* Now that we have the memory used by the client, remove the old
     * value from the old category, and add it back. */
    server.stat_clients_type_memory[c->last_memory_type] -= c->last_memory_usage;
    server.stat_clients_type_memory[type] += mem;
    /* Remember what we added and where, to remove it next time. */
    c->last_memory_type = type;
    c->last_memory_usage = mem;
}

int clientEvictionAllowed(client *c) {
    if (server.maxmemory_clients == 0 || c->flags & CLIENT_NO_EVICT || !c->conn) {
        return 0;
    }
    int type = getClientType(c);
    return (type == CLIENT_TYPE_NORMAL || type == CLIENT_TYPE_PUBSUB);
}


/* This function is used to cleanup the client's previously tracked memory usage.
 * This is called during incremental client memory usage tracking as well as
 * used to reset when client to bucket allocation is not required when
 * client eviction is disabled.  */
void removeClientFromMemUsageBucket(client *c, int allow_eviction) {
    if (c->mem_usage_bucket) {
        c->mem_usage_bucket->mem_usage_sum -= c->last_memory_usage;
        /* If this client can't be evicted then remove it from the mem usage
         * buckets */
        if (!allow_eviction) {
            listDelNode(c->mem_usage_bucket->clients, c->mem_usage_bucket_node);
            c->mem_usage_bucket = NULL;
            c->mem_usage_bucket_node = NULL;
        }
    }
}

/* This is called only if explicit clients when something changed their buffers,
 * so we can track clients' memory and enforce clients' maxmemory in real time.
 *
 * This also adds the client to the correct memory usage bucket. Each bucket contains
 * all clients with roughly the same amount of memory. This way we group
 * together clients consuming about the same amount of memory and can quickly
 * free them in case we reach maxmemory-clients (client eviction).
 *
 * Note: This function filters clients of type no-evict, primary or replica regardless
 * of whether the eviction is enabled or not, so the memory usage we get from these
 * types of clients via the INFO command may be out of date.
 *
 * returns 1 if client eviction for this client is allowed, 0 otherwise.
 */
int updateClientMemUsageAndBucket(client *c) {
    serverAssert(io_threads_op == IO_THREADS_OP_IDLE && c->conn);
    int allow_eviction = clientEvictionAllowed(c);
    removeClientFromMemUsageBucket(c, allow_eviction);

    if (!allow_eviction) {
        return 0;
    }

    /* Update client memory usage. */
    updateClientMemoryUsage(c);

    /* Update the client in the mem usage buckets */
    clientMemUsageBucket *bucket = getMemUsageBucket(c->last_memory_usage);
    bucket->mem_usage_sum += c->last_memory_usage;
    if (bucket != c->mem_usage_bucket) {
        if (c->mem_usage_bucket) listDelNode(c->mem_usage_bucket->clients, c->mem_usage_bucket_node);
        c->mem_usage_bucket = bucket;
        listAddNodeTail(bucket->clients, c);
        c->mem_usage_bucket_node = listLast(bucket->clients);
    }
    return 1;
}

/* Return the max samples in the memory usage of clients tracked by
 * the function clientsCronTrackExpansiveClients(). */
void getExpansiveClientsInfo(size_t *in_usage, size_t *out_usage) {
    size_t i = 0, o = 0;
    for (int j = 0; j < CLIENTS_PEAK_MEM_USAGE_SLOTS; j++) {
        if (ClientsPeakMemInput[j] > i) i = ClientsPeakMemInput[j];
        if (ClientsPeakMemOutput[j] > o) o = ClientsPeakMemOutput[j];
    }
    *in_usage = i;
    *out_usage = o;
}

/* This function is called by serverCron() and is used in order to perform
 * operations on clients that are important to perform constantly. For instance
 * we use this function in order to disconnect clients after a timeout, including
 * clients blocked in some blocking command with a non-zero timeout.
 *
 * The function makes some effort to process all the clients every second, even
 * if this cannot be strictly guaranteed, since serverCron() may be called with
 * an actual frequency lower than server.hz in case of latency events like slow
 * commands.
 *
 * It is very important for this function, and the functions it calls, to be
 * very fast: sometimes the server has tens of hundreds of connected clients, and the
 * default server.hz value is 10, so sometimes here we need to process thousands
 * of clients per second, turning this function into a source of latency.
 */
#define CLIENTS_CRON_MIN_ITERATIONS 5
void clientsCron(void) {
    /* Try to process at least numclients/server.hz of clients
     * per call. Since normally (if there are no big latency events) this
     * function is called server.hz times per second, in the average case we
     * process all the clients in 1 second. */
    int numclients = listLength(server.clients);
    int iterations = numclients / server.hz;
    mstime_t now = mstime();

    /* Process at least a few clients while we are at it, even if we need
     * to process less than CLIENTS_CRON_MIN_ITERATIONS to meet our contract
     * of processing each client once per second. */
    if (iterations < CLIENTS_CRON_MIN_ITERATIONS)
        iterations = (numclients < CLIENTS_CRON_MIN_ITERATIONS) ? numclients : CLIENTS_CRON_MIN_ITERATIONS;


    int curr_peak_mem_usage_slot = server.unixtime % CLIENTS_PEAK_MEM_USAGE_SLOTS;
    /* Always zero the next sample, so that when we switch to that second, we'll
     * only register samples that are greater in that second without considering
     * the history of such slot.
     *
     * Note: our index may jump to any random position if serverCron() is not
     * called for some reason with the normal frequency, for instance because
     * some slow command is called taking multiple seconds to execute. In that
     * case our array may end containing data which is potentially older
     * than CLIENTS_PEAK_MEM_USAGE_SLOTS seconds: however this is not a problem
     * since here we want just to track if "recently" there were very expansive
     * clients from the POV of memory usage. */
    int zeroidx = (curr_peak_mem_usage_slot + 1) % CLIENTS_PEAK_MEM_USAGE_SLOTS;
    ClientsPeakMemInput[zeroidx] = 0;
    ClientsPeakMemOutput[zeroidx] = 0;


    while (listLength(server.clients) && iterations--) {
        client *c;
        listNode *head;

        /* Take the current head, process, and then rotate the head to tail.
         * This way we can fairly iterate all clients step by step. */
        head = listFirst(server.clients);
        c = listNodeValue(head);
        listRotateHeadToTail(server.clients);
        /* The following functions do different service checks on the client.
         * The protocol is that they return non-zero if the client was
         * terminated. */
        if (clientsCronHandleTimeout(c, now)) continue;
        if (clientsCronResizeQueryBuffer(c)) continue;
        if (clientsCronResizeOutputBuffer(c, now)) continue;

        if (clientsCronTrackExpansiveClients(c, curr_peak_mem_usage_slot)) continue;

        /* Iterating all the clients in getMemoryOverheadData() is too slow and
         * in turn would make the INFO command too slow. So we perform this
         * computation incrementally and track the (not instantaneous but updated
         * to the second) total memory used by clients using clientsCron() in
         * a more incremental way (depending on server.hz).
         * If client eviction is enabled, update the bucket as well. */
        if (!updateClientMemUsageAndBucket(c)) updateClientMemoryUsage(c);

        if (closeClientOnOutputBufferLimitReached(c, 0)) continue;
    }
}

/* This function handles 'background' operations we are required to do
 * incrementally in the databases, such as active key expiring, resizing,
 * rehashing. */
void databasesCron(void) {
    /* Expire keys by random sampling. Not required for replicas
     * as primary will synthesize DELs for us. */
    if (server.active_expire_enabled) {
        if (iAmPrimary()) {
            activeExpireCycle(ACTIVE_EXPIRE_CYCLE_SLOW);
        } else {
            expireReplicaKeys();
        }
    }

    /* Defrag keys gradually. */
    activeDefragCycle();

    /* Perform hash tables rehashing if needed, but only if there are no
     * other processes saving the DB on disk. Otherwise rehashing is bad
     * as will cause a lot of copy-on-write of memory pages. */
    if (!hasActiveChildProcess()) {
        /* We use global counters so if we stop the computation at a given
         * DB we'll be able to start from the successive in the next
         * cron loop iteration. */
        static unsigned int resize_db = 0;
        static unsigned int rehash_db = 0;
        int dbs_per_call = CRON_DBS_PER_CALL;
        int j;

        /* Don't test more DBs than we have. */
        if (dbs_per_call > server.dbnum) dbs_per_call = server.dbnum;

        for (j = 0; j < dbs_per_call; j++) {
            serverDb *db = &server.db[resize_db % server.dbnum];
            kvstoreTryResizeDicts(db->keys, CRON_DICTS_PER_DB);
            kvstoreTryResizeDicts(db->expires, CRON_DICTS_PER_DB);
            resize_db++;
        }

        /* Rehash */
        if (server.activerehashing) {
            uint64_t elapsed_us = 0;
            for (j = 0; j < dbs_per_call; j++) {
                serverDb *db = &server.db[rehash_db % server.dbnum];
                elapsed_us += kvstoreIncrementallyRehash(db->keys, INCREMENTAL_REHASHING_THRESHOLD_US - elapsed_us);
                if (elapsed_us >= INCREMENTAL_REHASHING_THRESHOLD_US) break;
                elapsed_us += kvstoreIncrementallyRehash(db->expires, INCREMENTAL_REHASHING_THRESHOLD_US - elapsed_us);
                if (elapsed_us >= INCREMENTAL_REHASHING_THRESHOLD_US) break;
                rehash_db++;
            }
        }
    }
}

static inline void updateCachedTimeWithUs(int update_daylight_info, const long long ustime) {
    server.ustime = ustime;
    server.mstime = server.ustime / 1000;
    time_t unixtime = server.mstime / 1000;
    atomic_store_explicit(&server.unixtime, unixtime, memory_order_relaxed);

    /* To get information about daylight saving time, we need to call
     * localtime_r and cache the result. However calling localtime_r in this
     * context is safe since we will never fork() while here, in the main
     * thread. The logging function will call a thread safe version of
     * localtime that has no locks. */
    if (update_daylight_info) {
        struct tm tm;
        time_t ut = server.unixtime;
        localtime_r(&ut, &tm);
        server.daylight_active = tm.tm_isdst;
    }
}

/* We take a cached value of the unix time in the global state because with
 * virtual memory and aging there is to store the current time in objects at
 * every object access, and accuracy is not needed. To access a global var is
 * a lot faster than calling time(NULL).
 *
 * This function should be fast because it is called at every command execution
 * in call(), so it is possible to decide if to update the daylight saving
 * info or not using the 'update_daylight_info' argument. Normally we update
 * such info only when calling this function from serverCron() but not when
 * calling it from call(). */
void updateCachedTime(int update_daylight_info) {
    const long long us = ustime();
    updateCachedTimeWithUs(update_daylight_info, us);
}

/* Performing required operations in order to enter an execution unit.
 * In general, if we are already inside an execution unit then there is nothing to do,
 * otherwise we need to update cache times so the same cached time will be used all over
 * the execution unit.
 * update_cached_time - if 0, will not update the cached time even if required.
 * us - if not zero, use this time for cached time, otherwise get current time. */
void enterExecutionUnit(int update_cached_time, long long us) {
    if (server.execution_nesting++ == 0 && update_cached_time) {
        if (us == 0) {
            us = ustime();
        }
        updateCachedTimeWithUs(0, us);
        server.cmd_time_snapshot = server.mstime;
    }
}

void exitExecutionUnit(void) {
    --server.execution_nesting;
}

void checkChildrenDone(void) {
    int statloc = 0;
    pid_t pid;

    if ((pid = waitpid(-1, &statloc, WNOHANG)) != 0) {
        int exitcode = WIFEXITED(statloc) ? WEXITSTATUS(statloc) : -1;
        int bysignal = 0;

        if (WIFSIGNALED(statloc)) bysignal = WTERMSIG(statloc);

        /* sigKillChildHandler catches the signal and calls exit(), but we
         * must make sure not to flag lastbgsave_status, etc incorrectly.
         * We could directly terminate the child process via SIGUSR1
         * without handling it */
        if (exitcode == SERVER_CHILD_NOERROR_RETVAL) {
            bysignal = SIGUSR1;
            exitcode = 1;
        }

        if (pid == -1) {
            serverLog(LL_WARNING,
                      "waitpid() returned an error: %s. "
                      "child_type: %s, child_pid = %d",
                      strerror(errno), strChildType(server.child_type), (int)server.child_pid);
        } else if (pid == server.child_pid) {
            if (server.child_type == CHILD_TYPE_RDB) {
                backgroundSaveDoneHandler(exitcode, bysignal);
            } else if (server.child_type == CHILD_TYPE_AOF) {
                backgroundRewriteDoneHandler(exitcode, bysignal);
            } else if (server.child_type == CHILD_TYPE_MODULE) {
                ModuleForkDoneHandler(exitcode, bysignal);
            } else {
                serverPanic("Unknown child type %d for child pid %d", server.child_type, server.child_pid);
                exit(1);
            }
            if (!bysignal && exitcode == 0) receiveChildInfo();
            resetChildState();
        } else {
            if (!ldbRemoveChild(pid)) {
                serverLog(LL_WARNING, "Warning, detected child with unmatched pid: %ld", (long)pid);
            }
        }

        /* start any pending forks immediately. */
        replicationStartPendingFork();
    }
}

/* Called from serverCron and cronUpdateMemoryStats to update cached memory metrics. */
void cronUpdateMemoryStats(void) {
    /* Record the max memory used since the server was started. */
    if (zmalloc_used_memory() > server.stat_peak_memory) server.stat_peak_memory = zmalloc_used_memory();

    run_with_period(100) {
        /* Sample the RSS and other metrics here since this is a relatively slow call.
         * We must sample the zmalloc_used at the same time we take the rss, otherwise
         * the frag ratio calculate may be off (ratio of two samples at different times) */
        server.cron_malloc_stats.process_rss = zmalloc_get_rss();
        server.cron_malloc_stats.zmalloc_used = zmalloc_used_memory();
        /* Sampling the allocator info can be slow too.
         * The fragmentation ratio it'll show is potentially more accurate
         * it excludes other RSS pages such as: shared libraries, LUA and other non-zmalloc
         * allocations, and allocator reserved pages that can be pursed (all not actual frag) */
        zmalloc_get_allocator_info(
            &server.cron_malloc_stats.allocator_allocated, &server.cron_malloc_stats.allocator_active,
            &server.cron_malloc_stats.allocator_resident, NULL, &server.cron_malloc_stats.allocator_muzzy,
            &server.cron_malloc_stats.allocator_frag_smallbins_bytes);
        /* in case the allocator isn't providing these stats, fake them so that
         * fragmentation info still shows some (inaccurate metrics) */
        if (!server.cron_malloc_stats.allocator_resident) {
            /* LUA memory isn't part of zmalloc_used, but it is part of the process RSS,
             * so we must deduct it in order to be able to calculate correct
             * "allocator fragmentation" ratio */
            size_t lua_memory = evalMemory();
            server.cron_malloc_stats.allocator_resident = server.cron_malloc_stats.process_rss - lua_memory;
        }
        if (!server.cron_malloc_stats.allocator_active)
            server.cron_malloc_stats.allocator_active = server.cron_malloc_stats.allocator_resident;
        if (!server.cron_malloc_stats.allocator_allocated)
            server.cron_malloc_stats.allocator_allocated = server.cron_malloc_stats.zmalloc_used;
    }
}

/* This is our timer interrupt, called server.hz times per second.
 * Here is where we do a number of things that need to be done asynchronously.
 * For instance:
 *
 * - Active expired keys collection (it is also performed in a lazy way on
 *   lookup).
 * - Software watchdog.
 * - Update some statistic.
 * - Incremental rehashing of the DBs hash tables.
 * - Triggering BGSAVE / AOF rewrite, and handling of terminated children.
 * - Clients timeout of different kinds.
 * - Replication reconnection.
 * - Many more...
 *
 * Everything directly called here will be called server.hz times per second,
 * so in order to throttle execution of things we want to do less frequently
 * a macro is used: run_with_period(milliseconds) { .... }
 */

int serverCron(struct aeEventLoop *eventLoop, long long id, void *clientData) {
    int j;
    UNUSED(eventLoop);
    UNUSED(id);
    UNUSED(clientData);

    /* Software watchdog: deliver the SIGALRM that will reach the signal
     * handler if we don't return here fast enough. */
    if (server.watchdog_period) watchdogScheduleSignal(server.watchdog_period);

    server.hz = server.config_hz;
    /* Adapt the server.hz value to the number of configured clients. If we have
     * many clients, we want to call serverCron() with an higher frequency. */
    if (server.dynamic_hz) {
        while (listLength(server.clients) / server.hz > MAX_CLIENTS_PER_CLOCK_TICK) {
            server.hz *= 2;
            if (server.hz > CONFIG_MAX_HZ) {
                server.hz = CONFIG_MAX_HZ;
                break;
            }
        }
    }

    /* for debug purposes: skip actual cron work if pause_cron is on */
    if (server.pause_cron) return 1000 / server.hz;

    monotime cron_start = getMonotonicUs();

    run_with_period(100) {
        long long stat_net_input_bytes, stat_net_output_bytes;
        long long stat_net_repl_input_bytes, stat_net_repl_output_bytes;

        stat_net_input_bytes = atomic_load_explicit(&server.stat_net_input_bytes, memory_order_relaxed);
        stat_net_output_bytes = atomic_load_explicit(&server.stat_net_output_bytes, memory_order_relaxed);
        stat_net_repl_input_bytes = atomic_load_explicit(&server.stat_net_repl_input_bytes, memory_order_relaxed);
        stat_net_repl_output_bytes = atomic_load_explicit(&server.stat_net_repl_output_bytes, memory_order_relaxed);

        monotime current_time = getMonotonicUs();
        long long factor = 1000000; // us
        trackInstantaneousMetric(STATS_METRIC_COMMAND, server.stat_numcommands, current_time, factor);
        trackInstantaneousMetric(STATS_METRIC_NET_INPUT, stat_net_input_bytes + stat_net_repl_input_bytes, current_time,
                                 factor);
        trackInstantaneousMetric(STATS_METRIC_NET_OUTPUT, stat_net_output_bytes + stat_net_repl_output_bytes,
                                 current_time, factor);
        trackInstantaneousMetric(STATS_METRIC_NET_INPUT_REPLICATION, stat_net_repl_input_bytes, current_time, factor);
        trackInstantaneousMetric(STATS_METRIC_NET_OUTPUT_REPLICATION, stat_net_repl_output_bytes, current_time, factor);
        trackInstantaneousMetric(STATS_METRIC_EL_CYCLE, server.duration_stats[EL_DURATION_TYPE_EL].cnt, current_time,
                                 factor);
        trackInstantaneousMetric(STATS_METRIC_EL_DURATION, server.duration_stats[EL_DURATION_TYPE_EL].sum,
                                 server.duration_stats[EL_DURATION_TYPE_EL].cnt, 1);
    }

    /* We have just LRU_BITS bits per object for LRU information.
     * So we use an (eventually wrapping) LRU clock.
     *
     * Note that even if the counter wraps it's not a big problem,
     * everything will still work but some object will appear younger
     * to the server. However for this to happen a given object should never be
     * touched for all the time needed to the counter to wrap, which is
     * not likely.
     *
     * Note that you can change the resolution altering the
     * LRU_CLOCK_RESOLUTION define. */
    server.lruclock = getLRUClock();

    cronUpdateMemoryStats();

    /* We received a SIGTERM or SIGINT, shutting down here in a safe way, as it is
     * not ok doing so inside the signal handler. */
    if (server.shutdown_asap && !isShutdownInitiated()) {
        int shutdownFlags = SHUTDOWN_NOFLAGS;
        if (server.last_sig_received == SIGINT && server.shutdown_on_sigint)
            shutdownFlags = server.shutdown_on_sigint;
        else if (server.last_sig_received == SIGTERM && server.shutdown_on_sigterm)
            shutdownFlags = server.shutdown_on_sigterm;

        if (prepareForShutdown(shutdownFlags) == C_OK) exit(0);
    } else if (isShutdownInitiated()) {
        if (server.mstime >= server.shutdown_mstime || isReadyToShutdown()) {
            if (finishShutdown() == C_OK) exit(0);
            /* Shutdown failed. Continue running. An error has been logged. */
        }
    }

    /* Show some info about non-empty databases */
    if (server.verbosity <= LL_VERBOSE) {
        run_with_period(5000) {
            for (j = 0; j < server.dbnum; j++) {
                long long size, used, vkeys;

                size = kvstoreBuckets(server.db[j].keys);
                used = kvstoreSize(server.db[j].keys);
                vkeys = kvstoreSize(server.db[j].expires);
                if (used || vkeys) {
                    serverLog(LL_VERBOSE, "DB %d: %lld keys (%lld volatile) in %lld slots HT.", j, used, vkeys, size);
                }
            }
        }
    }

    /* Show information about connected clients */
    if (!server.sentinel_mode) {
        run_with_period(5000) {
            serverLog(LL_DEBUG, "%lu clients connected (%lu replicas), %zu bytes in use",
                      listLength(server.clients) - listLength(server.replicas), listLength(server.replicas),
                      zmalloc_used_memory());
        }
    }

    /* We need to do a few operations on clients asynchronously. */
    clientsCron();

    /* Handle background operations on databases. */
    databasesCron();

    /* Start a scheduled AOF rewrite if this was requested by the user while
     * a BGSAVE was in progress. */
    if (!hasActiveChildProcess() && server.aof_rewrite_scheduled && !aofRewriteLimited()) {
        rewriteAppendOnlyFileBackground();
    }

    /* Check if a background saving or AOF rewrite in progress terminated. */
    if (hasActiveChildProcess() || ldbPendingChildren()) {
        run_with_period(1000) receiveChildInfo();
        checkChildrenDone();
    } else {
        /* If there is not a background saving/rewrite in progress check if
         * we have to save/rewrite now. */
        for (j = 0; j < server.saveparamslen; j++) {
            struct saveparam *sp = server.saveparams + j;

            /* Save if we reached the given amount of changes,
             * the given amount of seconds, and if the latest bgsave was
             * successful or if, in case of an error, at least
             * CONFIG_BGSAVE_RETRY_DELAY seconds already elapsed. */
            if (server.dirty >= sp->changes && server.unixtime - server.lastsave > sp->seconds &&
                (server.unixtime - server.lastbgsave_try > CONFIG_BGSAVE_RETRY_DELAY ||
                 server.lastbgsave_status == C_OK)) {
                serverLog(LL_NOTICE, "%d changes in %d seconds. Saving...", sp->changes, (int)sp->seconds);
                rdbSaveInfo rsi, *rsiptr;
                rsiptr = rdbPopulateSaveInfo(&rsi);
                rdbSaveBackground(REPLICA_REQ_NONE, server.rdb_filename, rsiptr, RDBFLAGS_NONE);
                break;
            }
        }

        /* Trigger an AOF rewrite if needed. */
        if (server.aof_state == AOF_ON && !hasActiveChildProcess() && server.aof_rewrite_perc &&
            server.aof_current_size > server.aof_rewrite_min_size) {
            long long base = server.aof_rewrite_base_size ? server.aof_rewrite_base_size : 1;
            long long growth = (server.aof_current_size * 100 / base) - 100;
            if (growth >= server.aof_rewrite_perc && !aofRewriteLimited()) {
                serverLog(LL_NOTICE, "Starting automatic rewriting of AOF on %lld%% growth", growth);
                rewriteAppendOnlyFileBackground();
            }
        }
    }
    /* Just for the sake of defensive programming, to avoid forgetting to
     * call this function when needed. */
    updateDictResizePolicy();

    /* AOF postponed flush: Try at every cron cycle if the slow fsync
     * completed. */
    if ((server.aof_state == AOF_ON || server.aof_state == AOF_WAIT_REWRITE) && server.aof_flush_postponed_start) {
        flushAppendOnlyFile(0);
    }

    /* AOF write errors: in this case we have a buffer to flush as well and
     * clear the AOF error in case of success to make the DB writable again,
     * however to try every second is enough in case of 'hz' is set to
     * a higher frequency. */
    run_with_period(1000) {
        if ((server.aof_state == AOF_ON || server.aof_state == AOF_WAIT_REWRITE) &&
            server.aof_last_write_status == C_ERR) {
            flushAppendOnlyFile(0);
        }
    }

    /* Clear the paused actions state if needed. */
    updatePausedActions();

    /* Replication cron function -- used to reconnect to primary,
     * detect transfer failures, start background RDB transfers and so forth.
     *
     * If the server is trying to failover then run the replication cron faster so
     * progress on the handshake happens more quickly. */
    if (server.failover_state != NO_FAILOVER) {
        run_with_period(100) replicationCron();
    } else {
        run_with_period(1000) replicationCron();
    }

    /* Run the Cluster cron. */
    run_with_period(100) {
        if (server.cluster_enabled) clusterCron();
    }

    /* Run the Sentinel timer if we are in sentinel mode. */
    if (server.sentinel_mode) sentinelTimer();

    /* Cleanup expired MIGRATE cached sockets. */
    run_with_period(1000) {
        migrateCloseTimedoutSockets();
    }

    /* Stop the I/O threads if we don't have enough pending work. */
    stopThreadedIOIfNeeded();

    /* Resize tracking keys table if needed. This is also done at every
     * command execution, but we want to be sure that if the last command
     * executed changes the value via CONFIG SET, the server will perform
     * the operation even if completely idle. */
    if (server.tracking_clients) trackingLimitUsedSlots();

    /* Start a scheduled BGSAVE if the corresponding flag is set. This is
     * useful when we are forced to postpone a BGSAVE because an AOF
     * rewrite is in progress.
     *
     * Note: this code must be after the replicationCron() call above so
     * make sure when refactoring this file to keep this order. This is useful
     * because we want to give priority to RDB savings for replication. */
    if (!hasActiveChildProcess() && server.rdb_bgsave_scheduled &&
        (server.unixtime - server.lastbgsave_try > CONFIG_BGSAVE_RETRY_DELAY || server.lastbgsave_status == C_OK)) {
        rdbSaveInfo rsi, *rsiptr;
        rsiptr = rdbPopulateSaveInfo(&rsi);
        if (rdbSaveBackground(REPLICA_REQ_NONE, server.rdb_filename, rsiptr, RDBFLAGS_NONE) == C_OK)
            server.rdb_bgsave_scheduled = 0;
    }

    run_with_period(100) {
        if (moduleCount()) modulesCron();
    }

    /* Fire the cron loop modules event. */
    ValkeyModuleCronLoopV1 ei = {VALKEYMODULE_CRON_LOOP_VERSION, server.hz};
    moduleFireServerEvent(VALKEYMODULE_EVENT_CRON_LOOP, 0, &ei);

    server.cronloops++;

    server.el_cron_duration = getMonotonicUs() - cron_start;

    return 1000 / server.hz;
}


void blockingOperationStarts(void) {
    if (!server.blocking_op_nesting++) {
        updateCachedTime(0);
        server.blocked_last_cron = server.mstime;
    }
}

void blockingOperationEnds(void) {
    if (!(--server.blocking_op_nesting)) {
        server.blocked_last_cron = 0;
    }
}

/* This function fills in the role of serverCron during RDB or AOF loading, and
 * also during blocked scripts.
 * It attempts to do its duties at a similar rate as the configured server.hz,
 * and updates cronloops variable so that similarly to serverCron, the
 * run_with_period can be used. */
void whileBlockedCron(void) {
    /* Here we may want to perform some cron jobs (normally done server.hz times
     * per second). */

    /* Since this function depends on a call to blockingOperationStarts, let's
     * make sure it was done. */
    serverAssert(server.blocked_last_cron);

    /* In case we were called too soon, leave right away. This way one time
     * jobs after the loop below don't need an if. and we don't bother to start
     * latency monitor if this function is called too often. */
    if (server.blocked_last_cron >= server.mstime) return;

    mstime_t latency;
    latencyStartMonitor(latency);

    /* In some cases we may be called with big intervals, so we may need to do
     * extra work here. This is because some of the functions in serverCron rely
     * on the fact that it is performed every 10 ms or so. For instance, if
     * activeDefragCycle needs to utilize 25% cpu, it will utilize 2.5ms, so we
     * need to call it multiple times. */
    long hz_ms = 1000 / server.hz;
    while (server.blocked_last_cron < server.mstime) {
        /* Defrag keys gradually. */
        activeDefragCycle();

        server.blocked_last_cron += hz_ms;

        /* Increment cronloop so that run_with_period works. */
        server.cronloops++;
    }

    /* Other cron jobs do not need to be done in a loop. No need to check
     * server.blocked_last_cron since we have an early exit at the top. */

    /* Update memory stats during loading (excluding blocked scripts) */
    if (server.loading) cronUpdateMemoryStats();

    latencyEndMonitor(latency);
    latencyAddSampleIfNeeded("while-blocked-cron", latency);

    /* We received a SIGTERM during loading, shutting down here in a safe way,
     * as it isn't ok doing so inside the signal handler. */
    if (server.shutdown_asap && server.loading) {
        if (prepareForShutdown(SHUTDOWN_NOSAVE) == C_OK) exit(0);
        serverLog(LL_WARNING,
                  "SIGTERM received but errors trying to shut down the server, check the logs for more information");
        server.shutdown_asap = 0;
        server.last_sig_received = 0;
    }
}

static void sendGetackToReplicas(void) {
    robj *argv[3];
    argv[0] = shared.replconf;
    argv[1] = shared.getack;
    argv[2] = shared.special_asterick; /* Not used argument. */
    replicationFeedReplicas(-1, argv, 3);
}

extern int ProcessingEventsWhileBlocked;

/* This function gets called every time the server is entering the
 * main loop of the event driven library, that is, before to sleep
 * for ready file descriptors.
 *
 * Note: This function is (currently) called from two functions:
 * 1. aeMain - The main server loop
 * 2. processEventsWhileBlocked - Process clients during RDB/AOF load
 *
 * If it was called from processEventsWhileBlocked we don't want
 * to perform all actions (For example, we don't want to expire
 * keys), but we do need to perform some actions.
 *
 * The most important is freeClientsInAsyncFreeQueue but we also
 * call some other low-risk functions. */
void beforeSleep(struct aeEventLoop *eventLoop) {
    UNUSED(eventLoop);

    size_t zmalloc_used = zmalloc_used_memory();
    if (zmalloc_used > server.stat_peak_memory) server.stat_peak_memory = zmalloc_used;

    /* Just call a subset of vital functions in case we are re-entering
     * the event loop from processEventsWhileBlocked(). Note that in this
     * case we keep track of the number of events we are processing, since
     * processEventsWhileBlocked() wants to stop ASAP if there are no longer
     * events to handle. */
    if (ProcessingEventsWhileBlocked) {
        uint64_t processed = 0;
        processed += handleClientsWithPendingReadsUsingThreads();
        processed += connTypeProcessPendingData();
        if (server.aof_state == AOF_ON || server.aof_state == AOF_WAIT_REWRITE) flushAppendOnlyFile(0);
        processed += handleClientsWithPendingWrites();
        processed += freeClientsInAsyncFreeQueue();
        server.events_processed_while_blocked += processed;
        return;
    }

    /* We should handle pending reads clients ASAP after event loop. */
    handleClientsWithPendingReadsUsingThreads();

    /* Handle pending data(typical TLS). (must be done before flushAppendOnlyFile) */
    connTypeProcessPendingData();

    /* If any connection type(typical TLS) still has pending unread data don't sleep at all. */
    int dont_sleep = connTypeHasPendingData();

    /* Call the Cluster before sleep function. Note that this function
     * may change the state of Cluster (from ok to fail or vice versa),
     * so it's a good idea to call it before serving the unblocked clients
     * later in this function, must be done before blockedBeforeSleep. */
    if (server.cluster_enabled) clusterBeforeSleep();

    /* Handle blocked clients.
     * must be done before flushAppendOnlyFile, in case of appendfsync=always,
     * since the unblocked clients may write data. */
    blockedBeforeSleep();

    /* Record cron time in beforeSleep, which is the sum of active-expire, active-defrag and all other
     * tasks done by cron and beforeSleep, but excluding read, write and AOF, that are counted by other
     * sets of metrics. */
    monotime cron_start_time_before_aof = getMonotonicUs();

    /* Run a fast expire cycle (the called function will return
     * ASAP if a fast cycle is not needed). */
    if (server.active_expire_enabled && iAmPrimary()) activeExpireCycle(ACTIVE_EXPIRE_CYCLE_FAST);

    if (moduleCount()) {
        moduleFireServerEvent(VALKEYMODULE_EVENT_EVENTLOOP, VALKEYMODULE_SUBEVENT_EVENTLOOP_BEFORE_SLEEP, NULL);
    }

    /* Send all the replicas an ACK request if at least one client blocked
     * during the previous event loop iteration. Note that we do this after
     * processUnblockedClients(), so if there are multiple pipelined WAITs
     * and the just unblocked WAIT gets blocked again, we don't have to wait
     * a server cron cycle in absence of other event loop events. See #6623.
     *
     * We also don't send the ACKs while clients are paused, since it can
     * increment the replication backlog, they'll be sent after the pause
     * if we are still the primary. */
    if (server.get_ack_from_replicas && !isPausedActionsWithUpdate(PAUSE_ACTION_REPLICA)) {
        sendGetackToReplicas();
        server.get_ack_from_replicas = 0;
    }

    /* We may have received updates from clients about their current offset. NOTE:
     * this can't be done where the ACK is received since failover will disconnect
     * our clients. */
    updateFailoverStatus();

    /* Since we rely on current_client to send scheduled invalidation messages
     * we have to flush them after each command, so when we get here, the list
     * must be empty. */
    serverAssert(listLength(server.tracking_pending_keys) == 0);
    serverAssert(listLength(server.pending_push_messages) == 0);

    /* Send the invalidation messages to clients participating to the
     * client side caching protocol in broadcasting (BCAST) mode. */
    trackingBroadcastInvalidationMessages();

    /* Record time consumption of AOF writing. */
    monotime aof_start_time = getMonotonicUs();
    /* Record cron time in beforeSleep. This does not include the time consumed by AOF writing and IO writing below. */
    monotime duration_before_aof = aof_start_time - cron_start_time_before_aof;
    /* Record the fsync'd offset before flushAppendOnly */
    long long prev_fsynced_reploff = server.fsynced_reploff;

    /* Write the AOF buffer on disk,
     * must be done before handleClientsWithPendingWritesUsingThreads,
     * in case of appendfsync=always. */
    if (server.aof_state == AOF_ON || server.aof_state == AOF_WAIT_REWRITE) flushAppendOnlyFile(0);

    /* Record time consumption of AOF writing. */
    durationAddSample(EL_DURATION_TYPE_AOF, getMonotonicUs() - aof_start_time);

    /* Update the fsynced replica offset.
     * If an initial rewrite is in progress then not all data is guaranteed to have actually been
     * persisted to disk yet, so we cannot update the field. We will wait for the rewrite to complete. */
    if (server.aof_state == AOF_ON && server.fsynced_reploff != -1) {
        long long fsynced_reploff_pending = atomic_load_explicit(&server.fsynced_reploff_pending, memory_order_relaxed);
        server.fsynced_reploff = fsynced_reploff_pending;

        /* If we have blocked [WAIT]AOF clients, and fsynced_reploff changed, we want to try to
         * wake them up ASAP. */
        if (listLength(server.clients_waiting_acks) && prev_fsynced_reploff != server.fsynced_reploff) dont_sleep = 1;
    }

    /* Handle writes with pending output buffers. */
    handleClientsWithPendingWritesUsingThreads();

    /* Record cron time in beforeSleep. This does not include the time consumed by AOF writing and IO writing above. */
    monotime cron_start_time_after_write = getMonotonicUs();

    /* Close clients that need to be closed asynchronous */
    freeClientsInAsyncFreeQueue();

    /* Incrementally trim replication backlog, 10 times the normal speed is
     * to free replication backlog as much as possible. */
    if (server.repl_backlog) incrementalTrimReplicationBacklog(10 * REPL_BACKLOG_TRIM_BLOCKS_PER_CALL);

    /* Disconnect some clients if they are consuming too much memory. */
    evictClients();

    /* Record cron time in beforeSleep. */
    monotime duration_after_write = getMonotonicUs() - cron_start_time_after_write;

    /* Record eventloop latency. */
    if (server.el_start > 0) {
        monotime el_duration = getMonotonicUs() - server.el_start;
        durationAddSample(EL_DURATION_TYPE_EL, el_duration);
    }
    server.el_cron_duration += duration_before_aof + duration_after_write;
    durationAddSample(EL_DURATION_TYPE_CRON, server.el_cron_duration);
    server.el_cron_duration = 0;
    /* Record max command count per cycle. */
    if (server.stat_numcommands > server.el_cmd_cnt_start) {
        long long el_command_cnt = server.stat_numcommands - server.el_cmd_cnt_start;
        if (el_command_cnt > server.el_cmd_cnt_max) {
            server.el_cmd_cnt_max = el_command_cnt;
        }
    }

    /* Don't sleep at all before the next beforeSleep() if needed (e.g. a
     * connection has pending data) */
    aeSetDontWait(server.el, dont_sleep);

    /* Before we are going to sleep, let the threads access the dataset by
     * releasing the GIL. The server main thread will not touch anything at this
     * time. */
    if (moduleCount()) moduleReleaseGIL();
    /********************* WARNING ********************
     * Do NOT add anything below moduleReleaseGIL !!! *
     ***************************** ********************/
}

/* This function is called immediately after the event loop multiplexing
 * API returned, and the control is going to soon return to the server by invoking
 * the different events callbacks. */
void afterSleep(struct aeEventLoop *eventLoop) {
    UNUSED(eventLoop);
    /********************* WARNING ********************
     * Do NOT add anything above moduleAcquireGIL !!! *
     ***************************** ********************/
    if (!ProcessingEventsWhileBlocked) {
        /* Acquire the modules GIL so that their threads won't touch anything. */
        if (moduleCount()) {
            mstime_t latency;
            latencyStartMonitor(latency);
            atomic_store_explicit(&server.module_gil_acquiring, 1, memory_order_relaxed);
            moduleAcquireGIL();
            atomic_store_explicit(&server.module_gil_acquiring, 0, memory_order_relaxed);
            moduleFireServerEvent(VALKEYMODULE_EVENT_EVENTLOOP, VALKEYMODULE_SUBEVENT_EVENTLOOP_AFTER_SLEEP, NULL);
            latencyEndMonitor(latency);
            latencyAddSampleIfNeeded("module-acquire-GIL", latency);
        }
        /* Set the eventloop start time. */
        server.el_start = getMonotonicUs();
        /* Set the eventloop command count at start. */
        server.el_cmd_cnt_start = server.stat_numcommands;
    }

    /* Update the time cache. */
    updateCachedTime(1);

    /* Update command time snapshot in case it'll be required without a command
     * e.g. somehow used by module timers. Don't update it while yielding to a
     * blocked command, call() will handle that and restore the original time. */
    if (!ProcessingEventsWhileBlocked) {
        server.cmd_time_snapshot = server.mstime;
    }
}

/* =========================== Server initialization ======================== */

/* These shared strings depend on the extended-redis-compatibility config and is
 * called when the config changes. When the config is phased out, these
 * initializations can be moved back inside createSharedObjects() below. */
void createSharedObjectsWithCompat(void) {
    const char *name = server.extended_redis_compat ? "Redis" : SERVER_TITLE;
    if (shared.loadingerr) decrRefCount(shared.loadingerr);
    shared.loadingerr =
        createObject(OBJ_STRING, sdscatfmt(sdsempty(), "-LOADING %s is loading the dataset in memory\r\n", name));
    if (shared.slowevalerr) decrRefCount(shared.slowevalerr);
    shared.slowevalerr = createObject(
        OBJ_STRING,
        sdscatfmt(sdsempty(),
                  "-BUSY %s is busy running a script. You can only call SCRIPT KILL or SHUTDOWN NOSAVE.\r\n", name));
    if (shared.slowscripterr) decrRefCount(shared.slowscripterr);
    shared.slowscripterr = createObject(
        OBJ_STRING,
        sdscatfmt(sdsempty(),
                  "-BUSY %s is busy running a script. You can only call FUNCTION KILL or SHUTDOWN NOSAVE.\r\n", name));
    if (shared.slowmoduleerr) decrRefCount(shared.slowmoduleerr);
    shared.slowmoduleerr =
        createObject(OBJ_STRING, sdscatfmt(sdsempty(), "-BUSY %s is busy running a module command.\r\n", name));
    if (shared.bgsaveerr) decrRefCount(shared.bgsaveerr);
    shared.bgsaveerr =
        createObject(OBJ_STRING, sdscatfmt(sdsempty(),
                                           "-MISCONF %s is configured to save RDB snapshots, but it's currently"
                                           " unable to persist to disk. Commands that may modify the data set are"
                                           " disabled, because this instance is configured to report errors during"
                                           " writes if RDB snapshotting fails (stop-writes-on-bgsave-error option)."
                                           " Please check the %s logs for details about the RDB error.\r\n",
                                           name, name));
}

void createSharedObjects(void) {
    int j;

    /* Shared command responses */
    shared.ok = createObject(OBJ_STRING, sdsnew("+OK\r\n"));
    shared.emptybulk = createObject(OBJ_STRING, sdsnew("$0\r\n\r\n"));
    shared.czero = createObject(OBJ_STRING, sdsnew(":0\r\n"));
    shared.cone = createObject(OBJ_STRING, sdsnew(":1\r\n"));
    shared.emptyarray = createObject(OBJ_STRING, sdsnew("*0\r\n"));
    shared.pong = createObject(OBJ_STRING, sdsnew("+PONG\r\n"));
    shared.queued = createObject(OBJ_STRING, sdsnew("+QUEUED\r\n"));
    shared.emptyscan = createObject(OBJ_STRING, sdsnew("*2\r\n$1\r\n0\r\n*0\r\n"));
    shared.space = createObject(OBJ_STRING, sdsnew(" "));
    shared.plus = createObject(OBJ_STRING, sdsnew("+"));

    /* Shared command error responses */
    shared.wrongtypeerr =
        createObject(OBJ_STRING, sdsnew("-WRONGTYPE Operation against a key holding the wrong kind of value\r\n"));
    shared.err = createObject(OBJ_STRING, sdsnew("-ERR\r\n"));
    shared.nokeyerr = createObject(OBJ_STRING, sdsnew("-ERR no such key\r\n"));
    shared.syntaxerr = createObject(OBJ_STRING, sdsnew("-ERR syntax error\r\n"));
    shared.sameobjecterr = createObject(OBJ_STRING, sdsnew("-ERR source and destination objects are the same\r\n"));
    shared.outofrangeerr = createObject(OBJ_STRING, sdsnew("-ERR index out of range\r\n"));
    shared.noscripterr = createObject(OBJ_STRING, sdsnew("-NOSCRIPT No matching script.\r\n"));
    createSharedObjectsWithCompat();
    shared.primarydownerr = createObject(
        OBJ_STRING, sdsnew("-MASTERDOWN Link with MASTER is down and replica-serve-stale-data is set to 'no'.\r\n"));
    shared.roreplicaerr =
        createObject(OBJ_STRING, sdsnew("-READONLY You can't write against a read only replica.\r\n"));
    shared.noautherr = createObject(OBJ_STRING, sdsnew("-NOAUTH Authentication required.\r\n"));
    shared.oomerr = createObject(OBJ_STRING, sdsnew("-OOM command not allowed when used memory > 'maxmemory'.\r\n"));
    shared.execaborterr =
        createObject(OBJ_STRING, sdsnew("-EXECABORT Transaction discarded because of previous errors.\r\n"));
    shared.noreplicaserr = createObject(OBJ_STRING, sdsnew("-NOREPLICAS Not enough good replicas to write.\r\n"));
    shared.busykeyerr = createObject(OBJ_STRING, sdsnew("-BUSYKEY Target key name already exists.\r\n"));

    /* The shared NULL depends on the protocol version. */
    shared.null[0] = NULL;
    shared.null[1] = NULL;
    shared.null[2] = createObject(OBJ_STRING, sdsnew("$-1\r\n"));
    shared.null[3] = createObject(OBJ_STRING, sdsnew("_\r\n"));

    shared.nullarray[0] = NULL;
    shared.nullarray[1] = NULL;
    shared.nullarray[2] = createObject(OBJ_STRING, sdsnew("*-1\r\n"));
    shared.nullarray[3] = createObject(OBJ_STRING, sdsnew("_\r\n"));

    shared.emptymap[0] = NULL;
    shared.emptymap[1] = NULL;
    shared.emptymap[2] = createObject(OBJ_STRING, sdsnew("*0\r\n"));
    shared.emptymap[3] = createObject(OBJ_STRING, sdsnew("%0\r\n"));

    shared.emptyset[0] = NULL;
    shared.emptyset[1] = NULL;
    shared.emptyset[2] = createObject(OBJ_STRING, sdsnew("*0\r\n"));
    shared.emptyset[3] = createObject(OBJ_STRING, sdsnew("~0\r\n"));

    for (j = 0; j < PROTO_SHARED_SELECT_CMDS; j++) {
        char dictid_str[64];
        int dictid_len;

        dictid_len = ll2string(dictid_str, sizeof(dictid_str), j);
        shared.select[j] = createObject(
            OBJ_STRING, sdscatprintf(sdsempty(), "*2\r\n$6\r\nSELECT\r\n$%d\r\n%s\r\n", dictid_len, dictid_str));
    }
    shared.messagebulk = createStringObject("$7\r\nmessage\r\n", 13);
    shared.pmessagebulk = createStringObject("$8\r\npmessage\r\n", 14);
    shared.subscribebulk = createStringObject("$9\r\nsubscribe\r\n", 15);
    shared.unsubscribebulk = createStringObject("$11\r\nunsubscribe\r\n", 18);
    shared.ssubscribebulk = createStringObject("$10\r\nssubscribe\r\n", 17);
    shared.sunsubscribebulk = createStringObject("$12\r\nsunsubscribe\r\n", 19);
    shared.smessagebulk = createStringObject("$8\r\nsmessage\r\n", 14);
    shared.psubscribebulk = createStringObject("$10\r\npsubscribe\r\n", 17);
    shared.punsubscribebulk = createStringObject("$12\r\npunsubscribe\r\n", 19);

    /* Shared command names */
    shared.del = createStringObject("DEL", 3);
    shared.unlink = createStringObject("UNLINK", 6);
    shared.rpop = createStringObject("RPOP", 4);
    shared.lpop = createStringObject("LPOP", 4);
    shared.lpush = createStringObject("LPUSH", 5);
    shared.rpoplpush = createStringObject("RPOPLPUSH", 9);
    shared.lmove = createStringObject("LMOVE", 5);
    shared.blmove = createStringObject("BLMOVE", 6);
    shared.zpopmin = createStringObject("ZPOPMIN", 7);
    shared.zpopmax = createStringObject("ZPOPMAX", 7);
    shared.multi = createStringObject("MULTI", 5);
    shared.exec = createStringObject("EXEC", 4);
    shared.hset = createStringObject("HSET", 4);
    shared.srem = createStringObject("SREM", 4);
    shared.xgroup = createStringObject("XGROUP", 6);
    shared.xclaim = createStringObject("XCLAIM", 6);
    shared.script = createStringObject("SCRIPT", 6);
    shared.replconf = createStringObject("REPLCONF", 8);
    shared.pexpireat = createStringObject("PEXPIREAT", 9);
    shared.pexpire = createStringObject("PEXPIRE", 7);
    shared.persist = createStringObject("PERSIST", 7);
    shared.set = createStringObject("SET", 3);
    shared.eval = createStringObject("EVAL", 4);

    /* Shared command argument */
    shared.left = createStringObject("left", 4);
    shared.right = createStringObject("right", 5);
    shared.pxat = createStringObject("PXAT", 4);
    shared.time = createStringObject("TIME", 4);
    shared.retrycount = createStringObject("RETRYCOUNT", 10);
    shared.force = createStringObject("FORCE", 5);
    shared.justid = createStringObject("JUSTID", 6);
    shared.entriesread = createStringObject("ENTRIESREAD", 11);
    shared.lastid = createStringObject("LASTID", 6);
    shared.default_username = createStringObject("default", 7);
    shared.ping = createStringObject("ping", 4);
    shared.setid = createStringObject("SETID", 5);
    shared.keepttl = createStringObject("KEEPTTL", 7);
    shared.absttl = createStringObject("ABSTTL", 6);
    shared.load = createStringObject("LOAD", 4);
    shared.createconsumer = createStringObject("CREATECONSUMER", 14);
    shared.getack = createStringObject("GETACK", 6);
    shared.special_asterick = createStringObject("*", 1);
    shared.special_equals = createStringObject("=", 1);
    shared.redacted = makeObjectShared(createStringObject("(redacted)", 10));

    for (j = 0; j < OBJ_SHARED_INTEGERS; j++) {
        shared.integers[j] = makeObjectShared(createObject(OBJ_STRING, (void *)(long)j));
        initObjectLRUOrLFU(shared.integers[j]);
        shared.integers[j]->encoding = OBJ_ENCODING_INT;
    }
    for (j = 0; j < OBJ_SHARED_BULKHDR_LEN; j++) {
        shared.mbulkhdr[j] = createObject(OBJ_STRING, sdscatprintf(sdsempty(), "*%d\r\n", j));
        shared.bulkhdr[j] = createObject(OBJ_STRING, sdscatprintf(sdsempty(), "$%d\r\n", j));
        shared.maphdr[j] = createObject(OBJ_STRING, sdscatprintf(sdsempty(), "%%%d\r\n", j));
        shared.sethdr[j] = createObject(OBJ_STRING, sdscatprintf(sdsempty(), "~%d\r\n", j));
    }
    /* The following two shared objects, minstring and maxstring, are not
     * actually used for their value but as a special object meaning
     * respectively the minimum possible string and the maximum possible
     * string in string comparisons for the ZRANGEBYLEX command. */
    shared.minstring = sdsnew("minstring");
    shared.maxstring = sdsnew("maxstring");
}

void initServerClientMemUsageBuckets(void) {
    if (server.client_mem_usage_buckets) return;
    server.client_mem_usage_buckets = zmalloc(sizeof(clientMemUsageBucket) * CLIENT_MEM_USAGE_BUCKETS);
    for (int j = 0; j < CLIENT_MEM_USAGE_BUCKETS; j++) {
        server.client_mem_usage_buckets[j].mem_usage_sum = 0;
        server.client_mem_usage_buckets[j].clients = listCreate();
    }
}

void freeServerClientMemUsageBuckets(void) {
    if (!server.client_mem_usage_buckets) return;
    for (int j = 0; j < CLIENT_MEM_USAGE_BUCKETS; j++) listRelease(server.client_mem_usage_buckets[j].clients);
    zfree(server.client_mem_usage_buckets);
    server.client_mem_usage_buckets = NULL;
}

void initServerConfig(void) {
    int j;
    char *default_bindaddr[CONFIG_DEFAULT_BINDADDR_COUNT] = CONFIG_DEFAULT_BINDADDR;

    initConfigValues();
    updateCachedTime(1);
    server.cmd_time_snapshot = server.mstime;
    getRandomHexChars(server.runid, CONFIG_RUN_ID_SIZE);
    server.runid[CONFIG_RUN_ID_SIZE] = '\0';
    changeReplicationId();
    clearReplicationId2();
    server.hz = CONFIG_DEFAULT_HZ;   /* Initialize it ASAP, even if it may get
                                        updated later after loading the config.
                                        This value may be used before the server
                                        is initialized. */
    server.timezone = getTimeZone(); /* Initialized by tzset(). */
    server.configfile = NULL;
    server.executable = NULL;
    server.arch_bits = (sizeof(long) == 8) ? 64 : 32;
    server.bindaddr_count = CONFIG_DEFAULT_BINDADDR_COUNT;
    for (j = 0; j < CONFIG_DEFAULT_BINDADDR_COUNT; j++) server.bindaddr[j] = zstrdup(default_bindaddr[j]);
    memset(server.listeners, 0x00, sizeof(server.listeners));
    server.active_expire_enabled = 1;
    server.lazy_expire_disabled = 0;
    server.skip_checksum_validation = 0;
    server.loading = 0;
    server.async_loading = 0;
    server.loading_rdb_used_mem = 0;
    server.aof_state = AOF_OFF;
    server.aof_rewrite_base_size = 0;
    server.aof_rewrite_scheduled = 0;
    server.aof_flush_sleep = 0;
    server.aof_last_fsync = time(NULL) * 1000;
    server.aof_cur_timestamp = 0;
    atomic_store_explicit(&server.aof_bio_fsync_status, C_OK, memory_order_relaxed);
    server.aof_rewrite_time_last = -1;
    server.aof_rewrite_time_start = -1;
    server.aof_lastbgrewrite_status = C_OK;
    server.aof_delayed_fsync = 0;
    server.aof_fd = -1;
    server.aof_selected_db = -1; /* Make sure the first time will not match */
    server.aof_flush_postponed_start = 0;
    server.aof_last_incr_size = 0;
    server.aof_last_incr_fsync_offset = 0;
    server.active_defrag_running = 0;
    server.active_defrag_configuration_changed = 0;
    server.notify_keyspace_events = 0;
    server.blocked_clients = 0;
    memset(server.blocked_clients_by_type, 0, sizeof(server.blocked_clients_by_type));
    server.shutdown_asap = 0;
    server.shutdown_flags = 0;
    server.shutdown_mstime = 0;
    server.cluster_module_flags = CLUSTER_MODULE_FLAG_NONE;
    server.migrate_cached_sockets = dictCreate(&migrateCacheDictType);
    server.next_client_id = 1; /* Client IDs, start from 1 .*/
    server.page_size = sysconf(_SC_PAGESIZE);
    server.extended_redis_compat = 0;
    server.pause_cron = 0;
    server.dict_resizing = 1;

    server.latency_tracking_info_percentiles_len = 3;
    server.latency_tracking_info_percentiles = zmalloc(sizeof(double) * (server.latency_tracking_info_percentiles_len));
    server.latency_tracking_info_percentiles[0] = 50.0; /* p50 */
    server.latency_tracking_info_percentiles[1] = 99.0; /* p99 */
    server.latency_tracking_info_percentiles[2] = 99.9; /* p999 */

    server.lruclock = getLRUClock();
    resetServerSaveParams();

    appendServerSaveParams(60 * 60, 1); /* save after 1 hour and 1 change */
    appendServerSaveParams(300, 100);   /* save after 5 minutes and 100 changes */
    appendServerSaveParams(60, 10000);  /* save after 1 minute and 10000 changes */

    /* Replication related */
    server.primary_host = NULL;
    server.primary_port = 6379;
    server.primary = NULL;
    server.cached_primary = NULL;
    server.primary_initial_offset = -1;
    server.repl_state = REPL_STATE_NONE;
    server.repl_transfer_tmpfile = NULL;
    server.repl_transfer_fd = -1;
    server.repl_transfer_s = NULL;
    server.repl_syncio_timeout = CONFIG_REPL_SYNCIO_TIMEOUT;
    server.repl_down_since = 0; /* Never connected, repl is down since EVER. */
    server.primary_repl_offset = 0;
    server.fsynced_reploff_pending = 0;

    /* Replication partial resync backlog */
    server.repl_backlog = NULL;
    server.repl_no_replicas_since = time(NULL);

    /* Failover related */
    server.failover_end_time = 0;
    server.force_failover = 0;
    server.target_replica_host = NULL;
    server.target_replica_port = 0;
    server.failover_state = NO_FAILOVER;

    /* Client output buffer limits */
    for (j = 0; j < CLIENT_TYPE_OBUF_COUNT; j++) server.client_obuf_limits[j] = clientBufferLimitsDefaults[j];

    /* Linux OOM Score config */
    for (j = 0; j < CONFIG_OOM_COUNT; j++) server.oom_score_adj_values[j] = configOOMScoreAdjValuesDefaults[j];

    /* Double constants initialization */
    R_Zero = 0.0;
    R_PosInf = 1.0 / R_Zero;
    R_NegInf = -1.0 / R_Zero;
    R_Nan = R_Zero / R_Zero;

    /* Command table -- we initialize it here as it is part of the
     * initial configuration, since command names may be changed via
     * valkey.conf using the rename-command directive. */
    server.commands = dictCreate(&commandTableDictType);
    server.orig_commands = dictCreate(&commandTableDictType);
    populateCommandTable();

    /* Debugging */
    server.watchdog_period = 0;
}

extern char **environ;

/* Restart the server, executing the same executable that started this
 * instance, with the same arguments and configuration file.
 *
 * The function is designed to directly call execve() so that the new
 * server instance will retain the PID of the previous one.
 *
 * The list of flags, that may be bitwise ORed together, alter the
 * behavior of this function:
 *
 * RESTART_SERVER_NONE              No flags.
 * RESTART_SERVER_GRACEFULLY        Do a proper shutdown before restarting.
 * RESTART_SERVER_CONFIG_REWRITE    Rewrite the config file before restarting.
 *
 * On success the function does not return, because the process turns into
 * a different process. On error C_ERR is returned. */
int restartServer(int flags, mstime_t delay) {
    int j;

    /* Check if we still have accesses to the executable that started this
     * server instance. */
    if (access(server.executable, X_OK) == -1) {
        serverLog(LL_WARNING,
                  "Can't restart: this process has no "
                  "permissions to execute %s",
                  server.executable);
        return C_ERR;
    }

    /* Config rewriting. */
    if (flags & RESTART_SERVER_CONFIG_REWRITE && server.configfile && rewriteConfig(server.configfile, 0) == -1) {
        serverLog(LL_WARNING,
                  "Can't restart: configuration rewrite process "
                  "failed: %s",
                  strerror(errno));
        return C_ERR;
    }

    /* Perform a proper shutdown. We don't wait for lagging replicas though. */
    if (flags & RESTART_SERVER_GRACEFULLY && prepareForShutdown(SHUTDOWN_NOW) != C_OK) {
        serverLog(LL_WARNING, "Can't restart: error preparing for shutdown");
        return C_ERR;
    }

    /* Close all file descriptors, with the exception of stdin, stdout, stderr
     * which are useful if we restart a server which is not daemonized. */
    for (j = 3; j < (int)server.maxclients + 1024; j++) {
        /* Test the descriptor validity before closing it, otherwise
         * Valgrind issues a warning on close(). */
        if (fcntl(j, F_GETFD) != -1) close(j);
    }

    /* Execute the server with the original command line. */
    if (delay) usleep(delay * 1000);
    zfree(server.exec_argv[0]);
    server.exec_argv[0] = zstrdup(server.executable);
    execve(server.executable, server.exec_argv, environ);

    /* If an error occurred here, there is nothing we can do, but exit. */
    _exit(1);

    return C_ERR; /* Never reached. */
}

/* This function will configure the current process's oom_score_adj according
 * to user specified configuration. This is currently implemented on Linux
 * only.
 *
 * A process_class value of -1 implies OOM_CONFIG_PRIMARY or OOM_CONFIG_REPLICA,
 * depending on current role.
 */
int setOOMScoreAdj(int process_class) {
    if (process_class == -1) process_class = (server.primary_host ? CONFIG_OOM_REPLICA : CONFIG_OOM_PRIMARY);

    serverAssert(process_class >= 0 && process_class < CONFIG_OOM_COUNT);

#ifdef HAVE_PROC_OOM_SCORE_ADJ
    /* The following statics are used to indicate the server has changed the process's oom score.
     * And to save the original score so we can restore it later if needed.
     * We need this so when we disabled oom-score-adj (also during configuration rollback
     * when another configuration parameter was invalid and causes a rollback after
     * applying a new oom-score) we can return to the oom-score value from before our
     * adjustments. */
    static int oom_score_adjusted_by_valkey = 0;
    static int oom_score_adj_base = 0;

    int fd;
    int val;
    char buf[64];

    if (server.oom_score_adj != OOM_SCORE_ADJ_NO) {
        if (!oom_score_adjusted_by_valkey) {
            oom_score_adjusted_by_valkey = 1;
            /* Backup base value before enabling the server control over oom score */
            fd = open("/proc/self/oom_score_adj", O_RDONLY);
            if (fd < 0 || read(fd, buf, sizeof(buf)) < 0) {
                serverLog(LL_WARNING, "Unable to read oom_score_adj: %s", strerror(errno));
                if (fd != -1) close(fd);
                return C_ERR;
            }
            oom_score_adj_base = atoi(buf);
            close(fd);
        }

        val = server.oom_score_adj_values[process_class];
        if (server.oom_score_adj == OOM_SCORE_RELATIVE) val += oom_score_adj_base;
        if (val > 1000) val = 1000;
        if (val < -1000) val = -1000;
    } else if (oom_score_adjusted_by_valkey) {
        oom_score_adjusted_by_valkey = 0;
        val = oom_score_adj_base;
    } else {
        return C_OK;
    }

    snprintf(buf, sizeof(buf) - 1, "%d\n", val);

    fd = open("/proc/self/oom_score_adj", O_WRONLY);
    if (fd < 0 || write(fd, buf, strlen(buf)) < 0) {
        serverLog(LL_WARNING, "Unable to write oom_score_adj: %s", strerror(errno));
        if (fd != -1) close(fd);
        return C_ERR;
    }

    close(fd);
    return C_OK;
#else
    /* Unsupported */
    return C_ERR;
#endif
}

/* This function will try to raise the max number of open files accordingly to
 * the configured max number of clients. It also reserves a number of file
 * descriptors (CONFIG_MIN_RESERVED_FDS) for extra operations of
 * persistence, listening sockets, log files and so forth.
 *
 * If it will not be possible to set the limit accordingly to the configured
 * max number of clients, the function will do the reverse setting
 * server.maxclients to the value that we can actually handle. */
void adjustOpenFilesLimit(void) {
    rlim_t maxfiles = server.maxclients + CONFIG_MIN_RESERVED_FDS;
    struct rlimit limit;

    if (getrlimit(RLIMIT_NOFILE, &limit) == -1) {
        serverLog(LL_WARNING,
                  "Unable to obtain the current NOFILE limit (%s), assuming 1024 and setting the max clients "
                  "configuration accordingly.",
                  strerror(errno));
        server.maxclients = 1024 - CONFIG_MIN_RESERVED_FDS;
    } else {
        rlim_t oldlimit = limit.rlim_cur;

        /* Set the max number of files if the current limit is not enough
         * for our needs. */
        if (oldlimit < maxfiles) {
            rlim_t bestlimit;
            int setrlimit_error = 0;

            /* Try to set the file limit to match 'maxfiles' or at least
             * to the higher value supported less than maxfiles. */
            bestlimit = maxfiles;
            while (bestlimit > oldlimit) {
                rlim_t decr_step = 16;

                limit.rlim_cur = bestlimit;
                limit.rlim_max = bestlimit;
                if (setrlimit(RLIMIT_NOFILE, &limit) != -1) break;
                setrlimit_error = errno;

                /* We failed to set file limit to 'bestlimit'. Try with a
                 * smaller limit decrementing by a few FDs per iteration. */
                if (bestlimit < decr_step) {
                    bestlimit = oldlimit;
                    break;
                }
                bestlimit -= decr_step;
            }

            /* Assume that the limit we get initially is still valid if
             * our last try was even lower. */
            if (bestlimit < oldlimit) bestlimit = oldlimit;

            if (bestlimit < maxfiles) {
                unsigned int old_maxclients = server.maxclients;
                server.maxclients = bestlimit - CONFIG_MIN_RESERVED_FDS;
                /* maxclients is unsigned so may overflow: in order
                 * to check if maxclients is now logically less than 1
                 * we test indirectly via bestlimit. */
                if (bestlimit <= CONFIG_MIN_RESERVED_FDS) {
                    serverLog(LL_WARNING,
                              "Your current 'ulimit -n' "
                              "of %llu is not enough for the server to start. "
                              "Please increase your open file limit to at least "
                              "%llu. Exiting.",
                              (unsigned long long)oldlimit, (unsigned long long)maxfiles);
                    exit(1);
                }
                serverLog(LL_WARNING,
                          "You requested maxclients of %d "
                          "requiring at least %llu max file descriptors.",
                          old_maxclients, (unsigned long long)maxfiles);
                serverLog(LL_WARNING,
                          "Server can't set maximum open files "
                          "to %llu because of OS error: %s.",
                          (unsigned long long)maxfiles, strerror(setrlimit_error));
                serverLog(LL_WARNING,
                          "Current maximum open files is %llu. "
                          "maxclients has been reduced to %d to compensate for "
                          "low ulimit. "
                          "If you need higher maxclients increase 'ulimit -n'.",
                          (unsigned long long)bestlimit, server.maxclients);
            } else {
                serverLog(LL_NOTICE,
                          "Increased maximum number of open files "
                          "to %llu (it was originally set to %llu).",
                          (unsigned long long)maxfiles, (unsigned long long)oldlimit);
            }
        }
    }
}

/* Check that server.tcp_backlog can be actually enforced in Linux according
 * to the value of /proc/sys/net/core/somaxconn, or warn about it. */
void checkTcpBacklogSettings(void) {
#if defined(HAVE_PROC_SOMAXCONN)
    FILE *fp = fopen("/proc/sys/net/core/somaxconn", "r");
    char buf[1024];
    if (!fp) return;
    if (fgets(buf, sizeof(buf), fp) != NULL) {
        int somaxconn = atoi(buf);
        if (somaxconn > 0 && somaxconn < server.tcp_backlog) {
            serverLog(LL_WARNING,
                      "WARNING: The TCP backlog setting of %d cannot be enforced because /proc/sys/net/core/somaxconn "
                      "is set to the lower value of %d.",
                      server.tcp_backlog, somaxconn);
        }
    }
    fclose(fp);
#elif defined(HAVE_SYSCTL_KIPC_SOMAXCONN)
    int somaxconn, mib[3];
    size_t len = sizeof(int);

    mib[0] = CTL_KERN;
    mib[1] = KERN_IPC;
    mib[2] = KIPC_SOMAXCONN;

    if (sysctl(mib, 3, &somaxconn, &len, NULL, 0) == 0) {
        if (somaxconn > 0 && somaxconn < server.tcp_backlog) {
            serverLog(LL_WARNING,
                      "WARNING: The TCP backlog setting of %d cannot be enforced because kern.ipc.somaxconn is set to "
                      "the lower value of %d.",
                      server.tcp_backlog, somaxconn);
        }
    }
#elif defined(HAVE_SYSCTL_KERN_SOMAXCONN)
    int somaxconn, mib[2];
    size_t len = sizeof(int);

    mib[0] = CTL_KERN;
    mib[1] = KERN_SOMAXCONN;

    if (sysctl(mib, 2, &somaxconn, &len, NULL, 0) == 0) {
        if (somaxconn > 0 && somaxconn < server.tcp_backlog) {
            serverLog(LL_WARNING,
                      "WARNING: The TCP backlog setting of %d cannot be enforced because kern.somaxconn is set to the "
                      "lower value of %d.",
                      server.tcp_backlog, somaxconn);
        }
    }
#elif defined(SOMAXCONN)
    if (SOMAXCONN < server.tcp_backlog) {
        serverLog(LL_WARNING,
                  "WARNING: The TCP backlog setting of %d cannot be enforced because SOMAXCONN is set to the lower "
                  "value of %d.",
                  server.tcp_backlog, SOMAXCONN);
    }
#endif
}

void closeListener(connListener *sfd) {
    int j;

    for (j = 0; j < sfd->count; j++) {
        if (sfd->fd[j] == -1) continue;

        aeDeleteFileEvent(server.el, sfd->fd[j], AE_READABLE);
        close(sfd->fd[j]);
    }

    sfd->count = 0;
}

/* Create an event handler for accepting new connections in TCP or TLS domain sockets.
 * This works atomically for all socket fds */
int createSocketAcceptHandler(connListener *sfd, aeFileProc *accept_handler) {
    int j;

    for (j = 0; j < sfd->count; j++) {
        if (aeCreateFileEvent(server.el, sfd->fd[j], AE_READABLE, accept_handler, sfd) == AE_ERR) {
            /* Rollback */
            for (j = j - 1; j >= 0; j--) aeDeleteFileEvent(server.el, sfd->fd[j], AE_READABLE);
            return C_ERR;
        }
    }
    return C_OK;
}

/* Initialize a set of file descriptors to listen to the specified 'port'
 * binding the addresses specified in the server configuration.
 *
 * The listening file descriptors are stored in the integer array 'fds'
 * and their number is set in '*count'. Actually @sfd should be 'listener',
 * for the historical reasons, let's keep 'sfd' here.
 *
 * The addresses to bind are specified in the global server.bindaddr array
 * and their number is server.bindaddr_count. If the server configuration
 * contains no specific addresses to bind, this function will try to
 * bind * (all addresses) for both the IPv4 and IPv6 protocols.
 *
 * On success the function returns C_OK.
 *
 * On error the function returns C_ERR. For the function to be on
 * error, at least one of the server.bindaddr addresses was
 * impossible to bind, or no bind addresses were specified in the server
 * configuration but the function is not able to bind * for at least
 * one of the IPv4 or IPv6 protocols. */
int listenToPort(connListener *sfd) {
    int j;
    int port = sfd->port;
    char **bindaddr = sfd->bindaddr;

    /* If we have no bind address, we don't listen on a TCP socket */
    if (sfd->bindaddr_count == 0) return C_OK;

    for (j = 0; j < sfd->bindaddr_count; j++) {
        char *addr = bindaddr[j];
        int optional = *addr == '-';
        if (optional) addr++;
        if (strchr(addr, ':')) {
            /* Bind IPv6 address. */
            sfd->fd[sfd->count] = anetTcp6Server(server.neterr, port, addr, server.tcp_backlog);
        } else {
            /* Bind IPv4 address. */
            sfd->fd[sfd->count] = anetTcpServer(server.neterr, port, addr, server.tcp_backlog);
        }
        if (sfd->fd[sfd->count] == ANET_ERR) {
            int net_errno = errno;
            serverLog(LL_WARNING, "Warning: Could not create server TCP listening socket %s:%d: %s", addr, port,
                      server.neterr);
            if (net_errno == EADDRNOTAVAIL && optional) continue;
            if (net_errno == ENOPROTOOPT || net_errno == EPROTONOSUPPORT || net_errno == ESOCKTNOSUPPORT ||
                net_errno == EPFNOSUPPORT || net_errno == EAFNOSUPPORT)
                continue;

            /* Rollback successful listens before exiting */
            closeListener(sfd);
            return C_ERR;
        }
        if (server.socket_mark_id > 0) anetSetSockMarkId(NULL, sfd->fd[sfd->count], server.socket_mark_id);
        anetNonBlock(NULL, sfd->fd[sfd->count]);
        anetCloexec(sfd->fd[sfd->count]);
        sfd->count++;
    }
    return C_OK;
}

/* Resets the stats that we expose via INFO or other means that we want
 * to reset via CONFIG RESETSTAT. The function is also used in order to
 * initialize these fields in initServer() at server startup. */
void resetServerStats(void) {
    int j;

    server.stat_numcommands = 0;
    server.stat_numconnections = 0;
    server.stat_expiredkeys = 0;
    server.stat_expired_stale_perc = 0;
    server.stat_expired_time_cap_reached_count = 0;
    server.stat_expire_cycle_time_used = 0;
    server.stat_evictedkeys = 0;
    server.stat_evictedclients = 0;
    server.stat_evictedscripts = 0;
    server.stat_total_eviction_exceeded_time = 0;
    server.stat_last_eviction_exceeded_time = 0;
    server.stat_keyspace_misses = 0;
    server.stat_keyspace_hits = 0;
    server.stat_active_defrag_hits = 0;
    server.stat_active_defrag_misses = 0;
    server.stat_active_defrag_key_hits = 0;
    server.stat_active_defrag_key_misses = 0;
    server.stat_active_defrag_scanned = 0;
    server.stat_total_active_defrag_time = 0;
    server.stat_last_active_defrag_time = 0;
    server.stat_fork_time = 0;
    server.stat_fork_rate = 0;
    server.stat_total_forks = 0;
    server.stat_rejected_conn = 0;
    server.stat_sync_full = 0;
    server.stat_sync_partial_ok = 0;
    server.stat_sync_partial_err = 0;
    server.stat_io_reads_processed = 0;
    atomic_store_explicit(&server.stat_total_reads_processed, 0, memory_order_relaxed);
    server.stat_io_writes_processed = 0;
    atomic_store_explicit(&server.stat_total_writes_processed, 0, memory_order_relaxed);
    atomic_store_explicit(&server.stat_client_qbuf_limit_disconnections, 0, memory_order_relaxed);
    server.stat_client_outbuf_limit_disconnections = 0;
    for (j = 0; j < STATS_METRIC_COUNT; j++) {
        server.inst_metric[j].idx = 0;
        server.inst_metric[j].last_sample_base = 0;
        server.inst_metric[j].last_sample_value = 0;
        memset(server.inst_metric[j].samples, 0, sizeof(server.inst_metric[j].samples));
    }
    server.stat_aof_rewrites = 0;
    server.stat_rdb_saves = 0;
    server.stat_aofrw_consecutive_failures = 0;
    atomic_store_explicit(&server.stat_net_input_bytes, 0, memory_order_relaxed);
    atomic_store_explicit(&server.stat_net_output_bytes, 0, memory_order_relaxed);
    atomic_store_explicit(&server.stat_net_repl_input_bytes, 0, memory_order_relaxed);
    atomic_store_explicit(&server.stat_net_repl_output_bytes, 0, memory_order_relaxed);
    server.stat_unexpected_error_replies = 0;
    server.stat_total_error_replies = 0;
    server.stat_dump_payload_sanitizations = 0;
    server.aof_delayed_fsync = 0;
    server.stat_reply_buffer_shrinks = 0;
    server.stat_reply_buffer_expands = 0;
    memset(server.duration_stats, 0, sizeof(durationStats) * EL_DURATION_TYPE_NUM);
    server.el_cmd_cnt_max = 0;
    lazyfreeResetStats();
}

/* Make the thread killable at any time, so that kill threads functions
 * can work reliably (default cancellability type is PTHREAD_CANCEL_DEFERRED).
 * Needed for pthread_cancel used by the fast memory test used by the crash report. */
void makeThreadKillable(void) {
    pthread_setcancelstate(PTHREAD_CANCEL_ENABLE, NULL);
    pthread_setcanceltype(PTHREAD_CANCEL_ASYNCHRONOUS, NULL);
}

void initServer(void) {
    int j;

    signal(SIGHUP, SIG_IGN);
    signal(SIGPIPE, SIG_IGN);
    setupSignalHandlers();
    ThreadsManager_init();
    makeThreadKillable();

    if (server.syslog_enabled) {
        openlog(server.syslog_ident, LOG_PID | LOG_NDELAY | LOG_NOWAIT, server.syslog_facility);
    }

    /* Initialization after setting defaults from the config system. */
    server.aof_state = server.aof_enabled ? AOF_ON : AOF_OFF;
    server.fsynced_reploff = server.aof_enabled ? 0 : -1;
    server.hz = server.config_hz;
    server.pid = getpid();
    server.in_fork_child = CHILD_TYPE_NONE;
    server.main_thread_id = pthread_self();
    server.current_client = NULL;
    server.errors = raxNew();
    server.execution_nesting = 0;
    server.clients = listCreate();
    server.clients_index = raxNew();
    server.clients_to_close = listCreate();
    server.replicas = listCreate();
    server.monitors = listCreate();
    server.clients_pending_write = listCreate();
    server.clients_pending_read = listCreate();
    server.clients_timeout_table = raxNew();
    server.replication_allowed = 1;
    server.replicas_eldb = -1; /* Force to emit the first SELECT command. */
    server.unblocked_clients = listCreate();
    server.ready_keys = listCreate();
    server.tracking_pending_keys = listCreate();
    server.pending_push_messages = listCreate();
    server.clients_waiting_acks = listCreate();
    server.get_ack_from_replicas = 0;
    server.paused_actions = 0;
    memset(server.client_pause_per_purpose, 0, sizeof(server.client_pause_per_purpose));
    server.postponed_clients = listCreate();
    server.events_processed_while_blocked = 0;
    server.system_memory_size = zmalloc_get_memory_size();
    server.blocked_last_cron = 0;
    server.blocking_op_nesting = 0;
    server.thp_enabled = 0;
    server.cluster_drop_packet_filter = -1;
    server.reply_buffer_peak_reset_time = REPLY_BUFFER_DEFAULT_PEAK_RESET_TIME;
    server.reply_buffer_resizing_enabled = 1;
    server.client_mem_usage_buckets = NULL;
    resetReplicationBuffer();

    /* Make sure the locale is set on startup based on the config file. */
    if (setlocale(LC_COLLATE, server.locale_collate) == NULL) {
        serverLog(LL_WARNING, "Failed to configure LOCALE for invalid locale name.");
        exit(1);
    }

    createSharedObjects();
    adjustOpenFilesLimit();
    const char *clk_msg = monotonicInit();
    serverLog(LL_NOTICE, "monotonic clock: %s", clk_msg);
    server.el = aeCreateEventLoop(server.maxclients + CONFIG_FDSET_INCR);
    if (server.el == NULL) {
        serverLog(LL_WARNING, "Failed creating the event loop. Error message: '%s'", strerror(errno));
        exit(1);
    }
    server.db = zmalloc(sizeof(server) * server.dbnum);

    /* Create the databases, and initialize other internal state. */
    int slot_count_bits = 0;
    int flags = KVSTORE_ALLOCATE_DICTS_ON_DEMAND;
    if (server.cluster_enabled) {
        slot_count_bits = CLUSTER_SLOT_MASK_BITS;
        flags |= KVSTORE_FREE_EMPTY_DICTS;
    }
    for (j = 0; j < server.dbnum; j++) {
        server.db[j].keys = kvstoreCreate(&dbDictType, slot_count_bits, flags);
        server.db[j].expires = kvstoreCreate(&dbExpiresDictType, slot_count_bits, flags);
        server.db[j].expires_cursor = 0;
        server.db[j].blocking_keys = dictCreate(&keylistDictType);
        server.db[j].blocking_keys_unblock_on_nokey = dictCreate(&objectKeyPointerValueDictType);
        server.db[j].ready_keys = dictCreate(&objectKeyPointerValueDictType);
        server.db[j].watched_keys = dictCreate(&keylistDictType);
        server.db[j].id = j;
        server.db[j].avg_ttl = 0;
        server.db[j].defrag_later = listCreate();
        listSetFreeMethod(server.db[j].defrag_later, (void (*)(void *))sdsfree);
    }
    evictionPoolAlloc(); /* Initialize the LRU keys pool. */
    /* Note that server.pubsub_channels was chosen to be a kvstore (with only one dict, which
     * seems odd) just to make the code cleaner by making it be the same type as server.pubsubshard_channels
     * (which has to be kvstore), see pubsubtype.serverPubSubChannels */
    server.pubsub_channels = kvstoreCreate(&objToDictDictType, 0, KVSTORE_ALLOCATE_DICTS_ON_DEMAND);
    server.pubsub_patterns = dictCreate(&objToDictDictType);
    server.pubsubshard_channels =
        kvstoreCreate(&objToDictDictType, slot_count_bits, KVSTORE_ALLOCATE_DICTS_ON_DEMAND | KVSTORE_FREE_EMPTY_DICTS);
    server.pubsub_clients = 0;
    server.watching_clients = 0;
    server.cronloops = 0;
    server.in_exec = 0;
    server.busy_module_yield_flags = BUSY_MODULE_YIELD_NONE;
    server.busy_module_yield_reply = NULL;
    server.client_pause_in_transaction = 0;
    server.child_pid = -1;
    server.child_type = CHILD_TYPE_NONE;
    server.rdb_child_type = RDB_CHILD_TYPE_NONE;
    server.rdb_pipe_conns = NULL;
    server.rdb_pipe_numconns = 0;
    server.rdb_pipe_numconns_writing = 0;
    server.rdb_pipe_buff = NULL;
    server.rdb_pipe_bufflen = 0;
    server.rdb_bgsave_scheduled = 0;
    server.child_info_pipe[0] = -1;
    server.child_info_pipe[1] = -1;
    server.child_info_nread = 0;
    server.aof_buf = sdsempty();
    server.lastsave = time(NULL); /* At startup we consider the DB saved. */
    server.lastbgsave_try = 0;    /* At startup we never tried to BGSAVE. */
    server.rdb_save_time_last = -1;
    server.rdb_save_time_start = -1;
    server.rdb_last_load_keys_expired = 0;
    server.rdb_last_load_keys_loaded = 0;
    server.dirty = 0;
    resetServerStats();
    /* A few stats we don't want to reset: server startup time, and peak mem. */
    server.stat_starttime = time(NULL);
    server.stat_peak_memory = 0;
    server.stat_current_cow_peak = 0;
    server.stat_current_cow_bytes = 0;
    server.stat_current_cow_updated = 0;
    server.stat_current_save_keys_processed = 0;
    server.stat_current_save_keys_total = 0;
    server.stat_rdb_cow_bytes = 0;
    server.stat_aof_cow_bytes = 0;
    server.stat_module_cow_bytes = 0;
    server.stat_module_progress = 0;
    for (int j = 0; j < CLIENT_TYPE_COUNT; j++) server.stat_clients_type_memory[j] = 0;
    server.stat_cluster_links_memory = 0;
    server.cron_malloc_stats.zmalloc_used = 0;
    server.cron_malloc_stats.process_rss = 0;
    server.cron_malloc_stats.allocator_allocated = 0;
    server.cron_malloc_stats.allocator_active = 0;
    server.cron_malloc_stats.allocator_resident = 0;
    server.lastbgsave_status = C_OK;
    server.aof_last_write_status = C_OK;
    server.aof_last_write_errno = 0;
    server.repl_good_replicas_count = 0;
    server.last_sig_received = 0;

    /* Initiate acl info struct */
    server.acl_info.invalid_cmd_accesses = 0;
    server.acl_info.invalid_key_accesses = 0;
    server.acl_info.user_auth_failures = 0;
    server.acl_info.invalid_channel_accesses = 0;

    /* Create the timer callback, this is our way to process many background
     * operations incrementally, like clients timeout, eviction of unaccessed
     * expired keys and so forth. */
    if (aeCreateTimeEvent(server.el, 1, serverCron, NULL, NULL) == AE_ERR) {
        serverPanic("Can't create event loop timers.");
        exit(1);
    }

    /* Register a readable event for the pipe used to awake the event loop
     * from module threads. */
    if (aeCreateFileEvent(server.el, server.module_pipe[0], AE_READABLE, modulePipeReadable, NULL) == AE_ERR) {
        serverPanic("Error registering the readable event for the module pipe.");
    }

    /* Register before and after sleep handlers (note this needs to be done
     * before loading persistence since it is used by processEventsWhileBlocked. */
    aeSetBeforeSleepProc(server.el, beforeSleep);
    aeSetAfterSleepProc(server.el, afterSleep);

    /* 32 bit instances are limited to 4GB of address space, so if there is
     * no explicit limit in the user provided configuration we set a limit
     * at 3 GB using maxmemory with 'noeviction' policy'. This avoids
     * useless crashes of the instance for out of memory. */
    if (server.arch_bits == 32 && server.maxmemory == 0) {
        serverLog(LL_WARNING, "Warning: 32 bit instance detected but no memory limit set. Setting 3 GB maxmemory limit "
                              "with 'noeviction' policy now.");
        server.maxmemory = 3072LL * (1024 * 1024); /* 3 GB */
        server.maxmemory_policy = MAXMEMORY_NO_EVICTION;
    }

    scriptingInit(1);
    if (functionsInit() == C_ERR) {
        serverPanic("Functions initialization failed, check the server logs.");
        exit(1);
    }
    slowlogInit();
    latencyMonitorInit();
    initSharedQueryBuf();

    /* Initialize ACL default password if it exists */
    ACLUpdateDefaultUserPassword(server.requirepass);

    applyWatchdogPeriod();

    if (server.maxmemory_clients != 0) initServerClientMemUsageBuckets();
}

void initListeners(void) {
    /* Setup listeners from server config for TCP/TLS/Unix */
    int conn_index;
    connListener *listener;
    if (server.port != 0) {
        conn_index = connectionIndexByType(CONN_TYPE_SOCKET);
        if (conn_index < 0) serverPanic("Failed finding connection listener of %s", CONN_TYPE_SOCKET);
        listener = &server.listeners[conn_index];
        listener->bindaddr = server.bindaddr;
        listener->bindaddr_count = server.bindaddr_count;
        listener->port = server.port;
        listener->ct = connectionByType(CONN_TYPE_SOCKET);
    }

    if (server.tls_port || server.tls_replication || server.tls_cluster) {
        ConnectionType *ct_tls = connectionTypeTls();
        if (!ct_tls) {
            serverLog(LL_WARNING, "Failed finding TLS support.");
            exit(1);
        }
        if (connTypeConfigure(ct_tls, &server.tls_ctx_config, 1) == C_ERR) {
            serverLog(LL_WARNING, "Failed to configure TLS. Check logs for more info.");
            exit(1);
        }
    }

    if (server.tls_port != 0) {
        conn_index = connectionIndexByType(CONN_TYPE_TLS);
        if (conn_index < 0) serverPanic("Failed finding connection listener of %s", CONN_TYPE_TLS);
        listener = &server.listeners[conn_index];
        listener->bindaddr = server.bindaddr;
        listener->bindaddr_count = server.bindaddr_count;
        listener->port = server.tls_port;
        listener->ct = connectionByType(CONN_TYPE_TLS);
    }
    if (server.unixsocket != NULL) {
        conn_index = connectionIndexByType(CONN_TYPE_UNIX);
        if (conn_index < 0) serverPanic("Failed finding connection listener of %s", CONN_TYPE_UNIX);
        listener = &server.listeners[conn_index];
        listener->bindaddr = &server.unixsocket;
        listener->bindaddr_count = 1;
        listener->ct = connectionByType(CONN_TYPE_UNIX);
        listener->priv = &server.unixsocketperm; /* Unix socket specified */
    }

    /* create all the configured listener, and add handler to start to accept */
    int listen_fds = 0;
    for (int j = 0; j < CONN_TYPE_MAX; j++) {
        listener = &server.listeners[j];
        if (listener->ct == NULL) continue;

        if (connListen(listener) == C_ERR) {
            serverLog(LL_WARNING, "Failed listening on port %u (%s), aborting.", listener->port,
                      listener->ct->get_type(NULL));
            exit(1);
        }

        if (createSocketAcceptHandler(listener, connAcceptHandler(listener->ct)) != C_OK)
            serverPanic("Unrecoverable error creating %s listener accept handler.", listener->ct->get_type(NULL));

        listen_fds += listener->count;
    }

    if (listen_fds == 0) {
        serverLog(LL_WARNING, "Configured to not listen anywhere, exiting.");
        exit(1);
    }
}

/* Some steps in server initialization need to be done last (after modules
 * are loaded).
 * Specifically, creation of threads due to a race bug in ld.so, in which
 * Thread Local Storage initialization collides with dlopen call.
 * see: https://sourceware.org/bugzilla/show_bug.cgi?id=19329 */
void InitServerLast(void) {
    bioInit();
    initThreadedIO();
    set_jemalloc_bg_thread(server.jemalloc_bg_thread);
    server.initial_memory_usage = zmalloc_used_memory();
}

/* The purpose of this function is to try to "glue" consecutive range
 * key specs in order to build the legacy (first,last,step) spec
 * used by the COMMAND command.
 * By far the most common case is just one range spec (e.g. SET)
 * but some commands' ranges were split into two or more ranges
 * in order to have different flags for different keys (e.g. SMOVE,
 * first key is "RW ACCESS DELETE", second key is "RW INSERT").
 *
 * Additionally set the CMD_MOVABLE_KEYS flag for commands that may have key
 * names in their arguments, but the legacy range spec doesn't cover all of them.
 *
 * This function uses very basic heuristics and is "best effort":
 * 1. Only commands which have only "range" specs are considered.
 * 2. Only range specs with keystep of 1 are considered.
 * 3. The order of the range specs must be ascending (i.e.
 *    lastkey of spec[i] == firstkey-1 of spec[i+1]).
 *
 * This function will succeed on all native commands and may
 * fail on module commands, even if it only has "range" specs that
 * could actually be "glued", in the following cases:
 * 1. The order of "range" specs is not ascending (e.g. the spec for
 *    the key at index 2 was added before the spec of the key at
 *    index 1).
 * 2. The "range" specs have keystep >1.
 *
 * If this functions fails it means that the legacy (first,last,step)
 * spec used by COMMAND will show 0,0,0. This is not a dire situation
 * because anyway the legacy (first,last,step) spec is to be deprecated
 * and one should use the new key specs scheme.
 */
void populateCommandLegacyRangeSpec(struct serverCommand *c) {
    memset(&c->legacy_range_key_spec, 0, sizeof(c->legacy_range_key_spec));

    /* Set the movablekeys flag if we have a GETKEYS flag for modules.
     * Note that for native commands, we always have keyspecs,
     * with enough information to rely on for movablekeys. */
    if (c->flags & CMD_MODULE_GETKEYS) c->flags |= CMD_MOVABLE_KEYS;

    /* no key-specs, no keys, exit. */
    if (c->key_specs_num == 0) {
        return;
    }

    if (c->key_specs_num == 1 && c->key_specs[0].begin_search_type == KSPEC_BS_INDEX &&
        c->key_specs[0].find_keys_type == KSPEC_FK_RANGE) {
        /* Quick win, exactly one range spec. */
        c->legacy_range_key_spec = c->key_specs[0];
        /* If it has the incomplete flag, set the movablekeys flag on the command. */
        if (c->key_specs[0].flags & CMD_KEY_INCOMPLETE) c->flags |= CMD_MOVABLE_KEYS;
        return;
    }

    int firstkey = INT_MAX, lastkey = 0;
    int prev_lastkey = 0;
    for (int i = 0; i < c->key_specs_num; i++) {
        if (c->key_specs[i].begin_search_type != KSPEC_BS_INDEX || c->key_specs[i].find_keys_type != KSPEC_FK_RANGE) {
            /* Found an incompatible (non range) spec, skip it, and set the movablekeys flag. */
            c->flags |= CMD_MOVABLE_KEYS;
            continue;
        }
        if (c->key_specs[i].fk.range.keystep != 1 ||
            (prev_lastkey && prev_lastkey != c->key_specs[i].bs.index.pos - 1)) {
            /* Found a range spec that's not plain (step of 1) or not consecutive to the previous one.
             * Skip it, and we set the movablekeys flag. */
            c->flags |= CMD_MOVABLE_KEYS;
            continue;
        }
        if (c->key_specs[i].flags & CMD_KEY_INCOMPLETE) {
            /* The spec we're using is incomplete, we can use it, but we also have to set the movablekeys flag. */
            c->flags |= CMD_MOVABLE_KEYS;
        }
        firstkey = min(firstkey, c->key_specs[i].bs.index.pos);
        /* Get the absolute index for lastkey (in the "range" spec, lastkey is relative to firstkey) */
        int lastkey_abs_index = c->key_specs[i].fk.range.lastkey;
        if (lastkey_abs_index >= 0) lastkey_abs_index += c->key_specs[i].bs.index.pos;
        /* For lastkey we use unsigned comparison to handle negative values correctly */
        lastkey = max((unsigned)lastkey, (unsigned)lastkey_abs_index);
        prev_lastkey = lastkey;
    }

    if (firstkey == INT_MAX) {
        /* Couldn't find range specs, the legacy range spec will remain empty, and we set the movablekeys flag. */
        c->flags |= CMD_MOVABLE_KEYS;
        return;
    }

    serverAssert(firstkey != 0);
    serverAssert(lastkey != 0);

    c->legacy_range_key_spec.begin_search_type = KSPEC_BS_INDEX;
    c->legacy_range_key_spec.bs.index.pos = firstkey;
    c->legacy_range_key_spec.find_keys_type = KSPEC_FK_RANGE;
    c->legacy_range_key_spec.fk.range.lastkey =
        lastkey < 0 ? lastkey : (lastkey - firstkey); /* in the "range" spec, lastkey is relative to firstkey */
    c->legacy_range_key_spec.fk.range.keystep = 1;
    c->legacy_range_key_spec.fk.range.limit = 0;
}

sds catSubCommandFullname(const char *parent_name, const char *sub_name) {
    return sdscatfmt(sdsempty(), "%s|%s", parent_name, sub_name);
}

void commandAddSubcommand(struct serverCommand *parent, struct serverCommand *subcommand, const char *declared_name) {
    if (!parent->subcommands_dict) parent->subcommands_dict = dictCreate(&commandTableDictType);

    subcommand->parent = parent;                            /* Assign the parent command */
    subcommand->id = ACLGetCommandID(subcommand->fullname); /* Assign the ID used for ACL. */

    serverAssert(dictAdd(parent->subcommands_dict, sdsnew(declared_name), subcommand) == DICT_OK);
}

/* Set implicit ACl categories (see comment above the definition of
 * struct serverCommand). */
void setImplicitACLCategories(struct serverCommand *c) {
    if (c->flags & CMD_WRITE) c->acl_categories |= ACL_CATEGORY_WRITE;
    /* Exclude scripting commands from the RO category. */
    if (c->flags & CMD_READONLY && !(c->acl_categories & ACL_CATEGORY_SCRIPTING))
        c->acl_categories |= ACL_CATEGORY_READ;
    if (c->flags & CMD_ADMIN) c->acl_categories |= ACL_CATEGORY_ADMIN | ACL_CATEGORY_DANGEROUS;
    if (c->flags & CMD_PUBSUB) c->acl_categories |= ACL_CATEGORY_PUBSUB;
    if (c->flags & CMD_FAST) c->acl_categories |= ACL_CATEGORY_FAST;
    if (c->flags & CMD_BLOCKING) c->acl_categories |= ACL_CATEGORY_BLOCKING;

    /* If it's not @fast is @slow in this binary world. */
    if (!(c->acl_categories & ACL_CATEGORY_FAST)) c->acl_categories |= ACL_CATEGORY_SLOW;
}

/* Recursively populate the command structure.
 *
 * On success, the function return C_OK. Otherwise C_ERR is returned and we won't
 * add this command in the commands dict. */
int populateCommandStructure(struct serverCommand *c) {
    /* If the command marks with CMD_SENTINEL, it exists in sentinel. */
    if (!(c->flags & CMD_SENTINEL) && server.sentinel_mode) return C_ERR;

    /* If the command marks with CMD_ONLY_SENTINEL, it only exists in sentinel. */
    if (c->flags & CMD_ONLY_SENTINEL && !server.sentinel_mode) return C_ERR;

    /* Translate the command string flags description into an actual
     * set of flags. */
    setImplicitACLCategories(c);

    /* We start with an unallocated histogram and only allocate memory when a command
     * has been issued for the first time */
    c->latency_histogram = NULL;

    /* Handle the legacy range spec and the "movablekeys" flag (must be done after populating all key specs). */
    populateCommandLegacyRangeSpec(c);

    /* Assign the ID used for ACL. */
    c->id = ACLGetCommandID(c->fullname);

    /* Handle subcommands */
    if (c->subcommands) {
        for (int j = 0; c->subcommands[j].declared_name; j++) {
            struct serverCommand *sub = c->subcommands + j;

            sub->fullname = catSubCommandFullname(c->declared_name, sub->declared_name);
            if (populateCommandStructure(sub) == C_ERR) continue;

            commandAddSubcommand(c, sub, sub->declared_name);
        }
    }

    return C_OK;
}

extern struct serverCommand serverCommandTable[];

/* Populates the Command Table dict from the static table in commands.c
 * which is auto generated from the json files in the commands folder. */
void populateCommandTable(void) {
    int j;
    struct serverCommand *c;

    for (j = 0;; j++) {
        c = serverCommandTable + j;
        if (c->declared_name == NULL) break;

        int retval1, retval2;

        c->fullname = sdsnew(c->declared_name);
        if (populateCommandStructure(c) == C_ERR) continue;

        retval1 = dictAdd(server.commands, sdsdup(c->fullname), c);
        /* Populate an additional dictionary that will be unaffected
         * by rename-command statements in valkey.conf. */
        retval2 = dictAdd(server.orig_commands, sdsdup(c->fullname), c);
        serverAssert(retval1 == DICT_OK && retval2 == DICT_OK);
    }
}

void resetCommandTableStats(dict *commands) {
    struct serverCommand *c;
    dictEntry *de;
    dictIterator *di;

    di = dictGetSafeIterator(commands);
    while ((de = dictNext(di)) != NULL) {
        c = (struct serverCommand *)dictGetVal(de);
        c->microseconds = 0;
        c->calls = 0;
        c->rejected_calls = 0;
        c->failed_calls = 0;
        if (c->latency_histogram) {
            hdr_close(c->latency_histogram);
            c->latency_histogram = NULL;
        }
        if (c->subcommands_dict) resetCommandTableStats(c->subcommands_dict);
    }
    dictReleaseIterator(di);
}

void resetErrorTableStats(void) {
    freeErrorsRadixTreeAsync(server.errors);
    server.errors = raxNew();
}

/* ========================== OP Array API ============================ */

int serverOpArrayAppend(serverOpArray *oa, int dbid, robj **argv, int argc, int target) {
    serverOp *op;
    int prev_capacity = oa->capacity;

    if (oa->numops == 0) {
        oa->capacity = 16;
    } else if (oa->numops >= oa->capacity) {
        oa->capacity *= 2;
    }

    if (prev_capacity != oa->capacity) oa->ops = zrealloc(oa->ops, sizeof(serverOp) * oa->capacity);
    op = oa->ops + oa->numops;
    op->dbid = dbid;
    op->argv = argv;
    op->argc = argc;
    op->target = target;
    oa->numops++;
    return oa->numops;
}

void serverOpArrayFree(serverOpArray *oa) {
    while (oa->numops) {
        int j;
        serverOp *op;

        oa->numops--;
        op = oa->ops + oa->numops;
        for (j = 0; j < op->argc; j++) decrRefCount(op->argv[j]);
        zfree(op->argv);
    }
    /* no need to free the actual op array, we reuse the memory for future commands */
    serverAssert(!oa->numops);
}

/* ====================== Commands lookup and execution ===================== */

int isContainerCommandBySds(sds s) {
    struct serverCommand *base_cmd = dictFetchValue(server.commands, s);
    int has_subcommands = base_cmd && base_cmd->subcommands_dict;
    return has_subcommands;
}

struct serverCommand *lookupSubcommand(struct serverCommand *container, sds sub_name) {
    return dictFetchValue(container->subcommands_dict, sub_name);
}

/* Look up a command by argv and argc
 *
 * If `strict` is not 0 we expect argc to be exact (i.e. argc==2
 * for a subcommand and argc==1 for a top-level command)
 * `strict` should be used every time we want to look up a command
 * name (e.g. in COMMAND INFO) rather than to find the command
 * a user requested to execute (in processCommand).
 */
struct serverCommand *lookupCommandLogic(dict *commands, robj **argv, int argc, int strict) {
    struct serverCommand *base_cmd = dictFetchValue(commands, argv[0]->ptr);
    int has_subcommands = base_cmd && base_cmd->subcommands_dict;
    if (argc == 1 || !has_subcommands) {
        if (strict && argc != 1) return NULL;
        /* Note: It is possible that base_cmd->proc==NULL (e.g. CONFIG) */
        return base_cmd;
    } else { /* argc > 1 && has_subcommands */
        if (strict && argc != 2) return NULL;
        /* Note: Currently we support just one level of subcommands */
        return lookupSubcommand(base_cmd, argv[1]->ptr);
    }
}

struct serverCommand *lookupCommand(robj **argv, int argc) {
    return lookupCommandLogic(server.commands, argv, argc, 0);
}

struct serverCommand *lookupCommandBySdsLogic(dict *commands, sds s) {
    int argc, j;
    sds *strings = sdssplitlen(s, sdslen(s), "|", 1, &argc);
    if (strings == NULL) return NULL;
    if (argc < 1 || argc > 2) {
        /* Currently we support just one level of subcommands */
        sdsfreesplitres(strings, argc);
        return NULL;
    }

    serverAssert(argc > 0); /* Avoid warning `-Wmaybe-uninitialized` in lookupCommandLogic() */
    robj objects[argc];
    robj *argv[argc];
    for (j = 0; j < argc; j++) {
        initStaticStringObject(objects[j], strings[j]);
        argv[j] = &objects[j];
    }

    struct serverCommand *cmd = lookupCommandLogic(commands, argv, argc, 1);
    sdsfreesplitres(strings, argc);
    return cmd;
}

struct serverCommand *lookupCommandBySds(sds s) {
    return lookupCommandBySdsLogic(server.commands, s);
}

struct serverCommand *lookupCommandByCStringLogic(dict *commands, const char *s) {
    struct serverCommand *cmd;
    sds name = sdsnew(s);

    cmd = lookupCommandBySdsLogic(commands, name);
    sdsfree(name);
    return cmd;
}

struct serverCommand *lookupCommandByCString(const char *s) {
    return lookupCommandByCStringLogic(server.commands, s);
}

/* Lookup the command in the current table, if not found also check in
 * the original table containing the original command names unaffected by
 * valkey.conf rename-command statement.
 *
 * This is used by functions rewriting the argument vector such as
 * rewriteClientCommandVector() in order to set client->cmd pointer
 * correctly even if the command was renamed. */
struct serverCommand *lookupCommandOrOriginal(robj **argv, int argc) {
    struct serverCommand *cmd = lookupCommandLogic(server.commands, argv, argc, 0);

    if (!cmd) cmd = lookupCommandLogic(server.orig_commands, argv, argc, 0);
    return cmd;
}

/* Commands arriving from the primary client or AOF client, should never be rejected. */
int mustObeyClient(client *c) {
    return c->id == CLIENT_ID_AOF || c->flags & CLIENT_PRIMARY;
}

static int shouldPropagate(int target) {
    if (!server.replication_allowed || target == PROPAGATE_NONE || server.loading) return 0;

    if (target & PROPAGATE_AOF) {
        if (server.aof_state != AOF_OFF) return 1;
    }
    if (target & PROPAGATE_REPL) {
        if (server.primary_host == NULL && (server.repl_backlog || listLength(server.replicas) != 0)) return 1;
    }

    return 0;
}

/* Propagate the specified command (in the context of the specified database id)
 * to AOF and replicas.
 *
 * flags are an xor between:
 * + PROPAGATE_NONE (no propagation of command at all)
 * + PROPAGATE_AOF (propagate into the AOF file if is enabled)
 * + PROPAGATE_REPL (propagate into the replication link)
 *
 * This is an internal low-level function and should not be called!
 *
 * The API for propagating commands is alsoPropagate().
 *
 * dbid value of -1 is saved to indicate that the called do not want
 * to replicate SELECT for this command (used for database neutral commands).
 */
static void propagateNow(int dbid, robj **argv, int argc, int target) {
    if (!shouldPropagate(target)) return;

    /* This needs to be unreachable since the dataset should be fixed during
     * replica pause (otherwise data may be lost during a failover) */
    serverAssert(!(isPausedActions(PAUSE_ACTION_REPLICA) && (!server.client_pause_in_transaction)));

    if (server.aof_state != AOF_OFF && target & PROPAGATE_AOF) feedAppendOnlyFile(dbid, argv, argc);
    if (target & PROPAGATE_REPL) replicationFeedReplicas(dbid, argv, argc);
}

/* Used inside commands to schedule the propagation of additional commands
 * after the current command is propagated to AOF / Replication.
 *
 * dbid is the database ID the command should be propagated into.
 * Arguments of the command to propagate are passed as an array of
 * Objects pointers of len 'argc', using the 'argv' vector.
 *
 * The function does not take a reference to the passed 'argv' vector,
 * so it is up to the caller to release the passed argv (but it is usually
 * stack allocated).  The function automatically increments ref count of
 * passed objects, so the caller does not need to. */
void alsoPropagate(int dbid, robj **argv, int argc, int target) {
    robj **argvcopy;
    int j;

    if (!shouldPropagate(target)) return;

    argvcopy = zmalloc(sizeof(robj *) * argc);
    for (j = 0; j < argc; j++) {
        argvcopy[j] = argv[j];
        incrRefCount(argv[j]);
    }
    serverOpArrayAppend(&server.also_propagate, dbid, argvcopy, argc, target);
}

/* It is possible to call the function forceCommandPropagation() inside a
 * command implementation in order to to force the propagation of a
 * specific command execution into AOF / Replication. */
void forceCommandPropagation(client *c, int flags) {
    serverAssert(c->cmd->flags & (CMD_WRITE | CMD_MAY_REPLICATE));
    if (flags & PROPAGATE_REPL) c->flags |= CLIENT_FORCE_REPL;
    if (flags & PROPAGATE_AOF) c->flags |= CLIENT_FORCE_AOF;
}

/* Avoid that the executed command is propagated at all. This way we
 * are free to just propagate what we want using the alsoPropagate()
 * API. */
void preventCommandPropagation(client *c) {
    c->flags |= CLIENT_PREVENT_PROP;
}

/* AOF specific version of preventCommandPropagation(). */
void preventCommandAOF(client *c) {
    c->flags |= CLIENT_PREVENT_AOF_PROP;
}

/* Replication specific version of preventCommandPropagation(). */
void preventCommandReplication(client *c) {
    c->flags |= CLIENT_PREVENT_REPL_PROP;
}

/* Log the last command a client executed into the slowlog. */
void slowlogPushCurrentCommand(client *c, struct serverCommand *cmd, ustime_t duration) {
    /* Some commands may contain sensitive data that should not be available in the slowlog. */
    if (cmd->flags & CMD_SKIP_SLOWLOG) return;

    /* If command argument vector was rewritten, use the original
     * arguments. */
    robj **argv = c->original_argv ? c->original_argv : c->argv;
    int argc = c->original_argv ? c->original_argc : c->argc;
    slowlogPushEntryIfNeeded(c, argv, argc, duration);
}

/* This function is called in order to update the total command histogram duration.
 * The latency unit is nano-seconds.
 * If needed it will allocate the histogram memory and trim the duration to the upper/lower tracking limits*/
void updateCommandLatencyHistogram(struct hdr_histogram **latency_histogram, int64_t duration_hist) {
    if (duration_hist < LATENCY_HISTOGRAM_MIN_VALUE) duration_hist = LATENCY_HISTOGRAM_MIN_VALUE;
    if (duration_hist > LATENCY_HISTOGRAM_MAX_VALUE) duration_hist = LATENCY_HISTOGRAM_MAX_VALUE;
    if (*latency_histogram == NULL)
        hdr_init(LATENCY_HISTOGRAM_MIN_VALUE, LATENCY_HISTOGRAM_MAX_VALUE, LATENCY_HISTOGRAM_PRECISION,
                 latency_histogram);
    hdr_record_value(*latency_histogram, duration_hist);
}

/* Handle the alsoPropagate() API to handle commands that want to propagate
 * multiple separated commands. Note that alsoPropagate() is not affected
 * by CLIENT_PREVENT_PROP flag. */
static void propagatePendingCommands(void) {
    if (server.also_propagate.numops == 0) return;

    int j;
    serverOp *rop;

    /* If we got here it means we have finished an execution-unit.
     * If that unit has caused propagation of multiple commands, they
     * should be propagated as a transaction */
    int transaction = server.also_propagate.numops > 1;

    /* In case a command that may modify random keys was run *directly*
     * (i.e. not from within a script, MULTI/EXEC, RM_Call, etc.) we want
     * to avoid using a transaction (much like active-expire) */
    if (server.current_client && server.current_client->cmd &&
        server.current_client->cmd->flags & CMD_TOUCHES_ARBITRARY_KEYS) {
        transaction = 0;
    }

    if (transaction) {
        /* We use dbid=-1 to indicate we do not want to replicate SELECT.
         * It'll be inserted together with the next command (inside the MULTI) */
        propagateNow(-1, &shared.multi, 1, PROPAGATE_AOF | PROPAGATE_REPL);
    }

    for (j = 0; j < server.also_propagate.numops; j++) {
        rop = &server.also_propagate.ops[j];
        serverAssert(rop->target);
        propagateNow(rop->dbid, rop->argv, rop->argc, rop->target);
    }

    if (transaction) {
        /* We use dbid=-1 to indicate we do not want to replicate select */
        propagateNow(-1, &shared.exec, 1, PROPAGATE_AOF | PROPAGATE_REPL);
    }

    serverOpArrayFree(&server.also_propagate);
}

/* Performs operations that should be performed after an execution unit ends.
 * Execution unit is a code that should be done atomically.
 * Execution units can be nested and do not necessarily start with a server command.
 *
 * For example the following is a logical unit:
 *   active expire ->
 *      trigger del notification of some module ->
 *          accessing a key ->
 *              trigger key miss notification of some other module
 *
 * What we want to achieve is that the entire execution unit will be done atomically,
 * currently with respect to replication and post jobs, but in the future there might
 * be other considerations. So we basically want the `postUnitOperations` to trigger
 * after the entire chain finished. */
void postExecutionUnitOperations(void) {
    if (server.execution_nesting) return;

    firePostExecutionUnitJobs();

    /* If we are at the top-most call() and not inside a an active module
     * context (e.g. within a module timer) we can propagate what we accumulated. */
    propagatePendingCommands();

    /* Module subsystem post-execution-unit logic */
    modulePostExecutionUnitOperations();
}

/* Increment the command failure counters (either rejected_calls or failed_calls).
 * The decision which counter to increment is done using the flags argument, options are:
 * * ERROR_COMMAND_REJECTED - update rejected_calls
 * * ERROR_COMMAND_FAILED - update failed_calls
 *
 * The function also reset the prev_err_count to make sure we will not count the same error
 * twice, its possible to pass a NULL cmd value to indicate that the error was counted elsewhere.
 *
 * The function returns true if stats was updated and false if not. */
int incrCommandStatsOnError(struct serverCommand *cmd, int flags) {
    /* hold the prev error count captured on the last command execution */
    static long long prev_err_count = 0;
    int res = 0;
    if (cmd) {
        if ((server.stat_total_error_replies - prev_err_count) > 0) {
            if (flags & ERROR_COMMAND_REJECTED) {
                cmd->rejected_calls++;
                res = 1;
            } else if (flags & ERROR_COMMAND_FAILED) {
                cmd->failed_calls++;
                res = 1;
            }
        }
    }
    prev_err_count = server.stat_total_error_replies;
    return res;
}

/* Call() is the core of the server's execution of a command.
 *
 * The following flags can be passed:
 * CMD_CALL_NONE        No flags.
 * CMD_CALL_PROPAGATE_AOF   Append command to AOF if it modified the dataset
 *                          or if the client flags are forcing propagation.
 * CMD_CALL_PROPAGATE_REPL  Send command to replicas if it modified the dataset
 *                          or if the client flags are forcing propagation.
 * CMD_CALL_PROPAGATE   Alias for PROPAGATE_AOF|PROPAGATE_REPL.
 * CMD_CALL_FULL        Alias for SLOWLOG|STATS|PROPAGATE.
 *
 * The exact propagation behavior depends on the client flags.
 * Specifically:
 *
 * 1. If the client flags CLIENT_FORCE_AOF or CLIENT_FORCE_REPL are set
 *    and assuming the corresponding CMD_CALL_PROPAGATE_AOF/REPL is set
 *    in the call flags, then the command is propagated even if the
 *    dataset was not affected by the command.
 * 2. If the client flags CLIENT_PREVENT_REPL_PROP or CLIENT_PREVENT_AOF_PROP
 *    are set, the propagation into AOF or to replicas is not performed even
 *    if the command modified the dataset.
 *
 * Note that regardless of the client flags, if CMD_CALL_PROPAGATE_AOF
 * or CMD_CALL_PROPAGATE_REPL are not set, then respectively AOF or
 * replicas propagation will never occur.
 *
 * Client flags are modified by the implementation of a given command
 * using the following API:
 *
 * forceCommandPropagation(client *c, int flags);
 * preventCommandPropagation(client *c);
 * preventCommandAOF(client *c);
 * preventCommandReplication(client *c);
 *
 */
void call(client *c, int flags) {
    long long dirty;
    uint64_t client_old_flags = c->flags;
    struct serverCommand *real_cmd = c->realcmd;
    client *prev_client = server.executing_client;
    server.executing_client = c;

    /* When call() is issued during loading the AOF we don't want commands called
     * from module, exec or LUA to go into the slowlog or to populate statistics. */
    int update_command_stats = !isAOFLoadingContext();

    /* We want to be aware of a client which is making a first time attempt to execute this command
     * and a client which is reprocessing command again (after being unblocked).
     * Blocked clients can be blocked in different places and not always it means the call() function has been
     * called. For example this is required for avoiding double logging to monitors.*/
    int reprocessing_command = flags & CMD_CALL_REPROCESSING;

    /* Initialization: clear the flags that must be set by the command on
     * demand, and initialize the array for additional commands propagation. */
    c->flags &= ~(CLIENT_FORCE_AOF | CLIENT_FORCE_REPL | CLIENT_PREVENT_PROP);

    /* The server core is in charge of propagation when the first entry point
     * of call() is processCommand().
     * The only other option to get to call() without having processCommand
     * as an entry point is if a module triggers RM_Call outside of call()
     * context (for example, in a timer).
     * In that case, the module is in charge of propagation. */

    /* Call the command. */
    dirty = server.dirty;
    long long old_primary_repl_offset = server.primary_repl_offset;
    incrCommandStatsOnError(NULL, 0);

    const long long call_timer = ustime();
    enterExecutionUnit(1, call_timer);

    /* setting the CLIENT_EXECUTING_COMMAND flag so we will avoid
     * sending client side caching message in the middle of a command reply.
     * In case of blocking commands, the flag will be un-set only after successfully
     * re-processing and unblock the client.*/
    c->flags |= CLIENT_EXECUTING_COMMAND;

    /* Setting the CLIENT_REPROCESSING_COMMAND flag so that during the actual
     * processing of the command proc, the client is aware that it is being
     * re-processed. */
    if (reprocessing_command) c->flags |= CLIENT_REPROCESSING_COMMAND;

    monotime monotonic_start = 0;
    if (monotonicGetType() == MONOTONIC_CLOCK_HW) monotonic_start = getMonotonicUs();

    c->cmd->proc(c);

    /* Clear the CLIENT_REPROCESSING_COMMAND flag after the proc is executed. */
    if (reprocessing_command) c->flags &= ~CLIENT_REPROCESSING_COMMAND;

    exitExecutionUnit();

    /* In case client is blocked after trying to execute the command,
     * it means the execution is not yet completed and we MIGHT reprocess the command in the future. */
    if (!(c->flags & CLIENT_BLOCKED)) c->flags &= ~(CLIENT_EXECUTING_COMMAND);

    /* In order to avoid performance implication due to querying the clock using a system call 3 times,
     * we use a monotonic clock, when we are sure its cost is very low, and fall back to non-monotonic call otherwise. */
    ustime_t duration;
    if (monotonicGetType() == MONOTONIC_CLOCK_HW)
        duration = getMonotonicUs() - monotonic_start;
    else
        duration = ustime() - call_timer;

    c->duration += duration;
    dirty = server.dirty - dirty;
    if (dirty < 0) dirty = 0;

    /* Update failed command calls if required. */

    if (!incrCommandStatsOnError(real_cmd, ERROR_COMMAND_FAILED) && c->deferred_reply_errors) {
        /* When call is used from a module client, error stats, and total_error_replies
         * isn't updated since these errors, if handled by the module, are internal,
         * and not reflected to users. however, the commandstats does show these calls
         * (made by RM_Call), so it should log if they failed or succeeded. */
        real_cmd->failed_calls++;
    }

    /* After executing command, we will close the client after writing entire
     * reply if it is set 'CLIENT_CLOSE_AFTER_COMMAND' flag. */
    if (c->flags & CLIENT_CLOSE_AFTER_COMMAND) {
        c->flags &= ~CLIENT_CLOSE_AFTER_COMMAND;
        c->flags |= CLIENT_CLOSE_AFTER_REPLY;
    }

    /* Note: the code below uses the real command that was executed
     * c->cmd and c->lastcmd may be different, in case of MULTI-EXEC or
     * re-written commands such as EXPIRE, GEOADD, etc. */

    /* Record the latency this command induced on the main thread.
     * unless instructed by the caller not to log. (happens when processing
     * a MULTI-EXEC from inside an AOF). */
    if (update_command_stats) {
        char *latency_event = (real_cmd->flags & CMD_FAST) ? "fast-command" : "command";
        latencyAddSampleIfNeeded(latency_event, duration / 1000);
        if (server.execution_nesting == 0) durationAddSample(EL_DURATION_TYPE_CMD, duration);
    }

    /* Log the command into the Slow log if needed.
     * If the client is blocked we will handle slowlog when it is unblocked. */
    if (update_command_stats && !(c->flags & CLIENT_BLOCKED)) slowlogPushCurrentCommand(c, real_cmd, c->duration);

    /* Send the command to clients in MONITOR mode if applicable,
     * since some administrative commands are considered too dangerous to be shown.
     * Other exceptions is a client which is unblocked and retrying to process the command
     * or we are currently in the process of loading AOF. */
    if (update_command_stats && !reprocessing_command && !(c->cmd->flags & (CMD_SKIP_MONITOR | CMD_ADMIN))) {
        robj **argv = c->original_argv ? c->original_argv : c->argv;
        int argc = c->original_argv ? c->original_argc : c->argc;
        replicationFeedMonitors(c, server.monitors, c->db->id, argv, argc);
    }

    /* Clear the original argv.
     * If the client is blocked we will handle slowlog when it is unblocked. */
    if (!(c->flags & CLIENT_BLOCKED)) freeClientOriginalArgv(c);

    /* populate the per-command statistics that we show in INFO commandstats.
     * If the client is blocked we will handle latency stats and duration when it is unblocked. */
    if (update_command_stats && !(c->flags & CLIENT_BLOCKED)) {
        real_cmd->calls++;
        real_cmd->microseconds += c->duration;
        if (server.latency_tracking_enabled && !(c->flags & CLIENT_BLOCKED))
            updateCommandLatencyHistogram(&(real_cmd->latency_histogram), c->duration * 1000);
    }

    /* The duration needs to be reset after each call except for a blocked command,
     * which is expected to record and reset the duration after unblocking. */
    if (!(c->flags & CLIENT_BLOCKED)) {
        c->duration = 0;
    }

    /* Propagate the command into the AOF and replication link.
     * We never propagate EXEC explicitly, it will be implicitly
     * propagated if needed (see propagatePendingCommands).
     * Also, module commands take care of themselves */
    if (flags & CMD_CALL_PROPAGATE && (c->flags & CLIENT_PREVENT_PROP) != CLIENT_PREVENT_PROP &&
        c->cmd->proc != execCommand && !(c->cmd->flags & CMD_MODULE)) {
        int propagate_flags = PROPAGATE_NONE;

        /* Check if the command operated changes in the data set. If so
         * set for replication / AOF propagation. */
        if (dirty) propagate_flags |= (PROPAGATE_AOF | PROPAGATE_REPL);

        /* If the client forced AOF / replication of the command, set
         * the flags regardless of the command effects on the data set. */
        if (c->flags & CLIENT_FORCE_REPL) propagate_flags |= PROPAGATE_REPL;
        if (c->flags & CLIENT_FORCE_AOF) propagate_flags |= PROPAGATE_AOF;

        /* However prevent AOF / replication propagation if the command
         * implementation called preventCommandPropagation() or similar,
         * or if we don't have the call() flags to do so. */
        if (c->flags & CLIENT_PREVENT_REPL_PROP || c->flags & CLIENT_MODULE_PREVENT_REPL_PROP ||
            !(flags & CMD_CALL_PROPAGATE_REPL))
            propagate_flags &= ~PROPAGATE_REPL;
        if (c->flags & CLIENT_PREVENT_AOF_PROP || c->flags & CLIENT_MODULE_PREVENT_AOF_PROP ||
            !(flags & CMD_CALL_PROPAGATE_AOF))
            propagate_flags &= ~PROPAGATE_AOF;

        /* Call alsoPropagate() only if at least one of AOF / replication
         * propagation is needed. */
        if (propagate_flags != PROPAGATE_NONE) alsoPropagate(c->db->id, c->argv, c->argc, propagate_flags);
    }

    /* Restore the old replication flags, since call() can be executed
     * recursively. */
    c->flags &= ~(CLIENT_FORCE_AOF | CLIENT_FORCE_REPL | CLIENT_PREVENT_PROP);
    c->flags |= client_old_flags & (CLIENT_FORCE_AOF | CLIENT_FORCE_REPL | CLIENT_PREVENT_PROP);

    /* If the client has keys tracking enabled for client side caching,
     * make sure to remember the keys it fetched via this command. For read-only
     * scripts, don't process the script, only the commands it executes. */
    if ((c->cmd->flags & CMD_READONLY) && (c->cmd->proc != evalRoCommand) && (c->cmd->proc != evalShaRoCommand) &&
        (c->cmd->proc != fcallroCommand)) {
        /* We use the tracking flag of the original external client that
         * triggered the command, but we take the keys from the actual command
         * being executed. */
        if (server.current_client && (server.current_client->flags & CLIENT_TRACKING) &&
            !(server.current_client->flags & CLIENT_TRACKING_BCAST)) {
            trackingRememberKeys(server.current_client, c);
        }
    }

    if (!(c->flags & CLIENT_BLOCKED)) {
        /* Modules may call commands in cron, in which case server.current_client
         * is not set. */
        if (server.current_client) {
            server.current_client->commands_processed++;
        }
        server.stat_numcommands++;
    }

    /* Record peak memory after each command and before the eviction that runs
     * before the next command. */
    size_t zmalloc_used = zmalloc_used_memory();
    if (zmalloc_used > server.stat_peak_memory) server.stat_peak_memory = zmalloc_used;

    /* Do some maintenance job and cleanup */
    afterCommand(c);

    /* Remember the replication offset of the client, right after its last
     * command that resulted in propagation. */
    if (old_primary_repl_offset != server.primary_repl_offset) c->woff = server.primary_repl_offset;

    /* Client pause takes effect after a transaction has finished. This needs
     * to be located after everything is propagated. */
    if (!server.in_exec && server.client_pause_in_transaction) {
        server.client_pause_in_transaction = 0;
    }

    server.executing_client = prev_client;
}

/* Used when a command that is ready for execution needs to be rejected, due to
 * various pre-execution checks. it returns the appropriate error to the client.
 * If there's a transaction is flags it as dirty, and if the command is EXEC,
 * it aborts the transaction.
 * The duration is reset, since we reject the command, and it did not record.
 * Note: 'reply' is expected to end with \r\n */
void rejectCommand(client *c, robj *reply) {
    flagTransaction(c);
    c->duration = 0;
    if (c->cmd) c->cmd->rejected_calls++;
    if (c->cmd && c->cmd->proc == execCommand) {
        execCommandAbort(c, reply->ptr);
    } else {
        /* using addReplyError* rather than addReply so that the error can be logged. */
        addReplyErrorObject(c, reply);
    }
}

void rejectCommandSds(client *c, sds s) {
    flagTransaction(c);
    c->duration = 0;
    if (c->cmd) c->cmd->rejected_calls++;
    if (c->cmd && c->cmd->proc == execCommand) {
        execCommandAbort(c, s);
        sdsfree(s);
    } else {
        /* The following frees 's'. */
        addReplyErrorSds(c, s);
    }
}

void rejectCommandFormat(client *c, const char *fmt, ...) {
    va_list ap;
    va_start(ap, fmt);
    sds s = sdscatvprintf(sdsempty(), fmt, ap);
    va_end(ap);
    /* Make sure there are no newlines in the string, otherwise invalid protocol
     * is emitted (The args come from the user, they may contain any character). */
    sdsmapchars(s, "\r\n", "  ", 2);
    rejectCommandSds(c, s);
}

/* This is called after a command in call, we can do some maintenance job in it. */
void afterCommand(client *c) {
    UNUSED(c);
    /* Should be done before trackingHandlePendingKeyInvalidations so that we
     * reply to client before invalidating cache (makes more sense) */
    postExecutionUnitOperations();

    /* Flush pending tracking invalidations. */
    trackingHandlePendingKeyInvalidations();

    /* Flush other pending push messages. only when we are not in nested call.
     * So the messages are not interleaved with transaction response. */
    if (!server.execution_nesting) listJoin(c->reply, server.pending_push_messages);
}

/* Check if c->cmd exists, fills `err` with details in case it doesn't.
 * Return 1 if exists. */
int commandCheckExistence(client *c, sds *err) {
    if (c->cmd) return 1;
    if (!err) return 0;
    if (isContainerCommandBySds(c->argv[0]->ptr)) {
        /* If we can't find the command but argv[0] by itself is a command
         * it means we're dealing with an invalid subcommand. Print Help. */
        sds cmd = sdsnew((char *)c->argv[0]->ptr);
        sdstoupper(cmd);
        *err = sdsnew(NULL);
        *err = sdscatprintf(*err, "unknown subcommand '%.128s'. Try %s HELP.", (char *)c->argv[1]->ptr, cmd);
        sdsfree(cmd);
    } else {
        sds args = sdsempty();
        int i;
        for (i = 1; i < c->argc && sdslen(args) < 128; i++)
            args = sdscatprintf(args, "'%.*s' ", 128 - (int)sdslen(args), (char *)c->argv[i]->ptr);
        *err = sdsnew(NULL);
        *err =
            sdscatprintf(*err, "unknown command '%.128s', with args beginning with: %s", (char *)c->argv[0]->ptr, args);
        sdsfree(args);
    }
    /* Make sure there are no newlines in the string, otherwise invalid protocol
     * is emitted (The args come from the user, they may contain any character). */
    sdsmapchars(*err, "\r\n", "  ", 2);
    return 0;
}

/* Check if c->argc is valid for c->cmd, fills `err` with details in case it isn't.
 * Return 1 if valid. */
int commandCheckArity(client *c, sds *err) {
    if ((c->cmd->arity > 0 && c->cmd->arity != c->argc) || (c->argc < -c->cmd->arity)) {
        if (err) {
            *err = sdsnew(NULL);
            *err = sdscatprintf(*err, "wrong number of arguments for '%s' command", c->cmd->fullname);
        }
        return 0;
    }

    return 1;
}

/* If we're executing a script, try to extract a set of command flags from
 * it, in case it declared them. Note this is just an attempt, we don't yet
 * know the script command is well formed.*/
uint64_t getCommandFlags(client *c) {
    uint64_t cmd_flags = c->cmd->flags;

    if (c->cmd->proc == fcallCommand || c->cmd->proc == fcallroCommand) {
        cmd_flags = fcallGetCommandFlags(c, cmd_flags);
    } else if (c->cmd->proc == evalCommand || c->cmd->proc == evalRoCommand || c->cmd->proc == evalShaCommand ||
               c->cmd->proc == evalShaRoCommand) {
        cmd_flags = evalGetCommandFlags(c, cmd_flags);
    }

    return cmd_flags;
}

/* If this function gets called we already read a whole
 * command, arguments are in the client argv/argc fields.
 * processCommand() execute the command or prepare the
 * server for a bulk read from the client.
 *
 * If C_OK is returned the client is still alive and valid and
 * other operations can be performed by the caller. Otherwise
 * if C_ERR is returned the client was destroyed (i.e. after QUIT). */
int processCommand(client *c) {
    if (!scriptIsTimedout()) {
        /* Both EXEC and scripts call call() directly so there should be
         * no way in_exec or scriptIsRunning() is 1.
         * That is unless lua_timedout, in which case client may run
         * some commands. */
        serverAssert(!server.in_exec);
        serverAssert(!scriptIsRunning());
    }

    /* in case we are starting to ProcessCommand and we already have a command we assume
     * this is a reprocessing of this command, so we do not want to perform some of the actions again. */
    int client_reprocessing_command = c->cmd ? 1 : 0;

    /* only run command filter if not reprocessing command */
    if (!client_reprocessing_command) {
        moduleCallCommandFilters(c);
        reqresAppendRequest(c);
    }

    /* Handle possible security attacks. */
    if (!strcasecmp(c->argv[0]->ptr, "host:") || !strcasecmp(c->argv[0]->ptr, "post")) {
        securityWarningCommand(c);
        return C_ERR;
    }

    /* If we're inside a module blocked context yielding that wants to avoid
     * processing clients, postpone the command. */
    if (server.busy_module_yield_flags != BUSY_MODULE_YIELD_NONE &&
        !(server.busy_module_yield_flags & BUSY_MODULE_YIELD_CLIENTS)) {
        blockPostponeClient(c);
        return C_OK;
    }

    /* Now lookup the command and check ASAP about trivial error conditions
     * such as wrong arity, bad command name and so forth.
     * In case we are reprocessing a command after it was blocked,
     * we do not have to repeat the same checks */
    if (!client_reprocessing_command) {
        c->cmd = c->lastcmd = c->realcmd = lookupCommand(c->argv, c->argc);
        sds err;
        if (!commandCheckExistence(c, &err)) {
            rejectCommandSds(c, err);
            return C_OK;
        }
        if (!commandCheckArity(c, &err)) {
            rejectCommandSds(c, err);
            return C_OK;
        }


        /* Check if the command is marked as protected and the relevant configuration allows it */
        if (c->cmd->flags & CMD_PROTECTED) {
            if ((c->cmd->proc == debugCommand && !allowProtectedAction(server.enable_debug_cmd, c)) ||
                (c->cmd->proc == moduleCommand && !allowProtectedAction(server.enable_module_cmd, c))) {
                rejectCommandFormat(c,
                                    "%s command not allowed. If the %s option is set to \"local\", "
                                    "you can run it from a local connection, otherwise you need to set this option "
                                    "in the configuration file, and then restart the server.",
                                    c->cmd->proc == debugCommand ? "DEBUG" : "MODULE",
                                    c->cmd->proc == debugCommand ? "enable-debug-command" : "enable-module-command");
                return C_OK;
            }
        }
    }

    uint64_t cmd_flags = getCommandFlags(c);

    int is_read_command =
        (cmd_flags & CMD_READONLY) || (c->cmd->proc == execCommand && (c->mstate.cmd_flags & CMD_READONLY));
    int is_write_command =
        (cmd_flags & CMD_WRITE) || (c->cmd->proc == execCommand && (c->mstate.cmd_flags & CMD_WRITE));
    int is_denyoom_command =
        (cmd_flags & CMD_DENYOOM) || (c->cmd->proc == execCommand && (c->mstate.cmd_flags & CMD_DENYOOM));
    int is_denystale_command =
        !(cmd_flags & CMD_STALE) || (c->cmd->proc == execCommand && (c->mstate.cmd_inv_flags & CMD_STALE));
    int is_denyloading_command =
        !(cmd_flags & CMD_LOADING) || (c->cmd->proc == execCommand && (c->mstate.cmd_inv_flags & CMD_LOADING));
    int is_may_replicate_command =
        (cmd_flags & (CMD_WRITE | CMD_MAY_REPLICATE)) ||
        (c->cmd->proc == execCommand && (c->mstate.cmd_flags & (CMD_WRITE | CMD_MAY_REPLICATE)));
    int is_deny_async_loading_command = (cmd_flags & CMD_NO_ASYNC_LOADING) ||
                                        (c->cmd->proc == execCommand && (c->mstate.cmd_flags & CMD_NO_ASYNC_LOADING));
    int obey_client = mustObeyClient(c);

    if (authRequired(c)) {
        /* AUTH and HELLO and no auth commands are valid even in
         * non-authenticated state. */
        if (!(c->cmd->flags & CMD_NO_AUTH)) {
            rejectCommand(c, shared.noautherr);
            return C_OK;
        }
    }

    if (c->flags & CLIENT_MULTI && c->cmd->flags & CMD_NO_MULTI) {
        rejectCommandFormat(c, "Command not allowed inside a transaction");
        return C_OK;
    }

    /* Check if the user can run this command according to the current
     * ACLs. */
    int acl_errpos;
    int acl_retval = ACLCheckAllPerm(c, &acl_errpos);
    if (acl_retval != ACL_OK) {
        addACLLogEntry(c, acl_retval, (c->flags & CLIENT_MULTI) ? ACL_LOG_CTX_MULTI : ACL_LOG_CTX_TOPLEVEL, acl_errpos,
                       NULL, NULL);
        sds msg = getAclErrorMessage(acl_retval, c->user, c->cmd, c->argv[acl_errpos]->ptr, 0);
        rejectCommandFormat(c, "-NOPERM %s", msg);
        sdsfree(msg);
        return C_OK;
    }

    /* If cluster is enabled perform the cluster redirection here.
     * However we don't perform the redirection if:
     * 1) The sender of this command is our primary.
     * 2) The command has no key arguments. */
    if (server.cluster_enabled && !mustObeyClient(c) &&
        !(!(c->cmd->flags & CMD_MOVABLE_KEYS) && c->cmd->key_specs_num == 0 && c->cmd->proc != execCommand)) {
        int error_code;
        clusterNode *n = getNodeByQuery(c, c->cmd, c->argv, c->argc, &c->slot, &error_code);
        if (n == NULL || !clusterNodeIsMyself(n)) {
            if (c->cmd->proc == execCommand) {
                discardTransaction(c);
            } else {
                flagTransaction(c);
            }
            clusterRedirectClient(c, n, c->slot, error_code);
            c->duration = 0;
            c->cmd->rejected_calls++;
            return C_OK;
        }
    }

    /* Disconnect some clients if total clients memory is too high. We do this
     * before key eviction, after the last command was executed and consumed
     * some client output buffer memory. */
    evictClients();
    if (server.current_client == NULL) {
        /* If we evicted ourself then abort processing the command */
        return C_ERR;
    }

    /* Handle the maxmemory directive.
     *
     * Note that we do not want to reclaim memory if we are here re-entering
     * the event loop since there is a busy Lua script running in timeout
     * condition, to avoid mixing the propagation of scripts with the
     * propagation of DELs due to eviction. */
    if (server.maxmemory && !isInsideYieldingLongCommand()) {
        int out_of_memory = (performEvictions() == EVICT_FAIL);

        /* performEvictions may evict keys, so we need flush pending tracking
         * invalidation keys. If we don't do this, we may get an invalidation
         * message after we perform operation on the key, where in fact this
         * message belongs to the old value of the key before it gets evicted.*/
        trackingHandlePendingKeyInvalidations();

        /* performEvictions may flush replica output buffers. This may result
         * in a replica, that may be the active client, to be freed. */
        if (server.current_client == NULL) return C_ERR;

        if (out_of_memory && is_denyoom_command) {
            rejectCommand(c, shared.oomerr);
            return C_OK;
        }

        /* Save out_of_memory result at command start, otherwise if we check OOM
         * in the first write within script, memory used by lua stack and
         * arguments might interfere. We need to save it for EXEC and module
         * calls too, since these can call EVAL, but avoid saving it during an
         * interrupted / yielding busy script / module. */
        server.pre_command_oom_state = out_of_memory;
    }

    /* Make sure to use a reasonable amount of memory for client side
     * caching metadata. */
    if (server.tracking_clients) trackingLimitUsedSlots();

    /* Don't accept write commands if there are problems persisting on disk
     * unless coming from our primary, in which case check the replica ignore
     * disk write error config to either log or crash. */
    int deny_write_type = writeCommandsDeniedByDiskError();
    if (deny_write_type != DISK_ERROR_TYPE_NONE && (is_write_command || c->cmd->proc == pingCommand)) {
        if (obey_client) {
            if (!server.repl_ignore_disk_write_error && c->cmd->proc != pingCommand) {
                serverPanic("Replica was unable to write command to disk.");
            } else {
                static mstime_t last_log_time_ms = 0;
                const mstime_t log_interval_ms = 10000;
                if (server.mstime > last_log_time_ms + log_interval_ms) {
                    last_log_time_ms = server.mstime;
                    serverLog(LL_WARNING, "Replica is applying a command even though "
                                          "it is unable to write to disk.");
                }
            }
        } else {
            sds err = writeCommandsGetDiskErrorMessage(deny_write_type);
            /* remove the newline since rejectCommandSds adds it. */
            sdssubstr(err, 0, sdslen(err) - 2);
            rejectCommandSds(c, err);
            return C_OK;
        }
    }

    /* Don't accept write commands if there are not enough good replicas and
     * user configured the min-replicas-to-write option. */
    if (is_write_command && !checkGoodReplicasStatus()) {
        rejectCommand(c, shared.noreplicaserr);
        return C_OK;
    }

    /* Don't accept write commands if this is a read only replica. But
     * accept write commands if this is our primary. */
    if (server.primary_host && server.repl_replica_ro && !obey_client && is_write_command) {
        rejectCommand(c, shared.roreplicaerr);
        return C_OK;
    }

    /* Only allow a subset of commands in the context of Pub/Sub if the
     * connection is in RESP2 mode. With RESP3 there are no limits. */
    if ((c->flags & CLIENT_PUBSUB && c->resp == 2) && c->cmd->proc != pingCommand && c->cmd->proc != subscribeCommand &&
        c->cmd->proc != ssubscribeCommand && c->cmd->proc != unsubscribeCommand &&
        c->cmd->proc != sunsubscribeCommand && c->cmd->proc != psubscribeCommand &&
        c->cmd->proc != punsubscribeCommand && c->cmd->proc != quitCommand && c->cmd->proc != resetCommand) {
        rejectCommandFormat(c,
                            "Can't execute '%s': only (P|S)SUBSCRIBE / "
                            "(P|S)UNSUBSCRIBE / PING / QUIT / RESET are allowed in this context",
                            c->cmd->fullname);
        return C_OK;
    }

    /* Only allow commands with flag "t", such as INFO, REPLICAOF and so on,
     * when replica-serve-stale-data is no and we are a replica with a broken
     * link with primary. */
    if (server.primary_host && server.repl_state != REPL_STATE_CONNECTED && server.repl_serve_stale_data == 0 &&
        is_denystale_command) {
        rejectCommand(c, shared.primarydownerr);
        return C_OK;
    }

    /* Loading DB? Return an error if the command has not the
     * CMD_LOADING flag. */
    if (server.loading && !server.async_loading && is_denyloading_command) {
        rejectCommand(c, shared.loadingerr);
        return C_OK;
    }

    /* During async-loading, block certain commands. */
    if (server.async_loading && is_deny_async_loading_command) {
        rejectCommand(c, shared.loadingerr);
        return C_OK;
    }

    /* when a busy job is being done (script / module)
     * Only allow a limited number of commands.
     * Note that we need to allow the transactions commands, otherwise clients
     * sending a transaction with pipelining without error checking, may have
     * the MULTI plus a few initial commands refused, then the timeout
     * condition resolves, and the bottom-half of the transaction gets
     * executed, see Github PR #7022. */
    if (isInsideYieldingLongCommand() && !(c->cmd->flags & CMD_ALLOW_BUSY)) {
        if (server.busy_module_yield_flags && server.busy_module_yield_reply) {
            rejectCommandFormat(c, "-BUSY %s", server.busy_module_yield_reply);
        } else if (server.busy_module_yield_flags) {
            rejectCommand(c, shared.slowmoduleerr);
        } else if (scriptIsEval()) {
            rejectCommand(c, shared.slowevalerr);
        } else {
            rejectCommand(c, shared.slowscripterr);
        }
        return C_OK;
    }

    /* Prevent a replica from sending commands that access the keyspace.
     * The main objective here is to prevent abuse of client pause check
     * from which replicas are exempt. */
    if ((c->flags & CLIENT_REPLICA) && (is_may_replicate_command || is_write_command || is_read_command)) {
        rejectCommandFormat(c, "Replica can't interact with the keyspace");
        return C_OK;
    }

    /* If the server is paused, block the client until
     * the pause has ended. Replicas are never paused. */
    if (!(c->flags & CLIENT_REPLICA) && ((isPausedActions(PAUSE_ACTION_CLIENT_ALL)) ||
                                         ((isPausedActions(PAUSE_ACTION_CLIENT_WRITE)) && is_may_replicate_command))) {
        blockPostponeClient(c);
        return C_OK;
    }

    /* Exec the command */
    if (c->flags & CLIENT_MULTI && c->cmd->proc != execCommand && c->cmd->proc != discardCommand &&
        c->cmd->proc != multiCommand && c->cmd->proc != watchCommand && c->cmd->proc != quitCommand &&
        c->cmd->proc != resetCommand) {
        queueMultiCommand(c, cmd_flags);
        addReply(c, shared.queued);
    } else {
        int flags = CMD_CALL_FULL;
        if (client_reprocessing_command) flags |= CMD_CALL_REPROCESSING;
        call(c, flags);
        if (listLength(server.ready_keys) && !isInsideYieldingLongCommand()) handleClientsBlockedOnKeys();
    }
    return C_OK;
}

/* ====================== Error lookup and execution ===================== */

void incrementErrorCount(const char *fullerr, size_t namelen) {
    void *result;
<<<<<<< HEAD
    if (!raxFind(server.errors,(unsigned char*)fullerr,namelen,&result)) {
=======
    if (!raxFind(server.errors, (unsigned char *)fullerr, namelen, &result)) {
        if (server.errors->numele >= ERROR_STATS_NUMBER) {
            sds errors = sdsempty();
            raxIterator ri;
            raxStart(&ri, server.errors);
            raxSeek(&ri, "^", NULL, 0);
            while (raxNext(&ri)) {
                char *tmpsafe;
                errors = sdscatlen(errors, getSafeInfoString((char *)ri.key, ri.key_len, &tmpsafe), ri.key_len);
                errors = sdscatlen(errors, ", ", 2);
                if (tmpsafe != NULL) zfree(tmpsafe);
            }
            sdsrange(errors, 0, -3); /* Remove final ", ". */
            raxStop(&ri);

            /* Print the warning log and the contents of server.errors to the log. */
            serverLog(LL_WARNING, "Errorstats stopped adding new errors because the number of "
                                  "errors reached the limit, may be misuse of lua error_reply, "
                                  "please check INFO ERRORSTATS, this can be re-enabled via "
                                  "CONFIG RESETSTAT.");
            serverLog(LL_WARNING, "Current errors code list: %s", errors);
            sdsfree(errors);

            /* Reset the errors and add a single element to indicate that it is disabled. */
            resetErrorTableStats();
            incrementErrorCount("ERRORSTATS_DISABLED", 19);
            server.errors_enabled = 0;
            return;
        }

>>>>>>> ce795390
        struct serverError *error = zmalloc(sizeof(*error));
        error->count = 1;
        raxInsert(server.errors, (unsigned char *)fullerr, namelen, error, NULL);
    } else {
        struct serverError *error = result;
        error->count++;
    }
}

/*================================== Shutdown =============================== */

/* Close listening sockets. Also unlink the unix domain socket if
 * unlink_unix_socket is non-zero. */
void closeListeningSockets(int unlink_unix_socket) {
    int j;

    for (int i = 0; i < CONN_TYPE_MAX; i++) {
        connListener *listener = &server.listeners[i];
        if (listener->ct == NULL) continue;

        for (j = 0; j < listener->count; j++) close(listener->fd[j]);
    }

    if (server.cluster_enabled)
        for (j = 0; j < server.clistener.count; j++) close(server.clistener.fd[j]);
    if (unlink_unix_socket && server.unixsocket) {
        serverLog(LL_NOTICE, "Removing the unix socket file.");
        if (unlink(server.unixsocket) != 0)
            serverLog(LL_WARNING, "Error removing the unix socket file: %s", strerror(errno));
    }
}

/* Prepare for shutting down the server. Flags:
 *
 * - SHUTDOWN_SAVE: Save a database dump even if the server is configured not to
 *   save any dump.
 *
 * - SHUTDOWN_NOSAVE: Don't save any database dump even if the server is
 *   configured to save one.
 *
 * - SHUTDOWN_NOW: Don't wait for replicas to catch up before shutting down.
 *
 * - SHUTDOWN_FORCE: Ignore errors writing AOF and RDB files on disk, which
 *   would normally prevent a shutdown.
 *
 * Unless SHUTDOWN_NOW is set and if any replicas are lagging behind, C_ERR is
 * returned and server.shutdown_mstime is set to a timestamp to allow a grace
 * period for the replicas to catch up. This is checked and handled by
 * serverCron() which completes the shutdown as soon as possible.
 *
 * If shutting down fails due to errors writing RDB or AOF files, C_ERR is
 * returned and an error is logged. If the flag SHUTDOWN_FORCE is set, these
 * errors are logged but ignored and C_OK is returned.
 *
 * On success, this function returns C_OK and then it's OK to call exit(0). */
int prepareForShutdown(int flags) {
    if (isShutdownInitiated()) return C_ERR;

    /* When SHUTDOWN is called while the server is loading a dataset in
     * memory we need to make sure no attempt is performed to save
     * the dataset on shutdown (otherwise it could overwrite the current DB
     * with half-read data).
     *
     * Also when in Sentinel mode clear the SAVE flag and force NOSAVE. */
    if (server.loading || server.sentinel_mode) flags = (flags & ~SHUTDOWN_SAVE) | SHUTDOWN_NOSAVE;

    server.shutdown_flags = flags;

    serverLog(LL_NOTICE, "User requested shutdown...");
    if (server.supervised_mode == SUPERVISED_SYSTEMD) serverCommunicateSystemd("STOPPING=1\n");

    /* If we have any replicas, let them catch up the replication offset before
     * we shut down, to avoid data loss. */
    if (!(flags & SHUTDOWN_NOW) && server.shutdown_timeout != 0 && !isReadyToShutdown()) {
        server.shutdown_mstime = server.mstime + server.shutdown_timeout * 1000;
        if (!isPausedActions(PAUSE_ACTION_REPLICA)) sendGetackToReplicas();
        pauseActions(PAUSE_DURING_SHUTDOWN, LLONG_MAX, PAUSE_ACTIONS_CLIENT_WRITE_SET);
        serverLog(LL_NOTICE, "Waiting for replicas before shutting down.");
        return C_ERR;
    }

    return finishShutdown();
}

static inline int isShutdownInitiated(void) {
    return server.shutdown_mstime != 0;
}

/* Returns 0 if there are any replicas which are lagging in replication which we
 * need to wait for before shutting down. Returns 1 if we're ready to shut
 * down now. */
int isReadyToShutdown(void) {
    if (listLength(server.replicas) == 0) return 1; /* No replicas. */

    listIter li;
    listNode *ln;
    listRewind(server.replicas, &li);
    while ((ln = listNext(&li)) != NULL) {
        client *replica = listNodeValue(ln);
        if (replica->repl_ack_off != server.primary_repl_offset) return 0;
    }
    return 1;
}

static void cancelShutdown(void) {
    server.shutdown_asap = 0;
    server.shutdown_flags = 0;
    server.shutdown_mstime = 0;
    server.last_sig_received = 0;
    replyToClientsBlockedOnShutdown();
    unpauseActions(PAUSE_DURING_SHUTDOWN);
}

/* Returns C_OK if shutdown was aborted and C_ERR if shutdown wasn't ongoing. */
int abortShutdown(void) {
    if (isShutdownInitiated()) {
        cancelShutdown();
    } else if (server.shutdown_asap) {
        /* Signal handler has requested shutdown, but it hasn't been initiated
         * yet. Just clear the flag. */
        server.shutdown_asap = 0;
    } else {
        /* Shutdown neither initiated nor requested. */
        return C_ERR;
    }
    serverLog(LL_NOTICE, "Shutdown manually aborted.");
    return C_OK;
}

/* The final step of the shutdown sequence. Returns C_OK if the shutdown
 * sequence was successful and it's OK to call exit(). If C_ERR is returned,
 * it's not safe to call exit(). */
int finishShutdown(void) {
    int save = server.shutdown_flags & SHUTDOWN_SAVE;
    int nosave = server.shutdown_flags & SHUTDOWN_NOSAVE;
    int force = server.shutdown_flags & SHUTDOWN_FORCE;

    /* Log a warning for each replica that is lagging. */
    listIter replicas_iter;
    listNode *replicas_list_node;
    int num_replicas = 0, num_lagging_replicas = 0;
    listRewind(server.replicas, &replicas_iter);
    while ((replicas_list_node = listNext(&replicas_iter)) != NULL) {
        client *replica = listNodeValue(replicas_list_node);
        num_replicas++;
        if (replica->repl_ack_off != server.primary_repl_offset) {
            num_lagging_replicas++;
            long lag = replica->repl_state == REPLICA_STATE_ONLINE ? time(NULL) - replica->repl_ack_time : 0;
            serverLog(LL_NOTICE, "Lagging replica %s reported offset %lld behind master, lag=%ld, state=%s.",
                      replicationGetReplicaName(replica), server.primary_repl_offset - replica->repl_ack_off, lag,
                      replstateToString(replica->repl_state));
        }
    }
    if (num_replicas > 0) {
        serverLog(LL_NOTICE, "%d of %d replicas are in sync when shutting down.", num_replicas - num_lagging_replicas,
                  num_replicas);
    }

    /* Kill all the Lua debugger forked sessions. */
    ldbKillForkedSessions();

    /* Kill the saving child if there is a background saving in progress.
       We want to avoid race conditions, for instance our saving child may
       overwrite the synchronous saving did by SHUTDOWN. */
    if (server.child_type == CHILD_TYPE_RDB) {
        serverLog(LL_WARNING, "There is a child saving an .rdb. Killing it!");
        killRDBChild();
        /* Note that, in killRDBChild normally has backgroundSaveDoneHandler
         * doing it's cleanup, but in this case this code will not be reached,
         * so we need to call rdbRemoveTempFile which will close fd(in order
         * to unlink file actually) in background thread.
         * The temp rdb file fd may won't be closed when the server exits quickly,
         * but OS will close this fd when process exits. */
        rdbRemoveTempFile(server.child_pid, 0);
    }

    /* Kill module child if there is one. */
    if (server.child_type == CHILD_TYPE_MODULE) {
        serverLog(LL_WARNING, "There is a module fork child. Killing it!");
        TerminateModuleForkChild(server.child_pid, 0);
    }

    /* Kill the AOF saving child as the AOF we already have may be longer
     * but contains the full dataset anyway. */
    if (server.child_type == CHILD_TYPE_AOF) {
        /* If we have AOF enabled but haven't written the AOF yet, don't
         * shutdown or else the dataset will be lost. */
        if (server.aof_state == AOF_WAIT_REWRITE) {
            if (force) {
                serverLog(LL_WARNING, "Writing initial AOF. Exit anyway.");
            } else {
                serverLog(LL_WARNING, "Writing initial AOF, can't exit.");
                if (server.supervised_mode == SUPERVISED_SYSTEMD)
                    serverCommunicateSystemd("STATUS=Writing initial AOF, can't exit.\n");
                goto error;
            }
        }
        serverLog(LL_WARNING, "There is a child rewriting the AOF. Killing it!");
        killAppendOnlyChild();
    }
    if (server.aof_state != AOF_OFF) {
        /* Append only file: flush buffers and fsync() the AOF at exit */
        serverLog(LL_NOTICE, "Calling fsync() on the AOF file.");
        flushAppendOnlyFile(1);
        if (valkey_fsync(server.aof_fd) == -1) {
            serverLog(LL_WARNING, "Fail to fsync the AOF file: %s.", strerror(errno));
        }
    }

    /* Create a new RDB file before exiting. */
    if ((server.saveparamslen > 0 && !nosave) || save) {
        serverLog(LL_NOTICE, "Saving the final RDB snapshot before exiting.");
        if (server.supervised_mode == SUPERVISED_SYSTEMD)
            serverCommunicateSystemd("STATUS=Saving the final RDB snapshot\n");
        /* Snapshotting. Perform a SYNC SAVE and exit */
        rdbSaveInfo rsi, *rsiptr;
        rsiptr = rdbPopulateSaveInfo(&rsi);
        /* Keep the page cache since it's likely to restart soon */
        if (rdbSave(REPLICA_REQ_NONE, server.rdb_filename, rsiptr, RDBFLAGS_KEEP_CACHE) != C_OK) {
            /* Ooops.. error saving! The best we can do is to continue
             * operating. Note that if there was a background saving process,
             * in the next cron() the server will be notified that the background
             * saving aborted, handling special stuff like replicas pending for
             * synchronization... */
            if (force) {
                serverLog(LL_WARNING, "Error trying to save the DB. Exit anyway.");
            } else {
                serverLog(LL_WARNING, "Error trying to save the DB, can't exit.");
                if (server.supervised_mode == SUPERVISED_SYSTEMD)
                    serverCommunicateSystemd("STATUS=Error trying to save the DB, can't exit.\n");
                goto error;
            }
        }
    }

    /* Free the AOF manifest. */
    if (server.aof_manifest) aofManifestFree(server.aof_manifest);

    /* Fire the shutdown modules event. */
    moduleFireServerEvent(VALKEYMODULE_EVENT_SHUTDOWN, 0, NULL);

    /* Remove the pid file if possible and needed. */
    if (server.daemonize || server.pidfile) {
        serverLog(LL_NOTICE, "Removing the pid file.");
        unlink(server.pidfile);
    }

    /* Best effort flush of replica output buffers, so that we hopefully
     * send them pending writes. */
    flushReplicasOutputBuffers();

    /* Close the listening sockets. Apparently this allows faster restarts. */
    closeListeningSockets(1);

#if !defined(__sun)
    /* Unlock the cluster config file before shutdown */
    if (server.cluster_enabled && server.cluster_config_file_lock_fd != -1) {
        flock(server.cluster_config_file_lock_fd, LOCK_UN | LOCK_NB);
    }
#endif /* __sun */


    serverLog(LL_WARNING, "%s is now ready to exit, bye bye...", server.sentinel_mode ? "Sentinel" : "Valkey");
    return C_OK;

error:
    serverLog(LL_WARNING, "Errors trying to shut down the server. Check the logs for more information.");
    cancelShutdown();
    return C_ERR;
}

/*================================== Commands =============================== */

/* Sometimes the server cannot accept write commands because there is a persistence
 * error with the RDB or AOF file, and the server is configured in order to stop
 * accepting writes in such situation. This function returns if such a
 * condition is active, and the type of the condition.
 *
 * Function return values:
 *
 * DISK_ERROR_TYPE_NONE:    No problems, we can accept writes.
 * DISK_ERROR_TYPE_AOF:     Don't accept writes: AOF errors.
 * DISK_ERROR_TYPE_RDB:     Don't accept writes: RDB errors.
 */
int writeCommandsDeniedByDiskError(void) {
    if (server.stop_writes_on_bgsave_err && server.saveparamslen > 0 && server.lastbgsave_status == C_ERR) {
        return DISK_ERROR_TYPE_RDB;
    } else if (server.aof_state != AOF_OFF) {
        if (server.aof_last_write_status == C_ERR) {
            return DISK_ERROR_TYPE_AOF;
        }
        /* AOF fsync error. */
        int aof_bio_fsync_status = atomic_load_explicit(&server.aof_bio_fsync_status, memory_order_acquire);
        if (aof_bio_fsync_status == C_ERR) {
            server.aof_last_write_errno = atomic_load_explicit(&server.aof_bio_fsync_errno, memory_order_relaxed);
            return DISK_ERROR_TYPE_AOF;
        }
    }

    return DISK_ERROR_TYPE_NONE;
}

sds writeCommandsGetDiskErrorMessage(int error_code) {
    sds ret = NULL;
    if (error_code == DISK_ERROR_TYPE_RDB) {
        ret = sdsdup(shared.bgsaveerr->ptr);
    } else {
        ret = sdscatfmt(sdsempty(), "-MISCONF Errors writing to the AOF file: %s\r\n",
                        strerror(server.aof_last_write_errno));
    }
    return ret;
}

/* The PING command. It works in a different way if the client is in
 * in Pub/Sub mode. */
void pingCommand(client *c) {
    /* The command takes zero or one arguments. */
    if (c->argc > 2) {
        addReplyErrorArity(c);
        return;
    }

    if (c->flags & CLIENT_PUBSUB && c->resp == 2) {
        addReply(c, shared.mbulkhdr[2]);
        addReplyBulkCBuffer(c, "pong", 4);
        if (c->argc == 1)
            addReplyBulkCBuffer(c, "", 0);
        else
            addReplyBulk(c, c->argv[1]);
    } else {
        if (c->argc == 1)
            addReply(c, shared.pong);
        else
            addReplyBulk(c, c->argv[1]);
    }
}

void echoCommand(client *c) {
    addReplyBulk(c, c->argv[1]);
}

void timeCommand(client *c) {
    addReplyArrayLen(c, 2);
    addReplyBulkLongLong(c, server.unixtime);
    addReplyBulkLongLong(c, server.ustime - ((long long)server.unixtime) * 1000000);
}

typedef struct replyFlagNames {
    uint64_t flag;
    const char *name;
} replyFlagNames;

/* Helper function to output flags. */
void addReplyCommandFlags(client *c, uint64_t flags, replyFlagNames *replyFlags) {
    int count = 0, j = 0;
    /* Count them so we don't have to use deferred reply. */
    while (replyFlags[j].name) {
        if (flags & replyFlags[j].flag) count++;
        j++;
    }

    addReplySetLen(c, count);
    j = 0;
    while (replyFlags[j].name) {
        if (flags & replyFlags[j].flag) addReplyStatus(c, replyFlags[j].name);
        j++;
    }
}

void addReplyFlagsForCommand(client *c, struct serverCommand *cmd) {
    replyFlagNames flagNames[] = {{CMD_WRITE, "write"},
                                  {CMD_READONLY, "readonly"},
                                  {CMD_DENYOOM, "denyoom"},
                                  {CMD_MODULE, "module"},
                                  {CMD_ADMIN, "admin"},
                                  {CMD_PUBSUB, "pubsub"},
                                  {CMD_NOSCRIPT, "noscript"},
                                  {CMD_BLOCKING, "blocking"},
                                  {CMD_LOADING, "loading"},
                                  {CMD_STALE, "stale"},
                                  {CMD_SKIP_MONITOR, "skip_monitor"},
                                  {CMD_SKIP_SLOWLOG, "skip_slowlog"},
                                  {CMD_ASKING, "asking"},
                                  {CMD_FAST, "fast"},
                                  {CMD_NO_AUTH, "no_auth"},
                                  /* {CMD_MAY_REPLICATE,     "may_replicate"},, Hidden on purpose */
                                  /* {CMD_SENTINEL,          "sentinel"}, Hidden on purpose */
                                  /* {CMD_ONLY_SENTINEL,     "only_sentinel"}, Hidden on purpose */
                                  {CMD_NO_MANDATORY_KEYS, "no_mandatory_keys"},
                                  /* {CMD_PROTECTED,         "protected"}, Hidden on purpose */
                                  {CMD_NO_ASYNC_LOADING, "no_async_loading"},
                                  {CMD_NO_MULTI, "no_multi"},
                                  {CMD_MOVABLE_KEYS, "movablekeys"},
                                  {CMD_ALLOW_BUSY, "allow_busy"},
                                  /* {CMD_TOUCHES_ARBITRARY_KEYS,  "TOUCHES_ARBITRARY_KEYS"}, Hidden on purpose */
                                  {0, NULL}};
    addReplyCommandFlags(c, cmd->flags, flagNames);
}

void addReplyDocFlagsForCommand(client *c, struct serverCommand *cmd) {
    replyFlagNames docFlagNames[] = {{CMD_DOC_DEPRECATED, "deprecated"}, {CMD_DOC_SYSCMD, "syscmd"}, {0, NULL}};
    addReplyCommandFlags(c, cmd->doc_flags, docFlagNames);
}

void addReplyFlagsForKeyArgs(client *c, uint64_t flags) {
    replyFlagNames docFlagNames[] = {{CMD_KEY_RO, "RO"},
                                     {CMD_KEY_RW, "RW"},
                                     {CMD_KEY_OW, "OW"},
                                     {CMD_KEY_RM, "RM"},
                                     {CMD_KEY_ACCESS, "access"},
                                     {CMD_KEY_UPDATE, "update"},
                                     {CMD_KEY_INSERT, "insert"},
                                     {CMD_KEY_DELETE, "delete"},
                                     {CMD_KEY_NOT_KEY, "not_key"},
                                     {CMD_KEY_INCOMPLETE, "incomplete"},
                                     {CMD_KEY_VARIABLE_FLAGS, "variable_flags"},
                                     {0, NULL}};
    addReplyCommandFlags(c, flags, docFlagNames);
}

/* Must match serverCommandArgType */
const char *ARG_TYPE_STR[] = {
    "string", "integer", "double", "key", "pattern", "unix-time", "pure-token", "oneof", "block",
};

void addReplyFlagsForArg(client *c, uint64_t flags) {
    replyFlagNames argFlagNames[] = {{CMD_ARG_OPTIONAL, "optional"},
                                     {CMD_ARG_MULTIPLE, "multiple"},
                                     {CMD_ARG_MULTIPLE_TOKEN, "multiple_token"},
                                     {0, NULL}};
    addReplyCommandFlags(c, flags, argFlagNames);
}

void addReplyCommandArgList(client *c, struct serverCommandArg *args, int num_args) {
    addReplyArrayLen(c, num_args);
    for (int j = 0; j < num_args; j++) {
        /* Count our reply len so we don't have to use deferred reply. */
        int has_display_text = 1;
        long maplen = 2;
        if (args[j].key_spec_index != -1) maplen++;
        if (args[j].token) maplen++;
        if (args[j].summary) maplen++;
        if (args[j].since) maplen++;
        if (args[j].deprecated_since) maplen++;
        if (args[j].flags) maplen++;
        if (args[j].type == ARG_TYPE_ONEOF || args[j].type == ARG_TYPE_BLOCK) {
            has_display_text = 0;
            maplen++;
        }
        if (has_display_text) maplen++;
        addReplyMapLen(c, maplen);

        addReplyBulkCString(c, "name");
        addReplyBulkCString(c, args[j].name);

        addReplyBulkCString(c, "type");
        addReplyBulkCString(c, ARG_TYPE_STR[args[j].type]);

        if (has_display_text) {
            addReplyBulkCString(c, "display_text");
            addReplyBulkCString(c, args[j].display_text ? args[j].display_text : args[j].name);
        }
        if (args[j].key_spec_index != -1) {
            addReplyBulkCString(c, "key_spec_index");
            addReplyLongLong(c, args[j].key_spec_index);
        }
        if (args[j].token) {
            addReplyBulkCString(c, "token");
            addReplyBulkCString(c, args[j].token);
        }
        if (args[j].summary) {
            addReplyBulkCString(c, "summary");
            addReplyBulkCString(c, args[j].summary);
        }
        if (args[j].since) {
            addReplyBulkCString(c, "since");
            addReplyBulkCString(c, args[j].since);
        }
        if (args[j].deprecated_since) {
            addReplyBulkCString(c, "deprecated_since");
            addReplyBulkCString(c, args[j].deprecated_since);
        }
        if (args[j].flags) {
            addReplyBulkCString(c, "flags");
            addReplyFlagsForArg(c, args[j].flags);
        }
        if (args[j].type == ARG_TYPE_ONEOF || args[j].type == ARG_TYPE_BLOCK) {
            addReplyBulkCString(c, "arguments");
            addReplyCommandArgList(c, args[j].subargs, args[j].num_args);
        }
    }
}

#ifdef LOG_REQ_RES

void addReplyJson(client *c, struct jsonObject *rs) {
    addReplyMapLen(c, rs->length);

    for (int i = 0; i < rs->length; i++) {
        struct jsonObjectElement *curr = &rs->elements[i];
        addReplyBulkCString(c, curr->key);
        switch (curr->type) {
        case (JSON_TYPE_BOOLEAN): addReplyBool(c, curr->value.boolean); break;
        case (JSON_TYPE_INTEGER): addReplyLongLong(c, curr->value.integer); break;
        case (JSON_TYPE_STRING): addReplyBulkCString(c, curr->value.string); break;
        case (JSON_TYPE_OBJECT): addReplyJson(c, curr->value.object); break;
        case (JSON_TYPE_ARRAY):
            addReplyArrayLen(c, curr->value.array.length);
            for (int k = 0; k < curr->value.array.length; k++) {
                struct jsonObject *object = curr->value.array.objects[k];
                addReplyJson(c, object);
            }
            break;
        default: serverPanic("Invalid JSON type %d", curr->type);
        }
    }
}

#endif

void addReplyCommandHistory(client *c, struct serverCommand *cmd) {
    addReplySetLen(c, cmd->num_history);
    for (int j = 0; j < cmd->num_history; j++) {
        addReplyArrayLen(c, 2);
        addReplyBulkCString(c, cmd->history[j].since);
        addReplyBulkCString(c, cmd->history[j].changes);
    }
}

void addReplyCommandTips(client *c, struct serverCommand *cmd) {
    addReplySetLen(c, cmd->num_tips);
    for (int j = 0; j < cmd->num_tips; j++) {
        addReplyBulkCString(c, cmd->tips[j]);
    }
}

void addReplyCommandKeySpecs(client *c, struct serverCommand *cmd) {
    addReplySetLen(c, cmd->key_specs_num);
    for (int i = 0; i < cmd->key_specs_num; i++) {
        int maplen = 3;
        if (cmd->key_specs[i].notes) maplen++;

        addReplyMapLen(c, maplen);

        if (cmd->key_specs[i].notes) {
            addReplyBulkCString(c, "notes");
            addReplyBulkCString(c, cmd->key_specs[i].notes);
        }

        addReplyBulkCString(c, "flags");
        addReplyFlagsForKeyArgs(c, cmd->key_specs[i].flags);

        addReplyBulkCString(c, "begin_search");
        switch (cmd->key_specs[i].begin_search_type) {
        case KSPEC_BS_UNKNOWN:
            addReplyMapLen(c, 2);
            addReplyBulkCString(c, "type");
            addReplyBulkCString(c, "unknown");

            addReplyBulkCString(c, "spec");
            addReplyMapLen(c, 0);
            break;
        case KSPEC_BS_INDEX:
            addReplyMapLen(c, 2);
            addReplyBulkCString(c, "type");
            addReplyBulkCString(c, "index");

            addReplyBulkCString(c, "spec");
            addReplyMapLen(c, 1);
            addReplyBulkCString(c, "index");
            addReplyLongLong(c, cmd->key_specs[i].bs.index.pos);
            break;
        case KSPEC_BS_KEYWORD:
            addReplyMapLen(c, 2);
            addReplyBulkCString(c, "type");
            addReplyBulkCString(c, "keyword");

            addReplyBulkCString(c, "spec");
            addReplyMapLen(c, 2);
            addReplyBulkCString(c, "keyword");
            addReplyBulkCString(c, cmd->key_specs[i].bs.keyword.keyword);
            addReplyBulkCString(c, "startfrom");
            addReplyLongLong(c, cmd->key_specs[i].bs.keyword.startfrom);
            break;
        default: serverPanic("Invalid begin_search key spec type %d", cmd->key_specs[i].begin_search_type);
        }

        addReplyBulkCString(c, "find_keys");
        switch (cmd->key_specs[i].find_keys_type) {
        case KSPEC_FK_UNKNOWN:
            addReplyMapLen(c, 2);
            addReplyBulkCString(c, "type");
            addReplyBulkCString(c, "unknown");

            addReplyBulkCString(c, "spec");
            addReplyMapLen(c, 0);
            break;
        case KSPEC_FK_RANGE:
            addReplyMapLen(c, 2);
            addReplyBulkCString(c, "type");
            addReplyBulkCString(c, "range");

            addReplyBulkCString(c, "spec");
            addReplyMapLen(c, 3);
            addReplyBulkCString(c, "lastkey");
            addReplyLongLong(c, cmd->key_specs[i].fk.range.lastkey);
            addReplyBulkCString(c, "keystep");
            addReplyLongLong(c, cmd->key_specs[i].fk.range.keystep);
            addReplyBulkCString(c, "limit");
            addReplyLongLong(c, cmd->key_specs[i].fk.range.limit);
            break;
        case KSPEC_FK_KEYNUM:
            addReplyMapLen(c, 2);
            addReplyBulkCString(c, "type");
            addReplyBulkCString(c, "keynum");

            addReplyBulkCString(c, "spec");
            addReplyMapLen(c, 3);
            addReplyBulkCString(c, "keynumidx");
            addReplyLongLong(c, cmd->key_specs[i].fk.keynum.keynumidx);
            addReplyBulkCString(c, "firstkey");
            addReplyLongLong(c, cmd->key_specs[i].fk.keynum.firstkey);
            addReplyBulkCString(c, "keystep");
            addReplyLongLong(c, cmd->key_specs[i].fk.keynum.keystep);
            break;
        default: serverPanic("Invalid find_keys key spec type %d", cmd->key_specs[i].begin_search_type);
        }
    }
}

/* Reply with an array of sub-command using the provided reply callback. */
void addReplyCommandSubCommands(client *c,
                                struct serverCommand *cmd,
                                void (*reply_function)(client *, struct serverCommand *),
                                int use_map) {
    if (!cmd->subcommands_dict) {
        addReplySetLen(c, 0);
        return;
    }

    if (use_map)
        addReplyMapLen(c, dictSize(cmd->subcommands_dict));
    else
        addReplyArrayLen(c, dictSize(cmd->subcommands_dict));
    dictEntry *de;
    dictIterator *di = dictGetSafeIterator(cmd->subcommands_dict);
    while ((de = dictNext(di)) != NULL) {
        struct serverCommand *sub = (struct serverCommand *)dictGetVal(de);
        if (use_map) addReplyBulkCBuffer(c, sub->fullname, sdslen(sub->fullname));
        reply_function(c, sub);
    }
    dictReleaseIterator(di);
}

/* Output the representation of a server command. Used by the COMMAND command and COMMAND INFO. */
void addReplyCommandInfo(client *c, struct serverCommand *cmd) {
    if (!cmd) {
        addReplyNull(c);
    } else {
        int firstkey = 0, lastkey = 0, keystep = 0;
        if (cmd->legacy_range_key_spec.begin_search_type != KSPEC_BS_INVALID) {
            firstkey = cmd->legacy_range_key_spec.bs.index.pos;
            lastkey = cmd->legacy_range_key_spec.fk.range.lastkey;
            if (lastkey >= 0) lastkey += firstkey;
            keystep = cmd->legacy_range_key_spec.fk.range.keystep;
        }

        addReplyArrayLen(c, 10);
        addReplyBulkCBuffer(c, cmd->fullname, sdslen(cmd->fullname));
        addReplyLongLong(c, cmd->arity);
        addReplyFlagsForCommand(c, cmd);
        addReplyLongLong(c, firstkey);
        addReplyLongLong(c, lastkey);
        addReplyLongLong(c, keystep);
        addReplyCommandCategories(c, cmd);
        addReplyCommandTips(c, cmd);
        addReplyCommandKeySpecs(c, cmd);
        addReplyCommandSubCommands(c, cmd, addReplyCommandInfo, 0);
    }
}

/* Output the representation of a server command. Used by the COMMAND DOCS. */
void addReplyCommandDocs(client *c, struct serverCommand *cmd) {
    /* Count our reply len so we don't have to use deferred reply. */
    long maplen = 1;
    if (cmd->summary) maplen++;
    if (cmd->since) maplen++;
    if (cmd->flags & CMD_MODULE) maplen++;
    if (cmd->complexity) maplen++;
    if (cmd->doc_flags) maplen++;
    if (cmd->deprecated_since) maplen++;
    if (cmd->replaced_by) maplen++;
    if (cmd->history) maplen++;
#ifdef LOG_REQ_RES
    if (cmd->reply_schema) maplen++;
#endif
    if (cmd->args) maplen++;
    if (cmd->subcommands_dict) maplen++;
    addReplyMapLen(c, maplen);

    if (cmd->summary) {
        addReplyBulkCString(c, "summary");
        addReplyBulkCString(c, cmd->summary);
    }
    if (cmd->since) {
        addReplyBulkCString(c, "since");
        addReplyBulkCString(c, cmd->since);
    }

    /* Always have the group, for module commands the group is always "module". */
    addReplyBulkCString(c, "group");
    addReplyBulkCString(c, commandGroupStr(cmd->group));

    if (cmd->complexity) {
        addReplyBulkCString(c, "complexity");
        addReplyBulkCString(c, cmd->complexity);
    }
    if (cmd->flags & CMD_MODULE) {
        addReplyBulkCString(c, "module");
        addReplyBulkCString(c, moduleNameFromCommand(cmd));
    }
    if (cmd->doc_flags) {
        addReplyBulkCString(c, "doc_flags");
        addReplyDocFlagsForCommand(c, cmd);
    }
    if (cmd->deprecated_since) {
        addReplyBulkCString(c, "deprecated_since");
        addReplyBulkCString(c, cmd->deprecated_since);
    }
    if (cmd->replaced_by) {
        addReplyBulkCString(c, "replaced_by");
        addReplyBulkCString(c, cmd->replaced_by);
    }
    if (cmd->history) {
        addReplyBulkCString(c, "history");
        addReplyCommandHistory(c, cmd);
    }
#ifdef LOG_REQ_RES
    if (cmd->reply_schema) {
        addReplyBulkCString(c, "reply_schema");
        addReplyJson(c, cmd->reply_schema);
    }
#endif
    if (cmd->args) {
        addReplyBulkCString(c, "arguments");
        addReplyCommandArgList(c, cmd->args, cmd->num_args);
    }
    if (cmd->subcommands_dict) {
        addReplyBulkCString(c, "subcommands");
        addReplyCommandSubCommands(c, cmd, addReplyCommandDocs, 1);
    }
}

/* Helper for COMMAND GETKEYS and GETKEYSANDFLAGS */
void getKeysSubcommandImpl(client *c, int with_flags) {
    struct serverCommand *cmd = lookupCommand(c->argv + 2, c->argc - 2);
    getKeysResult result;
    initGetKeysResult(&result);
    int j;

    if (!cmd) {
        addReplyError(c, "Invalid command specified");
        return;
    } else if (!doesCommandHaveKeys(cmd)) {
        addReplyError(c, "The command has no key arguments");
        return;
    } else if ((cmd->arity > 0 && cmd->arity != c->argc - 2) || ((c->argc - 2) < -cmd->arity)) {
        addReplyError(c, "Invalid number of arguments specified for command");
        return;
    }

    if (!getKeysFromCommandWithSpecs(cmd, c->argv + 2, c->argc - 2, GET_KEYSPEC_DEFAULT, &result)) {
        if (cmd->flags & CMD_NO_MANDATORY_KEYS) {
            addReplyArrayLen(c, 0);
        } else {
            addReplyError(c, "Invalid arguments specified for command");
        }
    } else {
        addReplyArrayLen(c, result.numkeys);
        for (j = 0; j < result.numkeys; j++) {
            if (!with_flags) {
                addReplyBulk(c, c->argv[result.keys[j].pos + 2]);
            } else {
                addReplyArrayLen(c, 2);
                addReplyBulk(c, c->argv[result.keys[j].pos + 2]);
                addReplyFlagsForKeyArgs(c, result.keys[j].flags);
            }
        }
    }
    getKeysFreeResult(&result);
}

/* COMMAND GETKEYSANDFLAGS cmd arg1 arg2 ... */
void commandGetKeysAndFlagsCommand(client *c) {
    getKeysSubcommandImpl(c, 1);
}

/* COMMAND GETKEYS cmd arg1 arg2 ... */
void getKeysSubcommand(client *c) {
    getKeysSubcommandImpl(c, 0);
}

/* COMMAND (no args) */
void commandCommand(client *c) {
    dictIterator *di;
    dictEntry *de;

    addReplyArrayLen(c, dictSize(server.commands));
    di = dictGetIterator(server.commands);
    while ((de = dictNext(di)) != NULL) {
        addReplyCommandInfo(c, dictGetVal(de));
    }
    dictReleaseIterator(di);
}

/* COMMAND COUNT */
void commandCountCommand(client *c) {
    addReplyLongLong(c, dictSize(server.commands));
}

typedef enum {
    COMMAND_LIST_FILTER_MODULE,
    COMMAND_LIST_FILTER_ACLCAT,
    COMMAND_LIST_FILTER_PATTERN,
} commandListFilterType;

typedef struct {
    commandListFilterType type;
    sds arg;
    struct {
        int valid;
        union {
            uint64_t aclcat;
            void *module_handle;
        } u;
    } cache;
} commandListFilter;

int shouldFilterFromCommandList(struct serverCommand *cmd, commandListFilter *filter) {
    switch (filter->type) {
    case (COMMAND_LIST_FILTER_MODULE):
        if (!filter->cache.valid) {
            filter->cache.u.module_handle = moduleGetHandleByName(filter->arg);
            filter->cache.valid = 1;
        }
        return !moduleIsModuleCommand(filter->cache.u.module_handle, cmd);
    case (COMMAND_LIST_FILTER_ACLCAT): {
        if (!filter->cache.valid) {
            filter->cache.u.aclcat = ACLGetCommandCategoryFlagByName(filter->arg);
            filter->cache.valid = 1;
        }
        uint64_t cat = filter->cache.u.aclcat;
        if (cat == 0) return 1; /* Invalid ACL category */
        return (!(cmd->acl_categories & cat));
        break;
    }
    case (COMMAND_LIST_FILTER_PATTERN):
        return !stringmatchlen(filter->arg, sdslen(filter->arg), cmd->fullname, sdslen(cmd->fullname), 1);
    default: serverPanic("Invalid filter type %d", filter->type);
    }
}

/* COMMAND LIST FILTERBY (MODULE <module-name>|ACLCAT <cat>|PATTERN <pattern>) */
void commandListWithFilter(client *c, dict *commands, commandListFilter filter, int *numcmds) {
    dictEntry *de;
    dictIterator *di = dictGetIterator(commands);

    while ((de = dictNext(di)) != NULL) {
        struct serverCommand *cmd = dictGetVal(de);
        if (!shouldFilterFromCommandList(cmd, &filter)) {
            addReplyBulkCBuffer(c, cmd->fullname, sdslen(cmd->fullname));
            (*numcmds)++;
        }

        if (cmd->subcommands_dict) {
            commandListWithFilter(c, cmd->subcommands_dict, filter, numcmds);
        }
    }
    dictReleaseIterator(di);
}

/* COMMAND LIST */
void commandListWithoutFilter(client *c, dict *commands, int *numcmds) {
    dictEntry *de;
    dictIterator *di = dictGetIterator(commands);

    while ((de = dictNext(di)) != NULL) {
        struct serverCommand *cmd = dictGetVal(de);
        addReplyBulkCBuffer(c, cmd->fullname, sdslen(cmd->fullname));
        (*numcmds)++;

        if (cmd->subcommands_dict) {
            commandListWithoutFilter(c, cmd->subcommands_dict, numcmds);
        }
    }
    dictReleaseIterator(di);
}

/* COMMAND LIST [FILTERBY (MODULE <module-name>|ACLCAT <cat>|PATTERN <pattern>)] */
void commandListCommand(client *c) {
    /* Parse options. */
    int i = 2, got_filter = 0;
    commandListFilter filter = {0};
    for (; i < c->argc; i++) {
        int moreargs = (c->argc - 1) - i; /* Number of additional arguments. */
        char *opt = c->argv[i]->ptr;
        if (!strcasecmp(opt, "filterby") && moreargs == 2) {
            char *filtertype = c->argv[i + 1]->ptr;
            if (!strcasecmp(filtertype, "module")) {
                filter.type = COMMAND_LIST_FILTER_MODULE;
            } else if (!strcasecmp(filtertype, "aclcat")) {
                filter.type = COMMAND_LIST_FILTER_ACLCAT;
            } else if (!strcasecmp(filtertype, "pattern")) {
                filter.type = COMMAND_LIST_FILTER_PATTERN;
            } else {
                addReplyErrorObject(c, shared.syntaxerr);
                return;
            }
            got_filter = 1;
            filter.arg = c->argv[i + 2]->ptr;
            i += 2;
        } else {
            addReplyErrorObject(c, shared.syntaxerr);
            return;
        }
    }

    int numcmds = 0;
    void *replylen = addReplyDeferredLen(c);

    if (got_filter) {
        commandListWithFilter(c, server.commands, filter, &numcmds);
    } else {
        commandListWithoutFilter(c, server.commands, &numcmds);
    }

    setDeferredArrayLen(c, replylen, numcmds);
}

/* COMMAND INFO [<command-name> ...] */
void commandInfoCommand(client *c) {
    int i;

    if (c->argc == 2) {
        dictIterator *di;
        dictEntry *de;
        addReplyArrayLen(c, dictSize(server.commands));
        di = dictGetIterator(server.commands);
        while ((de = dictNext(di)) != NULL) {
            addReplyCommandInfo(c, dictGetVal(de));
        }
        dictReleaseIterator(di);
    } else {
        addReplyArrayLen(c, c->argc - 2);
        for (i = 2; i < c->argc; i++) {
            addReplyCommandInfo(c, lookupCommandBySds(c->argv[i]->ptr));
        }
    }
}

/* COMMAND DOCS [command-name [command-name ...]] */
void commandDocsCommand(client *c) {
    int i;
    if (c->argc == 2) {
        /* Reply with an array of all commands */
        dictIterator *di;
        dictEntry *de;
        addReplyMapLen(c, dictSize(server.commands));
        di = dictGetIterator(server.commands);
        while ((de = dictNext(di)) != NULL) {
            struct serverCommand *cmd = dictGetVal(de);
            addReplyBulkCBuffer(c, cmd->fullname, sdslen(cmd->fullname));
            addReplyCommandDocs(c, cmd);
        }
        dictReleaseIterator(di);
    } else {
        /* Reply with an array of the requested commands (if we find them) */
        int numcmds = 0;
        void *replylen = addReplyDeferredLen(c);
        for (i = 2; i < c->argc; i++) {
            struct serverCommand *cmd = lookupCommandBySds(c->argv[i]->ptr);
            if (!cmd) continue;
            addReplyBulkCBuffer(c, cmd->fullname, sdslen(cmd->fullname));
            addReplyCommandDocs(c, cmd);
            numcmds++;
        }
        setDeferredMapLen(c, replylen, numcmds);
    }
}

/* COMMAND GETKEYS arg0 arg1 arg2 ... */
void commandGetKeysCommand(client *c) {
    getKeysSubcommand(c);
}

/* COMMAND HELP */
void commandHelpCommand(client *c) {
    /* clang-format off */
    const char *help[] = {
"(no subcommand)",
"    Return details about all commands.",
"COUNT",
"    Return the total number of commands in this server.",
"LIST",
"    Return a list of all commands in this server.",
"INFO [<command-name> ...]",
"    Return details about multiple commands.",
"    If no command names are given, documentation details for all",
"    commands are returned.",
"DOCS [<command-name> ...]",
"    Return documentation details about multiple commands.",
"    If no command names are given, documentation details for all",
"    commands are returned.",
"GETKEYS <full-command>",
"    Return the keys from a full command.",
"GETKEYSANDFLAGS <full-command>",
"    Return the keys and the access flags from a full command.",
NULL
    };
    /* clang-format on */
    addReplyHelp(c, help);
}

/* Convert an amount of bytes into a human readable string in the form
 * of 100B, 2G, 100M, 4K, and so forth. */
void bytesToHuman(char *s, size_t size, unsigned long long n) {
    double d;

    if (n < 1024) {
        /* Bytes */
        snprintf(s, size, "%lluB", n);
    } else if (n < (1024 * 1024)) {
        d = (double)n / (1024);
        snprintf(s, size, "%.2fK", d);
    } else if (n < (1024LL * 1024 * 1024)) {
        d = (double)n / (1024 * 1024);
        snprintf(s, size, "%.2fM", d);
    } else if (n < (1024LL * 1024 * 1024 * 1024)) {
        d = (double)n / (1024LL * 1024 * 1024);
        snprintf(s, size, "%.2fG", d);
    } else if (n < (1024LL * 1024 * 1024 * 1024 * 1024)) {
        d = (double)n / (1024LL * 1024 * 1024 * 1024);
        snprintf(s, size, "%.2fT", d);
    } else if (n < (1024LL * 1024 * 1024 * 1024 * 1024 * 1024)) {
        d = (double)n / (1024LL * 1024 * 1024 * 1024 * 1024);
        snprintf(s, size, "%.2fP", d);
    } else {
        /* Let's hope we never need this */
        snprintf(s, size, "%lluB", n);
    }
}

/* Fill percentile distribution of latencies. */
sds fillPercentileDistributionLatencies(sds info, const char *histogram_name, struct hdr_histogram *histogram) {
    info = sdscatfmt(info, "latency_percentiles_usec_%s:", histogram_name);
    for (int j = 0; j < server.latency_tracking_info_percentiles_len; j++) {
        char fbuf[128];
        size_t len = snprintf(fbuf, sizeof(fbuf), "%f", server.latency_tracking_info_percentiles[j]);
        trimDoubleString(fbuf, len);
        info = sdscatprintf(info, "p%s=%.3f", fbuf,
                            ((double)hdr_value_at_percentile(histogram, server.latency_tracking_info_percentiles[j])) /
                                1000.0f);
        if (j != server.latency_tracking_info_percentiles_len - 1) info = sdscatlen(info, ",", 1);
    }
    info = sdscatprintf(info, "\r\n");
    return info;
}

const char *replstateToString(int replstate) {
    switch (replstate) {
    case REPLICA_STATE_WAIT_BGSAVE_START:
    case REPLICA_STATE_WAIT_BGSAVE_END: return "wait_bgsave";
    case REPLICA_STATE_SEND_BULK: return "send_bulk";
    case REPLICA_STATE_ONLINE: return "online";
    default: return "";
    }
}

/* Characters we sanitize on INFO output to maintain expected format. */
static char unsafe_info_chars[] = "#:\n\r";
static char unsafe_info_chars_substs[] = "____"; /* Must be same length as above */

/* Returns a sanitized version of s that contains no unsafe info string chars.
 * If no unsafe characters are found, simply returns s. Caller needs to
 * free tmp if it is non-null on return.
 */
const char *getSafeInfoString(const char *s, size_t len, char **tmp) {
    *tmp = NULL;
    if (mempbrk(s, len, unsafe_info_chars, sizeof(unsafe_info_chars) - 1) == NULL) return s;
    char *new = *tmp = zmalloc(len + 1);
    memcpy(new, s, len);
    new[len] = '\0';
    return memmapchars(new, len, unsafe_info_chars, unsafe_info_chars_substs, sizeof(unsafe_info_chars) - 1);
}

sds genValkeyInfoStringCommandStats(sds info, dict *commands) {
    struct serverCommand *c;
    dictEntry *de;
    dictIterator *di;
    di = dictGetSafeIterator(commands);
    while ((de = dictNext(di)) != NULL) {
        char *tmpsafe;
        c = (struct serverCommand *)dictGetVal(de);
        if (c->calls || c->failed_calls || c->rejected_calls) {
            info = sdscatprintf(info,
                                "cmdstat_%s:calls=%lld,usec=%lld,usec_per_call=%.2f"
                                ",rejected_calls=%lld,failed_calls=%lld\r\n",
                                getSafeInfoString(c->fullname, sdslen(c->fullname), &tmpsafe), c->calls,
                                c->microseconds, (c->calls == 0) ? 0 : ((float)c->microseconds / c->calls),
                                c->rejected_calls, c->failed_calls);
            if (tmpsafe != NULL) zfree(tmpsafe);
        }
        if (c->subcommands_dict) {
            info = genValkeyInfoStringCommandStats(info, c->subcommands_dict);
        }
    }
    dictReleaseIterator(di);

    return info;
}

/* Writes the ACL metrics to the info */
sds genValkeyInfoStringACLStats(sds info) {
    info = sdscatprintf(info,
                        "acl_access_denied_auth:%lld\r\n"
                        "acl_access_denied_cmd:%lld\r\n"
                        "acl_access_denied_key:%lld\r\n"
                        "acl_access_denied_channel:%lld\r\n",
                        server.acl_info.user_auth_failures, server.acl_info.invalid_cmd_accesses,
                        server.acl_info.invalid_key_accesses, server.acl_info.invalid_channel_accesses);
    return info;
}

sds genValkeyInfoStringLatencyStats(sds info, dict *commands) {
    struct serverCommand *c;
    dictEntry *de;
    dictIterator *di;
    di = dictGetSafeIterator(commands);
    while ((de = dictNext(di)) != NULL) {
        char *tmpsafe;
        c = (struct serverCommand *)dictGetVal(de);
        if (c->latency_histogram) {
            info = fillPercentileDistributionLatencies(
                info, getSafeInfoString(c->fullname, sdslen(c->fullname), &tmpsafe), c->latency_histogram);
            if (tmpsafe != NULL) zfree(tmpsafe);
        }
        if (c->subcommands_dict) {
            info = genValkeyInfoStringLatencyStats(info, c->subcommands_dict);
        }
    }
    dictReleaseIterator(di);

    return info;
}

/* Takes a null terminated sections list, and adds them to the dict. */
void addInfoSectionsToDict(dict *section_dict, char **sections) {
    while (*sections) {
        sds section = sdsnew(*sections);
        if (dictAdd(section_dict, section, NULL) == DICT_ERR) sdsfree(section);
        sections++;
    }
}

/* Cached copy of the default sections, as an optimization. */
static dict *cached_default_info_sections = NULL;

void releaseInfoSectionDict(dict *sec) {
    if (sec != cached_default_info_sections) dictRelease(sec);
}

/* Create a dictionary with unique section names to be used by genValkeyInfoString.
 * 'argv' and 'argc' are list of arguments for INFO.
 * 'defaults' is an optional null terminated list of default sections.
 * 'out_all' and 'out_everything' are optional.
 * The resulting dictionary should be released with releaseInfoSectionDict. */
dict *genInfoSectionDict(robj **argv, int argc, char **defaults, int *out_all, int *out_everything) {
    char *default_sections[] = {"server", "clients",     "memory",     "persistence", "stats",    "replication",
                                "cpu",    "module_list", "errorstats", "cluster",     "keyspace", NULL};
    if (!defaults) defaults = default_sections;

    if (argc == 0) {
        /* In this case we know the dict is not gonna be modified, so we cache
         * it as an optimization for a common case. */
        if (cached_default_info_sections) return cached_default_info_sections;
        cached_default_info_sections = dictCreate(&stringSetDictType);
        dictExpand(cached_default_info_sections, 16);
        addInfoSectionsToDict(cached_default_info_sections, defaults);
        return cached_default_info_sections;
    }

    dict *section_dict = dictCreate(&stringSetDictType);
    dictExpand(section_dict, min(argc, 16));
    for (int i = 0; i < argc; i++) {
        if (!strcasecmp(argv[i]->ptr, "default")) {
            addInfoSectionsToDict(section_dict, defaults);
        } else if (!strcasecmp(argv[i]->ptr, "all")) {
            if (out_all) *out_all = 1;
        } else if (!strcasecmp(argv[i]->ptr, "everything")) {
            if (out_everything) *out_everything = 1;
            if (out_all) *out_all = 1;
        } else {
            sds section = sdsnew(argv[i]->ptr);
            if (dictAdd(section_dict, section, NULL) != DICT_OK) sdsfree(section);
        }
    }
    return section_dict;
}

/* sets blocking_keys to the total number of keys which has at least one client blocked on them.
 * sets blocking_keys_on_nokey to the total number of keys which has at least one client
 * blocked on them to be written or deleted.
 * sets watched_keys to the total number of keys which has at least on client watching on them. */
void totalNumberOfStatefulKeys(unsigned long *blocking_keys,
                               unsigned long *blocking_keys_on_nokey,
                               unsigned long *watched_keys) {
    unsigned long bkeys = 0, bkeys_on_nokey = 0, wkeys = 0;
    for (int j = 0; j < server.dbnum; j++) {
        bkeys += dictSize(server.db[j].blocking_keys);
        bkeys_on_nokey += dictSize(server.db[j].blocking_keys_unblock_on_nokey);
        wkeys += dictSize(server.db[j].watched_keys);
    }
    if (blocking_keys) *blocking_keys = bkeys;
    if (blocking_keys_on_nokey) *blocking_keys_on_nokey = bkeys_on_nokey;
    if (watched_keys) *watched_keys = wkeys;
}

/* Create the string returned by the INFO command. This is decoupled
 * by the INFO command itself as we need to report the same information
 * on memory corruption problems. */
sds genValkeyInfoString(dict *section_dict, int all_sections, int everything) {
    sds info = sdsempty();
    time_t uptime = server.unixtime - server.stat_starttime;
    int j;
    int sections = 0;
    if (everything) all_sections = 1;

    /* Server */
    if (all_sections || (dictFind(section_dict, "server") != NULL)) {
        static int call_uname = 1;
        static struct utsname name;
        char *mode;
        char *supervised;

        if (server.cluster_enabled)
            mode = "cluster";
        else if (server.sentinel_mode)
            mode = "sentinel";
        else
            mode = "standalone";

        if (server.supervised) {
            if (server.supervised_mode == SUPERVISED_UPSTART)
                supervised = "upstart";
            else if (server.supervised_mode == SUPERVISED_SYSTEMD)
                supervised = "systemd";
            else
                supervised = "unknown";
        } else {
            supervised = "no";
        }

        if (sections++) info = sdscat(info, "\r\n");

        if (call_uname) {
            /* Uname can be slow and is always the same output. Cache it. */
            uname(&name);
            call_uname = 0;
        }

        /* clang-format off */
        info = sdscatfmt(info, "# Server\r\n" FMTARGS(
            "redis_version:%s\r\n", REDIS_VERSION,
            "server_name:%s\r\n", SERVER_NAME,
            "valkey_version:%s\r\n", VALKEY_VERSION,
            "redis_git_sha1:%s\r\n", serverGitSHA1(),
            "redis_git_dirty:%i\r\n", strtol(serverGitDirty(),NULL,10) > 0,
            "redis_build_id:%s\r\n", serverBuildIdString(),
            "%s_mode:", (server.extended_redis_compat ? "redis" : "server"),
            "%s\r\n", mode,
            "os:%s", name.sysname,
            " %s", name.release,
            " %s\r\n", name.machine,
            "arch_bits:%i\r\n", server.arch_bits,
            "monotonic_clock:%s\r\n", monotonicInfoString(),
            "multiplexing_api:%s\r\n", aeGetApiName(),
            "gcc_version:%s\r\n", GNUC_VERSION_STR,
            "process_id:%I\r\n", (int64_t) getpid(),
            "process_supervised:%s\r\n", supervised,
            "run_id:%s\r\n", server.runid,
            "tcp_port:%i\r\n", server.port ? server.port : server.tls_port,
            "server_time_usec:%I\r\n", (int64_t)server.ustime,
            "uptime_in_seconds:%I\r\n", (int64_t)uptime,
            "uptime_in_days:%I\r\n", (int64_t)(uptime/(3600*24)),
            "hz:%i\r\n", server.hz,
            "configured_hz:%i\r\n", server.config_hz,
            "lru_clock:%u\r\n", server.lruclock,
            "executable:%s\r\n", server.executable ? server.executable : "",
            "config_file:%s\r\n", server.configfile ? server.configfile : "",
            "io_threads_active:%i\r\n", server.io_threads_active));
        /* clang-format on */

        /* Conditional properties */
        if (isShutdownInitiated()) {
            info = sdscatfmt(info, "shutdown_in_milliseconds:%I\r\n",
                             (int64_t)(server.shutdown_mstime - commandTimeSnapshot()));
        }

        /* get all the listeners information */
        info = getListensInfoString(info);
    }

    /* Clients */
    if (all_sections || (dictFind(section_dict, "clients") != NULL)) {
        size_t maxin, maxout;
        unsigned long blocking_keys, blocking_keys_on_nokey, watched_keys;
        getExpansiveClientsInfo(&maxin, &maxout);
        totalNumberOfStatefulKeys(&blocking_keys, &blocking_keys_on_nokey, &watched_keys);
        if (sections++) info = sdscat(info, "\r\n");
        /* clang-format off */
        info = sdscatprintf(info, "# Clients\r\n" FMTARGS(
            "connected_clients:%lu\r\n", listLength(server.clients) - listLength(server.replicas),
            "cluster_connections:%lu\r\n", getClusterConnectionsCount(),
            "maxclients:%u\r\n", server.maxclients,
            "client_recent_max_input_buffer:%zu\r\n", maxin,
            "client_recent_max_output_buffer:%zu\r\n", maxout,
            "blocked_clients:%d\r\n", server.blocked_clients,
            "tracking_clients:%d\r\n", server.tracking_clients,
            "pubsub_clients:%d\r\n", server.pubsub_clients,
            "watching_clients:%d\r\n", server.watching_clients,
            "clients_in_timeout_table:%llu\r\n", (unsigned long long) raxSize(server.clients_timeout_table),
            "total_watched_keys:%lu\r\n", watched_keys,
            "total_blocking_keys:%lu\r\n", blocking_keys,
            "total_blocking_keys_on_nokey:%lu\r\n", blocking_keys_on_nokey));
        /* clang-format on */
    }

    /* Memory */
    if (all_sections || (dictFind(section_dict, "memory") != NULL)) {
        char hmem[64];
        char peak_hmem[64];
        char total_system_hmem[64];
        char used_memory_lua_hmem[64];
        char used_memory_vm_total_hmem[64];
        char used_memory_scripts_hmem[64];
        char used_memory_rss_hmem[64];
        char maxmemory_hmem[64];
        size_t zmalloc_used = zmalloc_used_memory();
        size_t total_system_mem = server.system_memory_size;
        const char *evict_policy = evictPolicyToString();
        long long memory_lua = evalMemory();
        long long memory_functions = functionsMemory();
        struct serverMemOverhead *mh = getMemoryOverheadData();

        /* Peak memory is updated from time to time by serverCron() so it
         * may happen that the instantaneous value is slightly bigger than
         * the peak value. This may confuse users, so we update the peak
         * if found smaller than the current memory usage. */
        if (zmalloc_used > server.stat_peak_memory) server.stat_peak_memory = zmalloc_used;

        bytesToHuman(hmem, sizeof(hmem), zmalloc_used);
        bytesToHuman(peak_hmem, sizeof(peak_hmem), server.stat_peak_memory);
        bytesToHuman(total_system_hmem, sizeof(total_system_hmem), total_system_mem);
        bytesToHuman(used_memory_lua_hmem, sizeof(used_memory_lua_hmem), memory_lua);
        bytesToHuman(used_memory_vm_total_hmem, sizeof(used_memory_vm_total_hmem), memory_functions + memory_lua);
        bytesToHuman(used_memory_scripts_hmem, sizeof(used_memory_scripts_hmem), mh->lua_caches + mh->functions_caches);
        bytesToHuman(used_memory_rss_hmem, sizeof(used_memory_rss_hmem), server.cron_malloc_stats.process_rss);
        bytesToHuman(maxmemory_hmem, sizeof(maxmemory_hmem), server.maxmemory);

        if (sections++) info = sdscat(info, "\r\n");
        /* clang-format off */
        info = sdscatprintf(info, "# Memory\r\n" FMTARGS(
            "used_memory:%zu\r\n", zmalloc_used,
            "used_memory_human:%s\r\n", hmem,
            "used_memory_rss:%zu\r\n", server.cron_malloc_stats.process_rss,
            "used_memory_rss_human:%s\r\n", used_memory_rss_hmem,
            "used_memory_peak:%zu\r\n", server.stat_peak_memory,
            "used_memory_peak_human:%s\r\n", peak_hmem,
            "used_memory_peak_perc:%.2f%%\r\n", mh->peak_perc,
            "used_memory_overhead:%zu\r\n", mh->overhead_total,
            "used_memory_startup:%zu\r\n", mh->startup_allocated,
            "used_memory_dataset:%zu\r\n", mh->dataset,
            "used_memory_dataset_perc:%.2f%%\r\n", mh->dataset_perc,
            "allocator_allocated:%zu\r\n", server.cron_malloc_stats.allocator_allocated,
            "allocator_active:%zu\r\n", server.cron_malloc_stats.allocator_active,
            "allocator_resident:%zu\r\n", server.cron_malloc_stats.allocator_resident,
            "allocator_muzzy:%zu\r\n", server.cron_malloc_stats.allocator_muzzy,
            "total_system_memory:%lu\r\n", (unsigned long)total_system_mem,
            "total_system_memory_human:%s\r\n", total_system_hmem,
            "used_memory_lua:%lld\r\n", memory_lua, /* deprecated, renamed to used_memory_vm_eval */
            "used_memory_vm_eval:%lld\r\n", memory_lua,
            "used_memory_lua_human:%s\r\n", used_memory_lua_hmem, /* deprecated */
            "used_memory_scripts_eval:%lld\r\n", (long long)mh->lua_caches,
            "number_of_cached_scripts:%lu\r\n", dictSize(evalScriptsDict()),
            "number_of_functions:%lu\r\n", functionsNum(),
            "number_of_libraries:%lu\r\n", functionsLibNum(),
            "used_memory_vm_functions:%lld\r\n", memory_functions,
            "used_memory_vm_total:%lld\r\n", memory_functions + memory_lua,
            "used_memory_vm_total_human:%s\r\n", used_memory_vm_total_hmem,
            "used_memory_functions:%lld\r\n", (long long)mh->functions_caches,
            "used_memory_scripts:%lld\r\n", (long long)mh->lua_caches + (long long)mh->functions_caches,
            "used_memory_scripts_human:%s\r\n", used_memory_scripts_hmem,
            "maxmemory:%lld\r\n", server.maxmemory,
            "maxmemory_human:%s\r\n", maxmemory_hmem,
            "maxmemory_policy:%s\r\n", evict_policy,
            "allocator_frag_ratio:%.2f\r\n", mh->allocator_frag,
            "allocator_frag_bytes:%zu\r\n", mh->allocator_frag_bytes,
            "allocator_rss_ratio:%.2f\r\n", mh->allocator_rss,
            "allocator_rss_bytes:%zd\r\n", mh->allocator_rss_bytes,
            "rss_overhead_ratio:%.2f\r\n", mh->rss_extra,
            "rss_overhead_bytes:%zd\r\n", mh->rss_extra_bytes,
            /* The next field (mem_fragmentation_ratio) is the total RSS
             * overhead, including fragmentation, but not just it. This field
             * (and the next one) is named like that just for backward
             * compatibility. */
            "mem_fragmentation_ratio:%.2f\r\n", mh->total_frag,
            "mem_fragmentation_bytes:%zd\r\n", mh->total_frag_bytes,
            "mem_not_counted_for_evict:%zu\r\n", freeMemoryGetNotCountedMemory(),
            "mem_replication_backlog:%zu\r\n", mh->repl_backlog,
            "mem_total_replication_buffers:%zu\r\n", server.repl_buffer_mem,
            "mem_clients_slaves:%zu\r\n", mh->clients_replicas,
            "mem_clients_normal:%zu\r\n", mh->clients_normal,
            "mem_cluster_links:%zu\r\n", mh->cluster_links,
            "mem_aof_buffer:%zu\r\n", mh->aof_buffer,
            "mem_allocator:%s\r\n", ZMALLOC_LIB,
            "mem_overhead_db_hashtable_rehashing:%zu\r\n", mh->overhead_db_hashtable_rehashing,
            "active_defrag_running:%d\r\n", server.active_defrag_running,
            "lazyfree_pending_objects:%zu\r\n", lazyfreeGetPendingObjectsCount(),
            "lazyfreed_objects:%zu\r\n", lazyfreeGetFreedObjectsCount()));
        /* clang-format on */
        freeMemoryOverheadData(mh);
    }

    /* Persistence */
    if (all_sections || (dictFind(section_dict, "persistence") != NULL)) {
        if (sections++) info = sdscat(info, "\r\n");
        double fork_perc = 0;
        if (server.stat_module_progress) {
            fork_perc = server.stat_module_progress * 100;
        } else if (server.stat_current_save_keys_total) {
            fork_perc = ((double)server.stat_current_save_keys_processed / server.stat_current_save_keys_total) * 100;
        }
        int aof_bio_fsync_status = atomic_load_explicit(&server.aof_bio_fsync_status, memory_order_relaxed);

        /* clang-format off */
        info = sdscatprintf(info, "# Persistence\r\n" FMTARGS(
            "loading:%d\r\n", (int)(server.loading && !server.async_loading),
            "async_loading:%d\r\n", (int)server.async_loading,
            "current_cow_peak:%zu\r\n", server.stat_current_cow_peak,
            "current_cow_size:%zu\r\n", server.stat_current_cow_bytes,
            "current_cow_size_age:%lu\r\n", (server.stat_current_cow_updated ?
                                             (unsigned long) elapsedMs(server.stat_current_cow_updated) / 1000 : 0),
            "current_fork_perc:%.2f\r\n", fork_perc,
            "current_save_keys_processed:%zu\r\n", server.stat_current_save_keys_processed,
            "current_save_keys_total:%zu\r\n", server.stat_current_save_keys_total,
            "rdb_changes_since_last_save:%lld\r\n", server.dirty,
            "rdb_bgsave_in_progress:%d\r\n", server.child_type == CHILD_TYPE_RDB,
            "rdb_last_save_time:%jd\r\n", (intmax_t)server.lastsave,
            "rdb_last_bgsave_status:%s\r\n", (server.lastbgsave_status == C_OK) ? "ok" : "err",
            "rdb_last_bgsave_time_sec:%jd\r\n", (intmax_t)server.rdb_save_time_last,
            "rdb_current_bgsave_time_sec:%jd\r\n", (intmax_t)((server.child_type != CHILD_TYPE_RDB) ?
                                                              -1 : time(NULL)-server.rdb_save_time_start),
            "rdb_saves:%lld\r\n", server.stat_rdb_saves,
            "rdb_last_cow_size:%zu\r\n", server.stat_rdb_cow_bytes,
            "rdb_last_load_keys_expired:%lld\r\n", server.rdb_last_load_keys_expired,
            "rdb_last_load_keys_loaded:%lld\r\n", server.rdb_last_load_keys_loaded,
            "aof_enabled:%d\r\n", server.aof_state != AOF_OFF,
            "aof_rewrite_in_progress:%d\r\n", server.child_type == CHILD_TYPE_AOF,
            "aof_rewrite_scheduled:%d\r\n", server.aof_rewrite_scheduled,
            "aof_last_rewrite_time_sec:%jd\r\n", (intmax_t)server.aof_rewrite_time_last,
            "aof_current_rewrite_time_sec:%jd\r\n", (intmax_t)((server.child_type != CHILD_TYPE_AOF) ?
                                                               -1 : time(NULL)-server.aof_rewrite_time_start),
            "aof_last_bgrewrite_status:%s\r\n", (server.aof_lastbgrewrite_status == C_OK ?
                                                 "ok" : "err"),
            "aof_rewrites:%lld\r\n", server.stat_aof_rewrites,
            "aof_rewrites_consecutive_failures:%lld\r\n", server.stat_aofrw_consecutive_failures,
            "aof_last_write_status:%s\r\n", (server.aof_last_write_status == C_OK &&
                                             aof_bio_fsync_status == C_OK) ? "ok" : "err",
            "aof_last_cow_size:%zu\r\n", server.stat_aof_cow_bytes,
            "module_fork_in_progress:%d\r\n", server.child_type == CHILD_TYPE_MODULE,
            "module_fork_last_cow_size:%zu\r\n", server.stat_module_cow_bytes));
        /* clang-format on */

        if (server.aof_enabled) {
            /* clang-format off */
            info = sdscatprintf(info, FMTARGS(
                "aof_current_size:%lld\r\n", (long long) server.aof_current_size,
                "aof_base_size:%lld\r\n", (long long) server.aof_rewrite_base_size,
                "aof_pending_rewrite:%d\r\n", server.aof_rewrite_scheduled,
                "aof_buffer_length:%zu\r\n", sdslen(server.aof_buf),
                "aof_pending_bio_fsync:%lu\r\n", bioPendingJobsOfType(BIO_AOF_FSYNC),
                "aof_delayed_fsync:%lu\r\n", server.aof_delayed_fsync));
            /* clang-format on */
        }

        if (server.loading) {
            double perc = 0;
            time_t eta, elapsed;
            off_t remaining_bytes = 1;

            if (server.loading_total_bytes) {
                perc = ((double)server.loading_loaded_bytes / server.loading_total_bytes) * 100;
                remaining_bytes = server.loading_total_bytes - server.loading_loaded_bytes;
            } else if (server.loading_rdb_used_mem) {
                perc = ((double)server.loading_loaded_bytes / server.loading_rdb_used_mem) * 100;
                remaining_bytes = server.loading_rdb_used_mem - server.loading_loaded_bytes;
                /* used mem is only a (bad) estimation of the rdb file size, avoid going over 100% */
                if (perc > 99.99) perc = 99.99;
                if (remaining_bytes < 1) remaining_bytes = 1;
            }

            elapsed = time(NULL) - server.loading_start_time;
            if (elapsed == 0) {
                eta = 1; /* A fake 1 second figure if we don't have
                            enough info */
            } else {
                eta = (elapsed * remaining_bytes) / (server.loading_loaded_bytes + 1);
            }

            /* clang-format off */
            info = sdscatprintf(info, FMTARGS(
                "loading_start_time:%jd\r\n", (intmax_t) server.loading_start_time,
                "loading_total_bytes:%llu\r\n", (unsigned long long) server.loading_total_bytes,
                "loading_rdb_used_mem:%llu\r\n", (unsigned long long) server.loading_rdb_used_mem,
                "loading_loaded_bytes:%llu\r\n", (unsigned long long) server.loading_loaded_bytes,
                "loading_loaded_perc:%.2f\r\n", perc,
                "loading_eta_seconds:%jd\r\n", (intmax_t)eta));
            /* clang-format on */
        }
    }

    /* Stats */
    if (all_sections || (dictFind(section_dict, "stats") != NULL)) {
        long long stat_total_reads_processed, stat_total_writes_processed;
        long long stat_net_input_bytes, stat_net_output_bytes;
        long long stat_net_repl_input_bytes, stat_net_repl_output_bytes;
        long long current_eviction_exceeded_time =
            server.stat_last_eviction_exceeded_time ? (long long)elapsedUs(server.stat_last_eviction_exceeded_time) : 0;
        long long current_active_defrag_time =
            server.stat_last_active_defrag_time ? (long long)elapsedUs(server.stat_last_active_defrag_time) : 0;
        long long stat_client_qbuf_limit_disconnections;

        stat_total_reads_processed = atomic_load_explicit(&server.stat_total_reads_processed, memory_order_relaxed);
        stat_total_writes_processed = atomic_load_explicit(&server.stat_total_writes_processed, memory_order_relaxed);
        stat_net_input_bytes = atomic_load_explicit(&server.stat_net_input_bytes, memory_order_relaxed);
        stat_net_output_bytes = atomic_load_explicit(&server.stat_net_output_bytes, memory_order_relaxed);
        stat_net_repl_input_bytes = atomic_load_explicit(&server.stat_net_repl_input_bytes, memory_order_relaxed);
        stat_net_repl_output_bytes = atomic_load_explicit(&server.stat_net_repl_output_bytes, memory_order_relaxed);
        stat_client_qbuf_limit_disconnections =
            atomic_load_explicit(&server.stat_client_qbuf_limit_disconnections, memory_order_relaxed);

        if (sections++) info = sdscat(info, "\r\n");
        /* clang-format off */
        info = sdscatprintf(info, "# Stats\r\n" FMTARGS(
            "total_connections_received:%lld\r\n", server.stat_numconnections,
            "total_commands_processed:%lld\r\n", server.stat_numcommands,
            "instantaneous_ops_per_sec:%lld\r\n", getInstantaneousMetric(STATS_METRIC_COMMAND),
            "total_net_input_bytes:%lld\r\n", stat_net_input_bytes + stat_net_repl_input_bytes,
            "total_net_output_bytes:%lld\r\n", stat_net_output_bytes + stat_net_repl_output_bytes,
            "total_net_repl_input_bytes:%lld\r\n", stat_net_repl_input_bytes,
            "total_net_repl_output_bytes:%lld\r\n", stat_net_repl_output_bytes,
            "instantaneous_input_kbps:%.2f\r\n", (float)getInstantaneousMetric(STATS_METRIC_NET_INPUT)/1024,
            "instantaneous_output_kbps:%.2f\r\n", (float)getInstantaneousMetric(STATS_METRIC_NET_OUTPUT)/1024,
            "instantaneous_input_repl_kbps:%.2f\r\n", (float)getInstantaneousMetric(STATS_METRIC_NET_INPUT_REPLICATION)/1024,
            "instantaneous_output_repl_kbps:%.2f\r\n", (float)getInstantaneousMetric(STATS_METRIC_NET_OUTPUT_REPLICATION)/1024,
            "rejected_connections:%lld\r\n", server.stat_rejected_conn,
            "sync_full:%lld\r\n", server.stat_sync_full,
            "sync_partial_ok:%lld\r\n", server.stat_sync_partial_ok,
            "sync_partial_err:%lld\r\n", server.stat_sync_partial_err,
            "expired_keys:%lld\r\n", server.stat_expiredkeys,
            "expired_stale_perc:%.2f\r\n", server.stat_expired_stale_perc*100,
            "expired_time_cap_reached_count:%lld\r\n", server.stat_expired_time_cap_reached_count,
            "expire_cycle_cpu_milliseconds:%lld\r\n", server.stat_expire_cycle_time_used/1000,
            "evicted_keys:%lld\r\n", server.stat_evictedkeys,
            "evicted_clients:%lld\r\n", server.stat_evictedclients,
            "evicted_scripts:%lld\r\n", server.stat_evictedscripts,
            "total_eviction_exceeded_time:%lld\r\n", (server.stat_total_eviction_exceeded_time + current_eviction_exceeded_time) / 1000,
            "current_eviction_exceeded_time:%lld\r\n", current_eviction_exceeded_time / 1000,
            "keyspace_hits:%lld\r\n", server.stat_keyspace_hits,
            "keyspace_misses:%lld\r\n", server.stat_keyspace_misses,
            "pubsub_channels:%llu\r\n", kvstoreSize(server.pubsub_channels),
            "pubsub_patterns:%lu\r\n", dictSize(server.pubsub_patterns),
            "pubsubshard_channels:%llu\r\n", kvstoreSize(server.pubsubshard_channels),
            "latest_fork_usec:%lld\r\n", server.stat_fork_time,
            "total_forks:%lld\r\n", server.stat_total_forks,
            "migrate_cached_sockets:%ld\r\n", dictSize(server.migrate_cached_sockets),
            "slave_expires_tracked_keys:%zu\r\n", getReplicaKeyWithExpireCount(),
            "active_defrag_hits:%lld\r\n", server.stat_active_defrag_hits,
            "active_defrag_misses:%lld\r\n", server.stat_active_defrag_misses,
            "active_defrag_key_hits:%lld\r\n", server.stat_active_defrag_key_hits,
            "active_defrag_key_misses:%lld\r\n", server.stat_active_defrag_key_misses,
            "total_active_defrag_time:%lld\r\n", (server.stat_total_active_defrag_time + current_active_defrag_time) / 1000,
            "current_active_defrag_time:%lld\r\n", current_active_defrag_time / 1000,
            "tracking_total_keys:%lld\r\n", (unsigned long long) trackingGetTotalKeys(),
            "tracking_total_items:%lld\r\n", (unsigned long long) trackingGetTotalItems(),
            "tracking_total_prefixes:%lld\r\n", (unsigned long long) trackingGetTotalPrefixes(),
            "unexpected_error_replies:%lld\r\n", server.stat_unexpected_error_replies,
            "total_error_replies:%lld\r\n", server.stat_total_error_replies,
            "dump_payload_sanitizations:%lld\r\n", server.stat_dump_payload_sanitizations,
            "total_reads_processed:%lld\r\n", stat_total_reads_processed,
            "total_writes_processed:%lld\r\n", stat_total_writes_processed,
            "io_threaded_reads_processed:%lld\r\n", server.stat_io_reads_processed,
            "io_threaded_writes_processed:%lld\r\n", server.stat_io_writes_processed,
            "client_query_buffer_limit_disconnections:%lld\r\n", stat_client_qbuf_limit_disconnections,
            "client_output_buffer_limit_disconnections:%lld\r\n", server.stat_client_outbuf_limit_disconnections,
            "reply_buffer_shrinks:%lld\r\n", server.stat_reply_buffer_shrinks,
            "reply_buffer_expands:%lld\r\n", server.stat_reply_buffer_expands,
            "eventloop_cycles:%llu\r\n", server.duration_stats[EL_DURATION_TYPE_EL].cnt,
            "eventloop_duration_sum:%llu\r\n", server.duration_stats[EL_DURATION_TYPE_EL].sum,
            "eventloop_duration_cmd_sum:%llu\r\n", server.duration_stats[EL_DURATION_TYPE_CMD].sum,
            "instantaneous_eventloop_cycles_per_sec:%llu\r\n", getInstantaneousMetric(STATS_METRIC_EL_CYCLE),
            "instantaneous_eventloop_duration_usec:%llu\r\n", getInstantaneousMetric(STATS_METRIC_EL_DURATION)));
        info = genValkeyInfoStringACLStats(info);
        /* clang-format on */
    }

    /* Replication */
    if (all_sections || (dictFind(section_dict, "replication") != NULL)) {
        if (sections++) info = sdscat(info, "\r\n");
        info = sdscatprintf(info,
                            "# Replication\r\n"
                            "role:%s\r\n",
                            server.primary_host == NULL ? "master" : "slave");
        if (server.primary_host) {
            long long replica_repl_offset = 1;
            long long replica_read_repl_offset = 1;

            if (server.primary) {
                replica_repl_offset = server.primary->reploff;
                replica_read_repl_offset = server.primary->read_reploff;
            } else if (server.cached_primary) {
                replica_repl_offset = server.cached_primary->reploff;
                replica_read_repl_offset = server.cached_primary->read_reploff;
            }

            /* clang-format off */
            info = sdscatprintf(info, FMTARGS(
                "master_host:%s\r\n", server.primary_host,
                "master_port:%d\r\n", server.primary_port,
                "master_link_status:%s\r\n", (server.repl_state == REPL_STATE_CONNECTED) ? "up" : "down",
                "master_last_io_seconds_ago:%d\r\n", server.primary ? ((int)(server.unixtime-server.primary->last_interaction)) : -1,
                "master_sync_in_progress:%d\r\n", server.repl_state == REPL_STATE_TRANSFER,
                "slave_read_repl_offset:%lld\r\n", replica_read_repl_offset,
                "slave_repl_offset:%lld\r\n", replica_repl_offset));
            /* clang-format on */

            if (server.repl_state == REPL_STATE_TRANSFER) {
                double perc = 0;
                if (server.repl_transfer_size) {
                    perc = ((double)server.repl_transfer_read / server.repl_transfer_size) * 100;
                }
                /* clang-format off */
                info = sdscatprintf(info, FMTARGS(
                    "master_sync_total_bytes:%lld\r\n", (long long) server.repl_transfer_size,
                    "master_sync_read_bytes:%lld\r\n", (long long) server.repl_transfer_read,
                    "master_sync_left_bytes:%lld\r\n", (long long) (server.repl_transfer_size - server.repl_transfer_read),
                    "master_sync_perc:%.2f\r\n", perc,
                    "master_sync_last_io_seconds_ago:%d\r\n", (int)(server.unixtime-server.repl_transfer_lastio)));
                /* clang-format on */
            }

            if (server.repl_state != REPL_STATE_CONNECTED) {
                info = sdscatprintf(info, "master_link_down_since_seconds:%jd\r\n",
                                    server.repl_down_since ? (intmax_t)(server.unixtime - server.repl_down_since) : -1);
            }
            /* clang-format off */
            info = sdscatprintf(info, FMTARGS(
                "slave_priority:%d\r\n", server.replica_priority,
                "slave_read_only:%d\r\n", server.repl_replica_ro,
                "replica_announced:%d\r\n", server.replica_announced));
            /* clang-format on */
        }

        info = sdscatprintf(info, "connected_slaves:%lu\r\n", listLength(server.replicas));

        /* If min-replicas-to-write is active, write the number of replicas
         * currently considered 'good'. */
        if (server.repl_min_replicas_to_write && server.repl_min_replicas_max_lag) {
            info = sdscatprintf(info, "min_slaves_good_slaves:%d\r\n", server.repl_good_replicas_count);
        }

        if (listLength(server.replicas)) {
            int replica_id = 0;
            listNode *ln;
            listIter li;

            listRewind(server.replicas, &li);
            while ((ln = listNext(&li))) {
                client *replica = listNodeValue(ln);
                char ip[NET_IP_STR_LEN], *replica_ip = replica->replica_addr;
                int port;
                long lag = 0;

                if (!replica_ip) {
                    if (connAddrPeerName(replica->conn, ip, sizeof(ip), &port) == -1) continue;
                    replica_ip = ip;
                }
                const char *state = replstateToString(replica->repl_state);
                if (state[0] == '\0') continue;
                if (replica->repl_state == REPLICA_STATE_ONLINE) lag = time(NULL) - replica->repl_ack_time;

                info = sdscatprintf(info,
                                    "slave%d:ip=%s,port=%d,state=%s,"
                                    "offset=%lld,lag=%ld\r\n",
                                    replica_id, replica_ip, replica->replica_listening_port, state,
                                    replica->repl_ack_off, lag);
                replica_id++;
            }
        }
        /* clang-format off */
        info = sdscatprintf(info, FMTARGS(
            "master_failover_state:%s\r\n", getFailoverStateString(),
            "master_replid:%s\r\n", server.replid,
            "master_replid2:%s\r\n", server.replid2,
            "master_repl_offset:%lld\r\n", server.primary_repl_offset,
            "second_repl_offset:%lld\r\n", server.second_replid_offset,
            "repl_backlog_active:%d\r\n", server.repl_backlog != NULL,
            "repl_backlog_size:%lld\r\n", server.repl_backlog_size,
            "repl_backlog_first_byte_offset:%lld\r\n", server.repl_backlog ? server.repl_backlog->offset : 0,
            "repl_backlog_histlen:%lld\r\n", server.repl_backlog ? server.repl_backlog->histlen : 0));
        /* clang-format on */
    }

    /* CPU */
    if (all_sections || (dictFind(section_dict, "cpu") != NULL)) {
        if (sections++) info = sdscat(info, "\r\n");

        struct rusage self_ru, c_ru;
        getrusage(RUSAGE_SELF, &self_ru);
        getrusage(RUSAGE_CHILDREN, &c_ru);
        info = sdscatprintf(info,
                            "# CPU\r\n"
                            "used_cpu_sys:%ld.%06ld\r\n"
                            "used_cpu_user:%ld.%06ld\r\n"
                            "used_cpu_sys_children:%ld.%06ld\r\n"
                            "used_cpu_user_children:%ld.%06ld\r\n",
                            (long)self_ru.ru_stime.tv_sec, (long)self_ru.ru_stime.tv_usec,
                            (long)self_ru.ru_utime.tv_sec, (long)self_ru.ru_utime.tv_usec, (long)c_ru.ru_stime.tv_sec,
                            (long)c_ru.ru_stime.tv_usec, (long)c_ru.ru_utime.tv_sec, (long)c_ru.ru_utime.tv_usec);
#ifdef RUSAGE_THREAD
        struct rusage m_ru;
        getrusage(RUSAGE_THREAD, &m_ru);
        info = sdscatprintf(info,
                            "used_cpu_sys_main_thread:%ld.%06ld\r\n"
                            "used_cpu_user_main_thread:%ld.%06ld\r\n",
                            (long)m_ru.ru_stime.tv_sec, (long)m_ru.ru_stime.tv_usec, (long)m_ru.ru_utime.tv_sec,
                            (long)m_ru.ru_utime.tv_usec);
#endif /* RUSAGE_THREAD */
    }

    /* Modules */
    if (all_sections || (dictFind(section_dict, "module_list") != NULL) ||
        (dictFind(section_dict, "modules") != NULL)) {
        if (sections++) info = sdscat(info, "\r\n");
        info = sdscatprintf(info, "# Modules\r\n");
        info = genModulesInfoString(info);
    }

    /* Command statistics */
    if (all_sections || (dictFind(section_dict, "commandstats") != NULL)) {
        if (sections++) info = sdscat(info, "\r\n");
        info = sdscatprintf(info, "# Commandstats\r\n");
        info = genValkeyInfoStringCommandStats(info, server.commands);
    }

    /* Error statistics */
    if (all_sections || (dictFind(section_dict, "errorstats") != NULL)) {
        if (sections++) info = sdscat(info, "\r\n");
        info = sdscat(info, "# Errorstats\r\n");
        raxIterator ri;
        raxStart(&ri, server.errors);
        raxSeek(&ri, "^", NULL, 0);
        struct serverError *e;
        while (raxNext(&ri)) {
            char *tmpsafe;
            e = (struct serverError *)ri.data;
            info = sdscatprintf(info, "errorstat_%.*s:count=%lld\r\n", (int)ri.key_len,
                                getSafeInfoString((char *)ri.key, ri.key_len, &tmpsafe), e->count);
            if (tmpsafe != NULL) zfree(tmpsafe);
        }
        raxStop(&ri);
    }

    /* Latency by percentile distribution per command */
    if (all_sections || (dictFind(section_dict, "latencystats") != NULL)) {
        if (sections++) info = sdscat(info, "\r\n");
        info = sdscatprintf(info, "# Latencystats\r\n");
        if (server.latency_tracking_enabled) {
            info = genValkeyInfoStringLatencyStats(info, server.commands);
        }
    }

    /* Cluster */
    if (all_sections || (dictFind(section_dict, "cluster") != NULL)) {
        if (sections++) info = sdscat(info, "\r\n");
        info = sdscatprintf(info,
                            "# Cluster\r\n"
                            "cluster_enabled:%d\r\n",
                            server.cluster_enabled);
    }

    /* Key space */
    if (all_sections || (dictFind(section_dict, "keyspace") != NULL)) {
        if (sections++) info = sdscat(info, "\r\n");
        info = sdscatprintf(info, "# Keyspace\r\n");
        for (j = 0; j < server.dbnum; j++) {
            long long keys, vkeys;

            keys = kvstoreSize(server.db[j].keys);
            vkeys = kvstoreSize(server.db[j].expires);
            if (keys || vkeys) {
                info = sdscatprintf(info, "db%d:keys=%lld,expires=%lld,avg_ttl=%lld\r\n", j, keys, vkeys,
                                    server.db[j].avg_ttl);
            }
        }
    }

    /* Get info from modules.
     * Returned when the user asked for "everything", "modules", or a specific module section.
     * We're not aware of the module section names here, and we rather avoid the search when we can.
     * so we proceed if there's a requested section name that's not found yet, or when the user asked
     * for "all" with any additional section names. */
    if (everything || dictFind(section_dict, "modules") != NULL || sections < (int)dictSize(section_dict) ||
        (all_sections && dictSize(section_dict))) {
        info = modulesCollectInfo(info, everything || dictFind(section_dict, "modules") != NULL ? NULL : section_dict,
                                  0, /* not a crash report */
                                  sections);
    }

    if (dictFind(section_dict, "debug") != NULL) {
        if (sections++) info = sdscat(info, "\r\n");
        /* clang-format off */
        info = sdscatprintf(info, "# Debug\r\n" FMTARGS(
            "eventloop_duration_aof_sum:%llu\r\n", server.duration_stats[EL_DURATION_TYPE_AOF].sum,
            "eventloop_duration_cron_sum:%llu\r\n", server.duration_stats[EL_DURATION_TYPE_CRON].sum,
            "eventloop_duration_max:%llu\r\n", server.duration_stats[EL_DURATION_TYPE_EL].max,
            "eventloop_cmd_per_cycle_max:%lld\r\n", server.el_cmd_cnt_max));
        /* clang-format on */
    }

    return info;
}

/* INFO [<section> [<section> ...]] */
void infoCommand(client *c) {
    if (server.sentinel_mode) {
        sentinelInfoCommand(c);
        return;
    }
    int all_sections = 0;
    int everything = 0;
    dict *sections_dict = genInfoSectionDict(c->argv + 1, c->argc - 1, NULL, &all_sections, &everything);
    sds info = genValkeyInfoString(sections_dict, all_sections, everything);
    addReplyVerbatim(c, info, sdslen(info), "txt");
    sdsfree(info);
    releaseInfoSectionDict(sections_dict);
    return;
}

void monitorCommand(client *c) {
    if (c->flags & CLIENT_DENY_BLOCKING) {
        /**
         * A client that has CLIENT_DENY_BLOCKING flag on
         * expects a reply per command and so can't execute MONITOR. */
        addReplyError(c, "MONITOR isn't allowed for DENY BLOCKING client");
        return;
    }

    /* ignore MONITOR if already replica or in monitor mode */
    if (c->flags & CLIENT_REPLICA) return;

    c->flags |= (CLIENT_REPLICA | CLIENT_MONITOR);
    listAddNodeTail(server.monitors, c);
    addReply(c, shared.ok);
}

/* =================================== Main! ================================ */

int checkIgnoreWarning(const char *warning) {
    int argc, j;
    sds *argv = sdssplitargs(server.ignore_warnings, &argc);
    if (argv == NULL) return 0;

    for (j = 0; j < argc; j++) {
        char *flag = argv[j];
        if (!strcasecmp(flag, warning)) break;
    }
    sdsfreesplitres(argv, argc);
    return j < argc;
}

#ifdef __linux__
#include <sys/prctl.h>
/* since linux-3.5, kernel supports to set the state of the "THP disable" flag
 * for the calling thread. PR_SET_THP_DISABLE is defined in linux/prctl.h */
static int THPDisable(void) {
    int ret = -EINVAL;

    if (!server.disable_thp) return ret;

#ifdef PR_SET_THP_DISABLE
    ret = prctl(PR_SET_THP_DISABLE, 1, 0, 0, 0);
#endif

    return ret;
}

void linuxMemoryWarnings(void) {
    sds err_msg = NULL;
    if (checkOvercommit(&err_msg) < 0) {
        serverLog(LL_WARNING, "WARNING %s", err_msg);
        sdsfree(err_msg);
    }
    if (checkTHPEnabled(&err_msg) < 0) {
        server.thp_enabled = 1;
        if (THPDisable() == 0) {
            server.thp_enabled = 0;
        } else {
            serverLog(LL_WARNING, "WARNING %s", err_msg);
        }
        sdsfree(err_msg);
    }
}
#endif /* __linux__ */

void createPidFile(void) {
    /* If pidfile requested, but no pidfile defined, use
     * default pidfile path */
    if (!server.pidfile) server.pidfile = zstrdup(CONFIG_DEFAULT_PID_FILE);

    /* Try to write the pid file in a best-effort way. */
    FILE *fp = fopen(server.pidfile, "w");
    if (fp) {
        fprintf(fp, "%d\n", (int)getpid());
        fclose(fp);
    } else {
        serverLog(LL_WARNING, "Failed to write PID file: %s", strerror(errno));
    }
}

void daemonize(void) {
    int fd;

    if (fork() != 0) exit(0); /* parent exits */
    setsid();                 /* create a new session */

    /* Every output goes to /dev/null. If the server is daemonized but
     * the 'logfile' is set to 'stdout' in the configuration file
     * it will not log at all. */
    if ((fd = open("/dev/null", O_RDWR, 0)) != -1) {
        dup2(fd, STDIN_FILENO);
        dup2(fd, STDOUT_FILENO);
        dup2(fd, STDERR_FILENO);
        if (fd > STDERR_FILENO) close(fd);
    }
}

sds getVersion(void) {
    sds version = sdscatprintf(sdsempty(), "v=%s sha=%s:%d malloc=%s bits=%d build=%llx", VALKEY_VERSION,
                               serverGitSHA1(), atoi(serverGitDirty()) > 0, ZMALLOC_LIB, sizeof(long) == 4 ? 32 : 64,
                               (unsigned long long)serverBuildId());
    return version;
}

void usage(void) {
    fprintf(stderr, "Usage: ./valkey-server [/path/to/valkey.conf] [options] [-]\n");
    fprintf(stderr, "       ./valkey-server - (read config from stdin)\n");
    fprintf(stderr, "       ./valkey-server -v or --version\n");
    fprintf(stderr, "       ./valkey-server -h or --help\n");
    fprintf(stderr, "       ./valkey-server --test-memory <megabytes>\n");
    fprintf(stderr, "       ./valkey-server --check-system\n");
    fprintf(stderr, "\n");
    fprintf(stderr, "Examples:\n");
    fprintf(stderr, "       ./valkey-server (run the server with default conf)\n");
    fprintf(stderr, "       echo 'maxmemory 128mb' | ./valkey-server -\n");
    fprintf(stderr, "       ./valkey-server /etc/valkey/6379.conf\n");
    fprintf(stderr, "       ./valkey-server --port 7777\n");
    fprintf(stderr, "       ./valkey-server --port 7777 --replicaof 127.0.0.1 8888\n");
    fprintf(stderr, "       ./valkey-server /etc/myvalkey.conf --loglevel verbose -\n");
    fprintf(stderr, "       ./valkey-server /etc/myvalkey.conf --loglevel verbose\n\n");
    fprintf(stderr, "Sentinel mode:\n");
    fprintf(stderr, "       ./valkey-server /etc/sentinel.conf --sentinel\n");
    exit(1);
}

void serverAsciiArt(void) {
#include "asciilogo.h"
    char *buf = zmalloc(1024 * 16);
    char *mode;

    if (server.cluster_enabled)
        mode = "cluster";
    else if (server.sentinel_mode)
        mode = "sentinel";
    else
        mode = "standalone";

    /* Show the ASCII logo if: log file is stdout AND stdout is a
     * tty AND syslog logging is disabled. Also show logo if the user
     * forced us to do so via valkey.conf. */
    int show_logo =
        ((!server.syslog_enabled && server.logfile[0] == '\0' && isatty(fileno(stdout))) || server.always_show_logo);

    if (!show_logo) {
        serverLog(LL_NOTICE, "Running mode=%s, port=%d.", mode, server.port ? server.port : server.tls_port);
    } else {
        snprintf(buf, 1024 * 16, ascii_logo, VALKEY_VERSION, serverGitSHA1(), strtol(serverGitDirty(), NULL, 10) > 0,
                 (sizeof(long) == 8) ? "64" : "32", mode, server.port ? server.port : server.tls_port, (long)getpid());
        serverLogRaw(LL_NOTICE | LL_RAW, buf);
    }
    zfree(buf);
}

/* Get the server listener by type name */
connListener *listenerByType(const char *typename) {
    int conn_index;

    conn_index = connectionIndexByType(typename);
    if (conn_index < 0) return NULL;

    return &server.listeners[conn_index];
}

/* Close original listener, re-create a new listener from the updated bind address & port */
int changeListener(connListener *listener) {
    /* Close old servers */
    closeListener(listener);

    /* Just close the server if port disabled */
    if (listener->port == 0) {
        if (server.set_proc_title) serverSetProcTitle(NULL);
        return C_OK;
    }

    /* Re-create listener */
    if (connListen(listener) != C_OK) {
        return C_ERR;
    }

    /* Create event handlers */
    if (createSocketAcceptHandler(listener, listener->ct->accept_handler) != C_OK) {
        serverPanic("Unrecoverable error creating %s accept handler.", listener->ct->get_type(NULL));
    }

    if (server.set_proc_title) serverSetProcTitle(NULL);

    return C_OK;
}

static void sigShutdownHandler(int sig) {
    char *msg;

    switch (sig) {
    case SIGINT: msg = "Received SIGINT scheduling shutdown..."; break;
    case SIGTERM: msg = "Received SIGTERM scheduling shutdown..."; break;
    default: msg = "Received shutdown signal, scheduling shutdown...";
    };

    /* SIGINT is often delivered via Ctrl+C in an interactive session.
     * If we receive the signal the second time, we interpret this as
     * the user really wanting to quit ASAP without waiting to persist
     * on disk and without waiting for lagging replicas. */
    if (server.shutdown_asap && sig == SIGINT) {
        serverLogRawFromHandler(LL_WARNING, "You insist... exiting now.");
        rdbRemoveTempFile(getpid(), 1);
        exit(1); /* Exit with an error since this was not a clean shutdown. */
    } else if (server.loading) {
        msg = "Received shutdown signal during loading, scheduling shutdown.";
    }

    serverLogRawFromHandler(LL_WARNING, msg);
    server.shutdown_asap = 1;
    server.last_sig_received = sig;
}

void setupSignalHandlers(void) {
    struct sigaction act;

    sigemptyset(&act.sa_mask);
    act.sa_flags = 0;
    act.sa_handler = sigShutdownHandler;
    sigaction(SIGTERM, &act, NULL);
    sigaction(SIGINT, &act, NULL);

    setupDebugSigHandlers();
}

/* This is the signal handler for children process. It is currently useful
 * in order to track the SIGUSR1, that we send to a child in order to terminate
 * it in a clean way, without the parent detecting an error and stop
 * accepting writes because of a write error condition. */
static void sigKillChildHandler(int sig) {
    UNUSED(sig);
    int level = server.in_fork_child == CHILD_TYPE_MODULE ? LL_VERBOSE : LL_WARNING;
    serverLogRawFromHandler(level, "Received SIGUSR1 in child, exiting now.");
    exitFromChild(SERVER_CHILD_NOERROR_RETVAL);
}

void setupChildSignalHandlers(void) {
    struct sigaction act;

    /* When the SA_SIGINFO flag is set in sa_flags then sa_sigaction is used.
     * Otherwise, sa_handler is used. */
    sigemptyset(&act.sa_mask);
    act.sa_flags = 0;
    act.sa_handler = sigKillChildHandler;
    sigaction(SIGUSR1, &act, NULL);
}

/* After fork, the child process will inherit the resources
 * of the parent process, e.g. fd(socket or flock) etc.
 * should close the resources not used by the child process, so that if the
 * parent restarts it can bind/lock despite the child possibly still running. */
void closeChildUnusedResourceAfterFork(void) {
    closeListeningSockets(0);
    if (server.cluster_enabled && server.cluster_config_file_lock_fd != -1)
        close(server.cluster_config_file_lock_fd); /* don't care if this fails */

    /* Clear server.pidfile, this is the parent pidfile which should not
     * be touched (or deleted) by the child (on exit / crash) */
    zfree(server.pidfile);
    server.pidfile = NULL;
}

/* purpose is one of CHILD_TYPE_ types */
int serverFork(int purpose) {
    if (isMutuallyExclusiveChildType(purpose)) {
        if (hasActiveChildProcess()) {
            errno = EEXIST;
            return -1;
        }

        openChildInfoPipe();
    }

    int childpid;
    long long start = ustime();
    if ((childpid = fork()) == 0) {
        /* Child.
         *
         * The order of setting things up follows some reasoning:
         * Setup signal handlers first because a signal could fire at any time.
         * Adjust OOM score before everything else to assist the OOM killer if
         * memory resources are low.
         */
        server.in_fork_child = purpose;
        setupChildSignalHandlers();
        setOOMScoreAdj(CONFIG_OOM_BGCHILD);
        updateDictResizePolicy();
        dismissMemoryInChild();
        closeChildUnusedResourceAfterFork();
        /* Close the reading part, so that if the parent crashes, the child will
         * get a write error and exit. */
        if (server.child_info_pipe[0] != -1) close(server.child_info_pipe[0]);
    } else {
        /* Parent */
        if (childpid == -1) {
            int fork_errno = errno;
            if (isMutuallyExclusiveChildType(purpose)) closeChildInfoPipe();
            errno = fork_errno;
            return -1;
        }

        server.stat_total_forks++;
        server.stat_fork_time = ustime() - start;
        server.stat_fork_rate =
            (double)zmalloc_used_memory() * 1000000 / server.stat_fork_time / (1024 * 1024 * 1024); /* GB per second. */
        latencyAddSampleIfNeeded("fork", server.stat_fork_time / 1000);

        /* The child_pid and child_type are only for mutually exclusive children.
         * other child types should handle and store their pid's in dedicated variables.
         *
         * Today, we allows CHILD_TYPE_LDB to run in parallel with the other fork types:
         * - it isn't used for production, so it will not make the server be less efficient
         * - used for debugging, and we don't want to block it from running while other
         *   forks are running (like RDB and AOF) */
        if (isMutuallyExclusiveChildType(purpose)) {
            server.child_pid = childpid;
            server.child_type = purpose;
            server.stat_current_cow_peak = 0;
            server.stat_current_cow_bytes = 0;
            server.stat_current_cow_updated = 0;
            server.stat_current_save_keys_processed = 0;
            server.stat_module_progress = 0;
            server.stat_current_save_keys_total = dbTotalServerKeyCount();
        }

        updateDictResizePolicy();
        moduleFireServerEvent(VALKEYMODULE_EVENT_FORK_CHILD, VALKEYMODULE_SUBEVENT_FORK_CHILD_BORN, NULL);
    }
    return childpid;
}

void sendChildCowInfo(childInfoType info_type, char *pname) {
    sendChildInfoGeneric(info_type, 0, -1, pname);
}

void sendChildInfo(childInfoType info_type, size_t keys, char *pname) {
    sendChildInfoGeneric(info_type, keys, -1, pname);
}

/* Try to release pages back to the OS directly (bypassing the allocator),
 * in an effort to decrease CoW during fork. For small allocations, we can't
 * release any full page, so in an effort to avoid getting the size of the
 * allocation from the allocator (malloc_size) when we already know it's small,
 * we check the size_hint. If the size is not already known, passing a size_hint
 * of 0 will lead the checking the real size of the allocation.
 * Also please note that the size may be not accurate, so in order to make this
 * solution effective, the judgement for releasing memory pages should not be
 * too strict. */
void dismissMemory(void *ptr, size_t size_hint) {
    if (ptr == NULL) return;

    /* madvise(MADV_DONTNEED) can not release pages if the size of memory
     * is too small, we try to release only for the memory which the size
     * is more than half of page size. */
    if (size_hint && size_hint <= server.page_size / 2) return;

    zmadvise_dontneed(ptr);
}

/* Dismiss big chunks of memory inside a client structure, see dismissMemory() */
void dismissClientMemory(client *c) {
    /* Dismiss client query buffer and static reply buffer. */
    dismissMemory(c->buf, c->buf_usable_size);
    if (c->querybuf) dismissSds(c->querybuf);
    /* Dismiss argv array only if we estimate it contains a big buffer. */
    if (c->argc && c->argv_len_sum / c->argc >= server.page_size) {
        for (int i = 0; i < c->argc; i++) {
            dismissObject(c->argv[i], 0);
        }
    }
    if (c->argc) dismissMemory(c->argv, c->argc * sizeof(robj *));

    /* Dismiss the reply array only if the average buffer size is bigger
     * than a page. */
    if (listLength(c->reply) && c->reply_bytes / listLength(c->reply) >= server.page_size) {
        listIter li;
        listNode *ln;
        listRewind(c->reply, &li);
        while ((ln = listNext(&li))) {
            clientReplyBlock *bulk = listNodeValue(ln);
            /* Default bulk size is 16k, actually it has extra data, maybe it
             * occupies 20k according to jemalloc bin size if using jemalloc. */
            if (bulk) dismissMemory(bulk, bulk->size);
        }
    }
}

/* In the child process, we don't need some buffers anymore, and these are
 * likely to change in the parent when there's heavy write traffic.
 * We dismiss them right away, to avoid CoW.
 * see dismissMemory(). */
void dismissMemoryInChild(void) {
    /* madvise(MADV_DONTNEED) may not work if Transparent Huge Pages is enabled. */
    if (server.thp_enabled) return;

        /* Currently we use zmadvise_dontneed only when we use jemalloc with Linux.
         * so we avoid these pointless loops when they're not going to do anything. */
#if defined(USE_JEMALLOC) && defined(__linux__)
    listIter li;
    listNode *ln;

    /* Dismiss replication buffer. We don't need to separately dismiss replication
     * backlog and replica' output buffer, because they just reference the global
     * replication buffer but don't cost real memory. */
    listRewind(server.repl_buffer_blocks, &li);
    while ((ln = listNext(&li))) {
        replBufBlock *o = listNodeValue(ln);
        dismissMemory(o, o->size);
    }

    /* Dismiss all clients memory. */
    listRewind(server.clients, &li);
    while ((ln = listNext(&li))) {
        client *c = listNodeValue(ln);
        dismissClientMemory(c);
    }
#endif
}

void memtest(size_t megabytes, int passes);

/* Returns 1 if there is --sentinel among the arguments or if
 * executable name contains "valkey-sentinel". */
int checkForSentinelMode(int argc, char **argv, char *exec_name) {
    if (strstr(exec_name, "valkey-sentinel") != NULL) return 1;

    for (int j = 1; j < argc; j++)
        if (!strcmp(argv[j], "--sentinel")) return 1;
    return 0;
}

/* Function called at startup to load RDB or AOF file in memory. */
void loadDataFromDisk(void) {
    long long start = ustime();
    if (server.aof_state == AOF_ON) {
        int ret = loadAppendOnlyFiles(server.aof_manifest);
        if (ret == AOF_FAILED || ret == AOF_OPEN_ERR) exit(1);
        if (ret != AOF_NOT_EXIST)
            serverLog(LL_NOTICE, "DB loaded from append only file: %.3f seconds", (float)(ustime() - start) / 1000000);
    } else {
        rdbSaveInfo rsi = RDB_SAVE_INFO_INIT;
        int rsi_is_valid = 0;
        errno = 0; /* Prevent a stale value from affecting error checking */
        int rdb_flags = RDBFLAGS_NONE;
        if (iAmPrimary()) {
            /* Primary may delete expired keys when loading, we should
             * propagate expire to replication backlog. */
            createReplicationBacklog();
            rdb_flags |= RDBFLAGS_FEED_REPL;
        }
        int rdb_load_ret = rdbLoad(server.rdb_filename, &rsi, rdb_flags);
        if (rdb_load_ret == RDB_OK) {
            serverLog(LL_NOTICE, "DB loaded from disk: %.3f seconds", (float)(ustime() - start) / 1000000);

            /* Restore the replication ID / offset from the RDB file. */
            if (rsi.repl_id_is_set && rsi.repl_offset != -1 &&
                /* Note that older implementations may save a repl_stream_db
                 * of -1 inside the RDB file in a wrong way, see more
                 * information in function rdbPopulateSaveInfo. */
                rsi.repl_stream_db != -1) {
                rsi_is_valid = 1;
                if (!iAmPrimary()) {
                    memcpy(server.replid, rsi.repl_id, sizeof(server.replid));
                    server.primary_repl_offset = rsi.repl_offset;
                    /* If this is a replica, create a cached primary from this
                     * information, in order to allow partial resynchronizations
                     * with primaries. */
                    replicationCachePrimaryUsingMyself();
                    selectDb(server.cached_primary, rsi.repl_stream_db);
                } else {
                    /* If this is a primary, we can save the replication info
                     * as secondary ID and offset, in order to allow replicas
                     * to partial resynchronizations with primaries. */
                    memcpy(server.replid2, rsi.repl_id, sizeof(server.replid));
                    server.second_replid_offset = rsi.repl_offset + 1;
                    /* Rebase primary_repl_offset from rsi.repl_offset. */
                    server.primary_repl_offset += rsi.repl_offset;
                    serverAssert(server.repl_backlog);
                    server.repl_backlog->offset = server.primary_repl_offset - server.repl_backlog->histlen + 1;
                    rebaseReplicationBuffer(rsi.repl_offset);
                    server.repl_no_replicas_since = time(NULL);
                }
            }
        } else if (rdb_load_ret != RDB_NOT_EXIST) {
            serverLog(LL_WARNING, "Fatal error loading the DB, check server logs. Exiting.");
            exit(1);
        }

        /* We always create replication backlog if server is a primary, we need
         * it because we put DELs in it when loading expired keys in RDB, but
         * if RDB doesn't have replication info or there is no rdb, it is not
         * possible to support partial resynchronization, to avoid extra memory
         * of replication backlog, we drop it. */
        if (!rsi_is_valid && server.repl_backlog) freeReplicationBacklog();
    }
}

void serverOutOfMemoryHandler(size_t allocation_size) {
    serverLog(LL_WARNING, "Out Of Memory allocating %zu bytes!", allocation_size);
    serverPanic("Valkey aborting for OUT OF MEMORY. Allocating %zu bytes!", allocation_size);
}

/* Callback for sdstemplate on proc-title-template. See valkey.conf for
 * supported variables.
 */
static sds serverProcTitleGetVariable(const sds varname, void *arg) {
    if (!strcmp(varname, "title")) {
        return sdsnew(arg);
    } else if (!strcmp(varname, "listen-addr")) {
        if (server.port || server.tls_port)
            return sdscatprintf(sdsempty(), "%s:%u", server.bindaddr_count ? server.bindaddr[0] : "*",
                                server.port ? server.port : server.tls_port);
        else
            return sdscatprintf(sdsempty(), "unixsocket:%s", server.unixsocket);
    } else if (!strcmp(varname, "server-mode")) {
        if (server.cluster_enabled)
            return sdsnew("[cluster]");
        else if (server.sentinel_mode)
            return sdsnew("[sentinel]");
        else
            return sdsempty();
    } else if (!strcmp(varname, "config-file")) {
        return sdsnew(server.configfile ? server.configfile : "-");
    } else if (!strcmp(varname, "port")) {
        return sdscatprintf(sdsempty(), "%u", server.port);
    } else if (!strcmp(varname, "tls-port")) {
        return sdscatprintf(sdsempty(), "%u", server.tls_port);
    } else if (!strcmp(varname, "unixsocket")) {
        return sdsnew(server.unixsocket);
    } else
        return NULL; /* Unknown variable name */
}

/* Expand the specified proc-title-template string and return a newly
 * allocated sds, or NULL. */
static sds expandProcTitleTemplate(const char *template, const char *title) {
    sds res = sdstemplate(template, serverProcTitleGetVariable, (void *)title);
    if (!res) return NULL;
    return sdstrim(res, " ");
}
/* Validate the specified template, returns 1 if valid or 0 otherwise. */
int validateProcTitleTemplate(const char *template) {
    int ok = 1;
    sds res = expandProcTitleTemplate(template, "");
    if (!res) return 0;
    if (sdslen(res) == 0) ok = 0;
    sdsfree(res);
    return ok;
}

int serverSetProcTitle(char *title) {
#ifdef USE_SETPROCTITLE
    if (!title) title = server.exec_argv[0];
    sds proc_title = expandProcTitleTemplate(server.proc_title_template, title);
    if (!proc_title) return C_ERR; /* Not likely, proc_title_template is validated */

    setproctitle("%s", proc_title);
    sdsfree(proc_title);
#else
    UNUSED(title);
#endif

    return C_OK;
}

void serverSetCpuAffinity(const char *cpulist) {
#ifdef USE_SETCPUAFFINITY
    setcpuaffinity(cpulist);
#else
    UNUSED(cpulist);
#endif
}

/* Send a notify message to systemd. Returns sd_notify return code which is
 * a positive number on success. */
int serverCommunicateSystemd(const char *sd_notify_msg) {
#ifdef HAVE_LIBSYSTEMD
    int ret = sd_notify(0, sd_notify_msg);

    if (ret == 0)
        serverLog(LL_WARNING, "systemd supervision error: NOTIFY_SOCKET not found!");
    else if (ret < 0)
        serverLog(LL_WARNING, "systemd supervision error: sd_notify: %d", ret);
    return ret;
#else
    UNUSED(sd_notify_msg);
    return 0;
#endif
}

/* Attempt to set up upstart supervision. Returns 1 if successful. */
static int serverSupervisedUpstart(void) {
    const char *upstart_job = getenv("UPSTART_JOB");

    if (!upstart_job) {
        serverLog(LL_WARNING, "upstart supervision requested, but UPSTART_JOB not found!");
        return 0;
    }

    serverLog(LL_NOTICE, "supervised by upstart, will stop to signal readiness.");
    raise(SIGSTOP);
    unsetenv("UPSTART_JOB");
    return 1;
}

/* Attempt to set up systemd supervision. Returns 1 if successful. */
static int serverSupervisedSystemd(void) {
#ifndef HAVE_LIBSYSTEMD
    serverLog(LL_WARNING,
              "systemd supervision requested or auto-detected, but Valkey is compiled without libsystemd support!");
    return 0;
#else
    if (serverCommunicateSystemd("STATUS=Valkey is loading...\n") <= 0) return 0;
    serverLog(LL_NOTICE, "Supervised by systemd. Please make sure you set appropriate values for TimeoutStartSec and "
                         "TimeoutStopSec in your service unit.");
    return 1;
#endif
}

int serverIsSupervised(int mode) {
    int ret = 0;

    if (mode == SUPERVISED_AUTODETECT) {
        if (getenv("UPSTART_JOB")) {
            serverLog(LL_VERBOSE, "Upstart supervision detected.");
            mode = SUPERVISED_UPSTART;
        } else if (getenv("NOTIFY_SOCKET")) {
            serverLog(LL_VERBOSE, "Systemd supervision detected.");
            mode = SUPERVISED_SYSTEMD;
        }
    }

    switch (mode) {
    case SUPERVISED_UPSTART: ret = serverSupervisedUpstart(); break;
    case SUPERVISED_SYSTEMD: ret = serverSupervisedSystemd(); break;
    default: break;
    }

    if (ret) server.supervised_mode = mode;

    return ret;
}

int iAmPrimary(void) {
    return ((!server.cluster_enabled && server.primary_host == NULL) ||
            (server.cluster_enabled && clusterNodeIsPrimary(getMyClusterNode())));
}

#ifdef SERVER_TEST
#include "testhelp.h"
#include "intset.h" /* Compact integer set structure */

int __failed_tests = 0;
int __test_num = 0;

/* The flags are the following:
 * --accurate:     Runs tests with more iterations.
 * --large-memory: Enables tests that consume more than 100mb. */
typedef int serverTestProc(int argc, char **argv, int flags);
struct serverTest {
    char *name;
    serverTestProc *proc;
    int failed;
} serverTests[] = {
    {"quicklist", quicklistTest},
    {"zipmap", zipmapTest},
    {"dict", dictTest},
    {"listpack", listpackTest},
};
serverTestProc *getTestProcByName(const char *name) {
    int numtests = sizeof(serverTests) / sizeof(struct serverTest);
    for (int j = 0; j < numtests; j++) {
        if (!strcasecmp(name, serverTests[j].name)) {
            return serverTests[j].proc;
        }
    }
    return NULL;
}
#endif

int main(int argc, char **argv) {
    struct timeval tv;
    int j;
    char config_from_stdin = 0;

#ifdef SERVER_TEST
    monotonicInit(); /* Required for dict tests, that are relying on monotime during dict rehashing. */
    if (argc >= 3 && !strcasecmp(argv[1], "test")) {
        int flags = 0;
        for (j = 3; j < argc; j++) {
            char *arg = argv[j];
            if (!strcasecmp(arg, "--accurate"))
                flags |= TEST_ACCURATE;
            else if (!strcasecmp(arg, "--large-memory"))
                flags |= TEST_LARGE_MEMORY;
            else if (!strcasecmp(arg, "--valgrind"))
                flags |= TEST_VALGRIND;
        }

        if (!strcasecmp(argv[2], "all")) {
            int numtests = sizeof(serverTests) / sizeof(struct serverTest);
            for (j = 0; j < numtests; j++) {
                serverTests[j].failed = (serverTests[j].proc(argc, argv, flags) != 0);
            }

            /* Report tests result */
            int failed_num = 0;
            for (j = 0; j < numtests; j++) {
                if (serverTests[j].failed) {
                    failed_num++;
                    printf("[failed] Test - %s\n", serverTests[j].name);
                } else {
                    printf("[ok] Test - %s\n", serverTests[j].name);
                }
            }

            printf("%d tests, %d passed, %d failed\n", numtests, numtests - failed_num, failed_num);

            return failed_num == 0 ? 0 : 1;
        } else {
            serverTestProc *proc = getTestProcByName(argv[2]);
            if (!proc) return -1; /* test not found */
            return proc(argc, argv, flags);
        }

        return 0;
    }
#endif

    /* We need to initialize our libraries, and the server configuration. */
#ifdef INIT_SETPROCTITLE_REPLACEMENT
    spt_init(argc, argv);
#endif
    tzset(); /* Populates 'timezone' global. */
    zmalloc_set_oom_handler(serverOutOfMemoryHandler);

    /* To achieve entropy, in case of containers, their time() and getpid() can
     * be the same. But value of tv_usec is fast enough to make the difference */
    gettimeofday(&tv, NULL);
    srand(time(NULL) ^ getpid() ^ tv.tv_usec);
    srandom(time(NULL) ^ getpid() ^ tv.tv_usec);
    init_genrand64(((long long)tv.tv_sec * 1000000 + tv.tv_usec) ^ getpid());
    crc64_init();

    /* Store umask value. Because umask(2) only offers a set-and-get API we have
     * to reset it and restore it back. We do this early to avoid a potential
     * race condition with threads that could be creating files or directories.
     */
    umask(server.umask = umask(0777));

    uint8_t hashseed[16];
    getRandomBytes(hashseed, sizeof(hashseed));
    dictSetHashFunctionSeed(hashseed);

    char *exec_name = strrchr(argv[0], '/');
    if (exec_name == NULL) exec_name = argv[0];
    server.sentinel_mode = checkForSentinelMode(argc, argv, exec_name);
    initServerConfig();
    ACLInit(); /* The ACL subsystem must be initialized ASAP because the
                  basic networking code and client creation depends on it. */
    moduleInitModulesSystem();
    connTypeInitialize();

    /* Store the executable path and arguments in a safe place in order
     * to be able to restart the server later. */
    server.executable = getAbsolutePath(argv[0]);
    server.exec_argv = zmalloc(sizeof(char *) * (argc + 1));
    server.exec_argv[argc] = NULL;
    for (j = 0; j < argc; j++) server.exec_argv[j] = zstrdup(argv[j]);

    /* We need to init sentinel right now as parsing the configuration file
     * in sentinel mode will have the effect of populating the sentinel
     * data structures with primary nodes to monitor. */
    if (server.sentinel_mode) {
        initSentinelConfig();
        initSentinel();
    }

    /* Check if we need to start in valkey-check-rdb/aof mode. We just execute
     * the program main. However the program is part of the server executable
     * so that we can easily execute an RDB check on loading errors. */
    if (strstr(exec_name, "valkey-check-rdb") != NULL)
        redis_check_rdb_main(argc, argv, NULL);
    else if (strstr(exec_name, "valkey-check-aof") != NULL)
        redis_check_aof_main(argc, argv);

    /* valkey may install symlinks like
     * redis-server -> valkey-server, redis-check-rdb -> valkey-check-rdb,
     * redis-check-aof -> valkey-check-aof, etc. */
    if (strstr(exec_name, "redis-check-rdb") != NULL)
        redis_check_rdb_main(argc, argv, NULL);
    else if (strstr(exec_name, "redis-check-aof") != NULL)
        redis_check_aof_main(argc, argv);

    if (argc >= 2) {
        j = 1; /* First option to parse in argv[] */
        sds options = sdsempty();

        /* Handle special options --help and --version */
        if (strcmp(argv[1], "-v") == 0 || strcmp(argv[1], "--version") == 0) {
            sds version = getVersion();
            printf("Valkey server %s\n", version);
            sdsfree(version);
            exit(0);
        }
        if (strcmp(argv[1], "--help") == 0 || strcmp(argv[1], "-h") == 0) usage();
        if (strcmp(argv[1], "--test-memory") == 0) {
            if (argc == 3) {
                memtest(atoi(argv[2]), 50);
                exit(0);
            } else {
                fprintf(stderr, "Please specify the amount of memory to test in megabytes.\n");
                fprintf(stderr, "Example: ./valkey-server --test-memory 4096\n\n");
                exit(1);
            }
        }
        if (strcmp(argv[1], "--check-system") == 0) {
            exit(syscheck() ? 0 : 1);
        }
        /* Parse command line options
         * Precedence wise, File, stdin, explicit options -- last config is the one that matters.
         *
         * First argument is the config file name? */
        if (argv[1][0] != '-') {
            /* Replace the config file in server.exec_argv with its absolute path. */
            server.configfile = getAbsolutePath(argv[1]);
            zfree(server.exec_argv[1]);
            server.exec_argv[1] = zstrdup(server.configfile);
            j = 2; // Skip this arg when parsing options
        }
        sds *argv_tmp;
        int argc_tmp;
        int handled_last_config_arg = 1;
        while (j < argc) {
            /* Either first or last argument - Should we read config from stdin? */
            if (argv[j][0] == '-' && argv[j][1] == '\0' && (j == 1 || j == argc - 1)) {
                config_from_stdin = 1;
            }
            /* All the other options are parsed and conceptually appended to the
             * configuration file. For instance --port 6380 will generate the
             * string "port 6380\n" to be parsed after the actual config file
             * and stdin input are parsed (if they exist).
             * Only consider that if the last config has at least one argument. */
            else if (handled_last_config_arg && argv[j][0] == '-' && argv[j][1] == '-') {
                /* Option name */
                if (sdslen(options)) options = sdscat(options, "\n");
                /* argv[j]+2 for removing the preceding `--` */
                options = sdscat(options, argv[j] + 2);
                options = sdscat(options, " ");

                argv_tmp = sdssplitargs(argv[j], &argc_tmp);
                if (argc_tmp == 1) {
                    /* Means that we only have one option name, like --port or "--port " */
                    handled_last_config_arg = 0;

                    if ((j != argc - 1) && argv[j + 1][0] == '-' && argv[j + 1][1] == '-' &&
                        !strcasecmp(argv[j], "--save")) {
                        /* Special case: handle some things like `--save --config value`.
                         * In this case, if next argument starts with `--`, we will reset
                         * handled_last_config_arg flag and append an empty "" config value
                         * to the options, so it will become `--save "" --config value`.
                         * We are doing it to be compatible with pre 7.0 behavior (which we
                         * break it in #10660, 7.0.1), since there might be users who generate
                         * a command line from an array and when it's empty that's what they produce. */
                        options = sdscat(options, "\"\"");
                        handled_last_config_arg = 1;
                    } else if ((j == argc - 1) && !strcasecmp(argv[j], "--save")) {
                        /* Special case: when empty save is the last argument.
                         * In this case, we append an empty "" config value to the options,
                         * so it will become `--save ""` and will follow the same reset thing. */
                        options = sdscat(options, "\"\"");
                    } else if ((j != argc - 1) && argv[j + 1][0] == '-' && argv[j + 1][1] == '-' &&
                               !strcasecmp(argv[j], "--sentinel")) {
                        /* Special case: handle some things like `--sentinel --config value`.
                         * It is a pseudo config option with no value. In this case, if next
                         * argument starts with `--`, we will reset handled_last_config_arg flag.
                         * We are doing it to be compatible with pre 7.0 behavior (which we
                         * break it in #10660, 7.0.1). */
                        options = sdscat(options, "");
                        handled_last_config_arg = 1;
                    } else if ((j == argc - 1) && !strcasecmp(argv[j], "--sentinel")) {
                        /* Special case: when --sentinel is the last argument.
                         * It is a pseudo config option with no value. In this case, do nothing.
                         * We are doing it to be compatible with pre 7.0 behavior (which we
                         * break it in #10660, 7.0.1). */
                        options = sdscat(options, "");
                    }
                } else {
                    /* Means that we are passing both config name and it's value in the same arg,
                     * like "--port 6380", so we need to reset handled_last_config_arg flag. */
                    handled_last_config_arg = 1;
                }
                sdsfreesplitres(argv_tmp, argc_tmp);
            } else {
                /* Option argument */
                options = sdscatrepr(options, argv[j], strlen(argv[j]));
                options = sdscat(options, " ");
                handled_last_config_arg = 1;
            }
            j++;
        }

        loadServerConfig(server.configfile, config_from_stdin, options);
        if (server.sentinel_mode) loadSentinelConfigFromQueue();
        sdsfree(options);
    }
    if (server.sentinel_mode) sentinelCheckConfigFile();

        /* Do system checks */
#ifdef __linux__
    linuxMemoryWarnings();
    sds err_msg = NULL;
    if (checkXenClocksource(&err_msg) < 0) {
        serverLog(LL_WARNING, "WARNING %s", err_msg);
        sdsfree(err_msg);
    }
#if defined(__arm64__)
    int ret;
    if ((ret = checkLinuxMadvFreeForkBug(&err_msg)) <= 0) {
        if (ret < 0) {
            serverLog(LL_WARNING, "WARNING %s", err_msg);
            sdsfree(err_msg);
        } else
            serverLog(LL_WARNING,
                      "Failed to test the kernel for a bug that could lead to data corruption during background save. "
                      "Your system could be affected, please report this error.");
        if (!checkIgnoreWarning("ARM64-COW-BUG")) {
            serverLog(LL_WARNING, "Valkey will now exit to prevent data corruption. "
                                  "Note that it is possible to suppress this warning by setting the following config: "
                                  "ignore-warnings ARM64-COW-BUG");
            exit(1);
        }
    }
#endif /* __arm64__ */
#endif /* __linux__ */

    /* Daemonize if needed */
    server.supervised = serverIsSupervised(server.supervised_mode);
    int background = server.daemonize && !server.supervised;
    if (background) daemonize();

    serverLog(LL_NOTICE, "oO0OoO0OoO0Oo Valkey is starting oO0OoO0OoO0Oo");
    serverLog(LL_NOTICE, "Valkey version=%s, bits=%d, commit=%s, modified=%d, pid=%d, just started", VALKEY_VERSION,
              (sizeof(long) == 8) ? 64 : 32, serverGitSHA1(), strtol(serverGitDirty(), NULL, 10) > 0, (int)getpid());

    if (argc == 1) {
        serverLog(LL_WARNING,
                  "Warning: no config file specified, using the default config. In order to specify a config file use "
                  "%s /path/to/valkey.conf",
                  argv[0]);
    } else {
        serverLog(LL_NOTICE, "Configuration loaded");
    }

    initServer();
    if (background || server.pidfile) createPidFile();
    if (server.set_proc_title) serverSetProcTitle(NULL);
    serverAsciiArt();
    checkTcpBacklogSettings();
    if (server.cluster_enabled) {
        clusterInit();
    }
    if (!server.sentinel_mode) {
        moduleInitModulesSystemLast();
        moduleLoadFromQueue();
    }
    ACLLoadUsersAtStartup();
    initListeners();
    if (server.cluster_enabled) {
        clusterInitLast();
    }
    InitServerLast();

    if (!server.sentinel_mode) {
        /* Things not needed when running in Sentinel mode. */
        serverLog(LL_NOTICE, "Server initialized");
        aofLoadManifestFromDisk();
        loadDataFromDisk();
        aofOpenIfNeededOnServerStart();
        aofDelHistoryFiles();
        if (server.cluster_enabled) {
            serverAssert(verifyClusterConfigWithData() == C_OK);
        }

        for (j = 0; j < CONN_TYPE_MAX; j++) {
            connListener *listener = &server.listeners[j];
            if (listener->ct == NULL) continue;

            serverLog(LL_NOTICE, "Ready to accept connections %s", listener->ct->get_type(NULL));
        }

        if (server.supervised_mode == SUPERVISED_SYSTEMD) {
            if (!server.primary_host) {
                serverCommunicateSystemd("STATUS=Ready to accept connections\n");
            } else {
                serverCommunicateSystemd(
                    "STATUS=Ready to accept connections in read-only mode. Waiting for MASTER <-> REPLICA sync\n");
            }
            serverCommunicateSystemd("READY=1\n");
        }
    } else {
        sentinelIsRunning();
        if (server.supervised_mode == SUPERVISED_SYSTEMD) {
            serverCommunicateSystemd("STATUS=Ready to accept connections\n");
            serverCommunicateSystemd("READY=1\n");
        }
    }

    /* Warning the user about suspicious maxmemory setting. */
    if (server.maxmemory > 0 && server.maxmemory < 1024 * 1024) {
        serverLog(LL_WARNING,
                  "WARNING: You specified a maxmemory value that is less than 1MB (current value is %llu bytes). Are "
                  "you sure this is what you really want?",
                  server.maxmemory);
    }

    serverSetCpuAffinity(server.server_cpulist);
    setOOMScoreAdj(-1);

    aeMain(server.el);
    aeDeleteEventLoop(server.el);
    return 0;
}

/* The End */<|MERGE_RESOLUTION|>--- conflicted
+++ resolved
@@ -4039,41 +4039,8 @@
 /* ====================== Error lookup and execution ===================== */
 
 void incrementErrorCount(const char *fullerr, size_t namelen) {
-    void *result;
-<<<<<<< HEAD
+    void *result
     if (!raxFind(server.errors,(unsigned char*)fullerr,namelen,&result)) {
-=======
-    if (!raxFind(server.errors, (unsigned char *)fullerr, namelen, &result)) {
-        if (server.errors->numele >= ERROR_STATS_NUMBER) {
-            sds errors = sdsempty();
-            raxIterator ri;
-            raxStart(&ri, server.errors);
-            raxSeek(&ri, "^", NULL, 0);
-            while (raxNext(&ri)) {
-                char *tmpsafe;
-                errors = sdscatlen(errors, getSafeInfoString((char *)ri.key, ri.key_len, &tmpsafe), ri.key_len);
-                errors = sdscatlen(errors, ", ", 2);
-                if (tmpsafe != NULL) zfree(tmpsafe);
-            }
-            sdsrange(errors, 0, -3); /* Remove final ", ". */
-            raxStop(&ri);
-
-            /* Print the warning log and the contents of server.errors to the log. */
-            serverLog(LL_WARNING, "Errorstats stopped adding new errors because the number of "
-                                  "errors reached the limit, may be misuse of lua error_reply, "
-                                  "please check INFO ERRORSTATS, this can be re-enabled via "
-                                  "CONFIG RESETSTAT.");
-            serverLog(LL_WARNING, "Current errors code list: %s", errors);
-            sdsfree(errors);
-
-            /* Reset the errors and add a single element to indicate that it is disabled. */
-            resetErrorTableStats();
-            incrementErrorCount("ERRORSTATS_DISABLED", 19);
-            server.errors_enabled = 0;
-            return;
-        }
-
->>>>>>> ce795390
         struct serverError *error = zmalloc(sizeof(*error));
         error->count = 1;
         raxInsert(server.errors, (unsigned char *)fullerr, namelen, error, NULL);
