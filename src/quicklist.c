--- conflicted
+++ resolved
@@ -209,12 +209,8 @@
 /* Compress the listpack in 'node' and update encoding details.
  * Returns 1 if listpack compressed successfully.
  * Returns 0 if compression failed or if listpack too small to compress. */
-<<<<<<< HEAD
-REDIS_STATIC int __quicklistCompressNode(quicklistNode *node) {
-=======
+
 static int __quicklistCompressNode(quicklistNode *node) {
-#ifdef SERVER_TEST
->>>>>>> 0d7b2344
     node->attempted_compress = 1;
     if (node->dont_compress) return 0;
 
@@ -252,12 +248,8 @@
 
 /* Uncompress the listpack in 'node' and update encoding details.
  * Returns 1 on successful decode, 0 on failure to decode. */
-<<<<<<< HEAD
-REDIS_STATIC int __quicklistDecompressNode(quicklistNode *node) {
-=======
+
 static int __quicklistDecompressNode(quicklistNode *node) {
-#ifdef SERVER_TEST
->>>>>>> 0d7b2344
     node->attempted_compress = 0;
     node->recompress = 0;
 
@@ -1697,1424 +1689,4 @@
     while (ql->bookmark_count) zfree(ql->bookmarks[--ql->bookmark_count].name);
     /* NOTE: We do not shrink (realloc) the quick list. main use case for this
      * function is just before releasing the allocation. */
-<<<<<<< HEAD
-}
-=======
-}
-
-/* The rest of this file is test cases and test helpers. */
-#ifdef SERVER_TEST
-#include <stdint.h>
-#include <sys/time.h>
-#include "testhelp.h"
-#include <stdlib.h>
-
-#define yell(str, ...) printf("ERROR! " str "\n\n", __VA_ARGS__)
-
-#define ERROR                 \
-    do {                      \
-        printf("\tERROR!\n"); \
-        err++;                \
-    } while (0)
-
-#define ERR(x, ...)                                          \
-    do {                                                     \
-        printf("%s:%s:%d:\t", __FILE__, __func__, __LINE__); \
-        printf("ERROR! " x "\n", __VA_ARGS__);               \
-        err++;                                               \
-    } while (0)
-
-#define TEST(name) printf("test — %s\n", name);
-#define TEST_DESC(name, ...) printf("test — " name "\n", __VA_ARGS__);
-
-#define QL_TEST_VERBOSE 0
-
-#define UNUSED(x) (void)(x)
-static void ql_info(quicklist *ql) {
-#if QL_TEST_VERBOSE
-    printf("Container length: %lu\n", ql->len);
-    printf("Container size: %lu\n", ql->count);
-    if (ql->head) printf("\t(zsize head: %lu)\n", lpLength(ql->head->entry));
-    if (ql->tail) printf("\t(zsize tail: %lu)\n", lpLength(ql->tail->entry));
-    printf("\n");
-#else
-    UNUSED(ql);
-#endif
-}
-
-/* Return the UNIX time in microseconds */
-static long long ustime(void) {
-    struct timeval tv;
-    long long ust;
-
-    gettimeofday(&tv, NULL);
-    ust = ((long long)tv.tv_sec) * 1000000;
-    ust += tv.tv_usec;
-    return ust;
-}
-
-/* Return the UNIX time in milliseconds */
-static long long mstime(void) {
-    return ustime() / 1000;
-}
-
-/* Iterate over an entire quicklist.
- * Print the list if 'print' == 1.
- *
- * Returns physical count of elements found by iterating over the list. */
-static int _itrprintr(quicklist *ql, int print, int forward) {
-    quicklistIter *iter = quicklistGetIterator(ql, forward ? AL_START_HEAD : AL_START_TAIL);
-    quicklistEntry entry;
-    int i = 0;
-    int p = 0;
-    quicklistNode *prev = NULL;
-    while (quicklistNext(iter, &entry)) {
-        if (entry.node != prev) {
-            /* Count the number of list nodes too */
-            p++;
-            prev = entry.node;
-        }
-        if (print) {
-            int size = (entry.sz > (1 << 20)) ? 1 << 20 : entry.sz;
-            printf("[%3d (%2d)]: [%.*s] (%lld)\n", i, p, size, (char *)entry.value, entry.longval);
-        }
-        i++;
-    }
-    quicklistReleaseIterator(iter);
-    return i;
-}
-static int itrprintr(quicklist *ql, int print) {
-    return _itrprintr(ql, print, 1);
-}
-
-static int itrprintr_rev(quicklist *ql, int print) {
-    return _itrprintr(ql, print, 0);
-}
-
-#define ql_verify(a, b, c, d, e)                    \
-    do {                                            \
-        err += _ql_verify((a), (b), (c), (d), (e)); \
-    } while (0)
-
-static int _ql_verify_compress(quicklist *ql) {
-    int errors = 0;
-    if (quicklistAllowsCompression(ql)) {
-        quicklistNode *node = ql->head;
-        unsigned int low_raw = ql->compress;
-        unsigned int high_raw = ql->len - ql->compress;
-
-        for (unsigned int at = 0; at < ql->len; at++, node = node->next) {
-            if (node && (at < low_raw || at >= high_raw)) {
-                if (node->encoding != QUICKLIST_NODE_ENCODING_RAW) {
-                    yell("Incorrect compression: node %d is "
-                         "compressed at depth %d ((%u, %u); total "
-                         "nodes: %lu; size: %zu; recompress: %d)",
-                         at, ql->compress, low_raw, high_raw, ql->len, node->sz, node->recompress);
-                    errors++;
-                }
-            } else {
-                if (node->encoding != QUICKLIST_NODE_ENCODING_LZF && !node->attempted_compress) {
-                    yell("Incorrect non-compression: node %d is NOT "
-                         "compressed at depth %d ((%u, %u); total "
-                         "nodes: %lu; size: %zu; recompress: %d; attempted: %d)",
-                         at, ql->compress, low_raw, high_raw, ql->len, node->sz, node->recompress,
-                         node->attempted_compress);
-                    errors++;
-                }
-            }
-        }
-    }
-    return errors;
-}
-
-/* Verify list metadata matches physical list contents. */
-static int _ql_verify(quicklist *ql, uint32_t len, uint32_t count, uint32_t head_count, uint32_t tail_count) {
-    int errors = 0;
-
-    ql_info(ql);
-    if (len != ql->len) {
-        yell("quicklist length wrong: expected %d, got %lu", len, ql->len);
-        errors++;
-    }
-
-    if (count != ql->count) {
-        yell("quicklist count wrong: expected %d, got %lu", count, ql->count);
-        errors++;
-    }
-
-    int loopr = itrprintr(ql, 0);
-    if (loopr != (int)ql->count) {
-        yell("quicklist cached count not match actual count: expected %lu, got "
-             "%d",
-             ql->count, loopr);
-        errors++;
-    }
-
-    int rloopr = itrprintr_rev(ql, 0);
-    if (loopr != rloopr) {
-        yell("quicklist has different forward count than reverse count!  "
-             "Forward count is %d, reverse count is %d.",
-             loopr, rloopr);
-        errors++;
-    }
-
-    if (ql->len == 0 && !errors) {
-        return errors;
-    }
-
-    if (ql->head && head_count != ql->head->count && head_count != lpLength(ql->head->entry)) {
-        yell("quicklist head count wrong: expected %d, "
-             "got cached %d vs. actual %lu",
-             head_count, ql->head->count, lpLength(ql->head->entry));
-        errors++;
-    }
-
-    if (ql->tail && tail_count != ql->tail->count && tail_count != lpLength(ql->tail->entry)) {
-        yell("quicklist tail count wrong: expected %d, "
-             "got cached %u vs. actual %lu",
-             tail_count, ql->tail->count, lpLength(ql->tail->entry));
-        errors++;
-    }
-
-    errors += _ql_verify_compress(ql);
-    return errors;
-}
-
-/* Release iterator and verify compress correctly. */
-static void ql_release_iterator(quicklistIter *iter) {
-    quicklist *ql = NULL;
-    if (iter) ql = iter->quicklist;
-    quicklistReleaseIterator(iter);
-    if (ql) assert(!_ql_verify_compress(ql));
-}
-
-/* Generate new string concatenating integer i against string 'prefix' */
-static char *genstr(char *prefix, int i) {
-    static char result[64] = {0};
-    snprintf(result, sizeof(result), "%s%d", prefix, i);
-    return result;
-}
-
-static void randstring(unsigned char *target, size_t sz) {
-    size_t p = 0;
-    int minval, maxval;
-    switch (rand() % 3) {
-    case 0:
-        minval = 'a';
-        maxval = 'z';
-        break;
-    case 1:
-        minval = '0';
-        maxval = '9';
-        break;
-    case 2:
-        minval = 'A';
-        maxval = 'Z';
-        break;
-    default: assert(NULL);
-    }
-
-    while (p < sz) target[p++] = minval + rand() % (maxval - minval + 1);
-}
-
-/* main test, but callable from other files */
-int quicklistTest(int argc, char *argv[], int flags) {
-    UNUSED(argc);
-    UNUSED(argv);
-
-    int accurate = (flags & TEST_ACCURATE);
-    unsigned int err = 0;
-    int optimize_start = -(int)(sizeof(optimization_level) / sizeof(*optimization_level));
-
-    printf("Starting optimization offset at: %d\n", optimize_start);
-
-    int options[] = {0, 1, 2, 3, 4, 5, 6, 10};
-    int fills[] = {-5, -4, -3, -2, -1, 0, 1, 2, 32, 66, 128, 999};
-    size_t option_count = sizeof(options) / sizeof(*options);
-    int fill_count = (int)(sizeof(fills) / sizeof(*fills));
-    long long runtime[option_count];
-
-    for (int _i = 0; _i < (int)option_count; _i++) {
-        printf("Testing Compression option %d\n", options[_i]);
-        long long start = mstime();
-        quicklistIter *iter;
-
-        TEST("create list") {
-            quicklist *ql = quicklistNew(-2, options[_i]);
-            ql_verify(ql, 0, 0, 0, 0);
-            quicklistRelease(ql);
-        }
-
-        TEST("add to tail of empty list") {
-            quicklist *ql = quicklistNew(-2, options[_i]);
-            quicklistPushTail(ql, "hello", 6);
-            /* 1 for head and 1 for tail because 1 node = head = tail */
-            ql_verify(ql, 1, 1, 1, 1);
-            quicklistRelease(ql);
-        }
-
-        TEST("add to head of empty list") {
-            quicklist *ql = quicklistNew(-2, options[_i]);
-            quicklistPushHead(ql, "hello", 6);
-            /* 1 for head and 1 for tail because 1 node = head = tail */
-            ql_verify(ql, 1, 1, 1, 1);
-            quicklistRelease(ql);
-        }
-
-        TEST_DESC("add to tail 5x at compress %d", options[_i]) {
-            for (int f = 0; f < fill_count; f++) {
-                quicklist *ql = quicklistNew(fills[f], options[_i]);
-                for (int i = 0; i < 5; i++) quicklistPushTail(ql, genstr("hello", i), 32);
-                if (ql->count != 5) ERROR;
-                if (fills[f] == 32) ql_verify(ql, 1, 5, 5, 5);
-                quicklistRelease(ql);
-            }
-        }
-
-        TEST_DESC("add to head 5x at compress %d", options[_i]) {
-            for (int f = 0; f < fill_count; f++) {
-                quicklist *ql = quicklistNew(fills[f], options[_i]);
-                for (int i = 0; i < 5; i++) quicklistPushHead(ql, genstr("hello", i), 32);
-                if (ql->count != 5) ERROR;
-                if (fills[f] == 32) ql_verify(ql, 1, 5, 5, 5);
-                quicklistRelease(ql);
-            }
-        }
-
-        TEST_DESC("add to tail 500x at compress %d", options[_i]) {
-            for (int f = 0; f < fill_count; f++) {
-                quicklist *ql = quicklistNew(fills[f], options[_i]);
-                for (int i = 0; i < 500; i++) quicklistPushTail(ql, genstr("hello", i), 64);
-                if (ql->count != 500) ERROR;
-                if (fills[f] == 32) ql_verify(ql, 16, 500, 32, 20);
-                quicklistRelease(ql);
-            }
-        }
-
-        TEST_DESC("add to head 500x at compress %d", options[_i]) {
-            for (int f = 0; f < fill_count; f++) {
-                quicklist *ql = quicklistNew(fills[f], options[_i]);
-                for (int i = 0; i < 500; i++) quicklistPushHead(ql, genstr("hello", i), 32);
-                if (ql->count != 500) ERROR;
-                if (fills[f] == 32) ql_verify(ql, 16, 500, 20, 32);
-                quicklistRelease(ql);
-            }
-        }
-
-        TEST("rotate empty") {
-            quicklist *ql = quicklistNew(-2, options[_i]);
-            quicklistRotate(ql);
-            ql_verify(ql, 0, 0, 0, 0);
-            quicklistRelease(ql);
-        }
-
-        TEST("Comprassion Plain node") {
-            for (int f = 0; f < fill_count; f++) {
-                size_t large_limit = (fills[f] < 0) ? quicklistNodeNegFillLimit(fills[f]) + 1 : SIZE_SAFETY_LIMIT + 1;
-
-                char buf[large_limit];
-                quicklist *ql = quicklistNew(fills[f], 1);
-                for (int i = 0; i < 500; i++) {
-                    /* Set to 256 to allow the node to be triggered to compress,
-                     * if it is less than 48(nocompress), the test will be successful. */
-                    snprintf(buf, sizeof(buf), "hello%d", i);
-                    quicklistPushHead(ql, buf, large_limit);
-                }
-
-                quicklistIter *iter = quicklistGetIterator(ql, AL_START_TAIL);
-                quicklistEntry entry;
-                int i = 0;
-                while (quicklistNext(iter, &entry)) {
-                    assert(QL_NODE_IS_PLAIN(entry.node));
-                    snprintf(buf, sizeof(buf), "hello%d", i);
-                    if (strcmp((char *)entry.value, buf))
-                        ERR("value [%s] didn't match [%s] at position %d", entry.value, buf, i);
-                    i++;
-                }
-                ql_release_iterator(iter);
-                quicklistRelease(ql);
-            }
-        }
-
-        TEST("NEXT plain node") {
-            for (int f = 0; f < fill_count; f++) {
-                size_t large_limit = (fills[f] < 0) ? quicklistNodeNegFillLimit(fills[f]) + 1 : SIZE_SAFETY_LIMIT + 1;
-                quicklist *ql = quicklistNew(fills[f], options[_i]);
-
-                char buf[large_limit];
-                memcpy(buf, "plain", 5);
-                quicklistPushHead(ql, buf, large_limit);
-                quicklistPushHead(ql, buf, large_limit);
-                quicklistPushHead(ql, "packed3", 7);
-                quicklistPushHead(ql, "packed4", 7);
-                quicklistPushHead(ql, buf, large_limit);
-
-                quicklistEntry entry;
-                quicklistIter *iter = quicklistGetIterator(ql, AL_START_TAIL);
-
-                while (quicklistNext(iter, &entry) != 0) {
-                    if (QL_NODE_IS_PLAIN(entry.node))
-                        assert(!memcmp(entry.value, "plain", 5));
-                    else
-                        assert(!memcmp(entry.value, "packed", 6));
-                }
-                ql_release_iterator(iter);
-                quicklistRelease(ql);
-            }
-        }
-
-        TEST("rotate plain node ") {
-            for (int f = 0; f < fill_count; f++) {
-                size_t large_limit = (fills[f] < 0) ? quicklistNodeNegFillLimit(fills[f]) + 1 : SIZE_SAFETY_LIMIT + 1;
-
-                unsigned char *data = NULL;
-                size_t sz;
-                long long lv;
-                int i = 0;
-                quicklist *ql = quicklistNew(fills[f], options[_i]);
-                char buf[large_limit];
-                memcpy(buf, "hello1", 6);
-                quicklistPushHead(ql, buf, large_limit);
-                memcpy(buf, "hello4", 6);
-                quicklistPushHead(ql, buf, large_limit);
-                memcpy(buf, "hello3", 6);
-                quicklistPushHead(ql, buf, large_limit);
-                memcpy(buf, "hello2", 6);
-                quicklistPushHead(ql, buf, large_limit);
-                quicklistRotate(ql);
-
-                for (i = 1; i < 5; i++) {
-                    assert(QL_NODE_IS_PLAIN(ql->tail));
-                    quicklistPop(ql, QUICKLIST_HEAD, &data, &sz, &lv);
-                    int temp_char = data[5];
-                    zfree(data);
-                    assert(temp_char == ('0' + i));
-                }
-
-                ql_verify(ql, 0, 0, 0, 0);
-                quicklistRelease(ql);
-            }
-        }
-
-        TEST("rotate one val once") {
-            for (int f = 0; f < fill_count; f++) {
-                quicklist *ql = quicklistNew(fills[f], options[_i]);
-                quicklistPushHead(ql, "hello", 6);
-                quicklistRotate(ql);
-                /* Ignore compression verify because listpack is
-                 * too small to compress. */
-                ql_verify(ql, 1, 1, 1, 1);
-                quicklistRelease(ql);
-            }
-        }
-
-        TEST_DESC("rotate 500 val 5000 times at compress %d", options[_i]) {
-            for (int f = 0; f < fill_count; f++) {
-                quicklist *ql = quicklistNew(fills[f], options[_i]);
-                quicklistPushHead(ql, "900", 3);
-                quicklistPushHead(ql, "7000", 4);
-                quicklistPushHead(ql, "-1200", 5);
-                quicklistPushHead(ql, "42", 2);
-                for (int i = 0; i < 500; i++) quicklistPushHead(ql, genstr("hello", i), 64);
-                ql_info(ql);
-                for (int i = 0; i < 5000; i++) {
-                    ql_info(ql);
-                    quicklistRotate(ql);
-                }
-                if (fills[f] == 1)
-                    ql_verify(ql, 504, 504, 1, 1);
-                else if (fills[f] == 2)
-                    ql_verify(ql, 252, 504, 2, 2);
-                else if (fills[f] == 32)
-                    ql_verify(ql, 16, 504, 32, 24);
-                quicklistRelease(ql);
-            }
-        }
-
-        TEST("pop empty") {
-            quicklist *ql = quicklistNew(-2, options[_i]);
-            quicklistPop(ql, QUICKLIST_HEAD, NULL, NULL, NULL);
-            ql_verify(ql, 0, 0, 0, 0);
-            quicklistRelease(ql);
-        }
-
-        TEST("pop 1 string from 1") {
-            quicklist *ql = quicklistNew(-2, options[_i]);
-            char *populate = genstr("hello", 331);
-            quicklistPushHead(ql, populate, 32);
-            unsigned char *data;
-            size_t sz;
-            long long lv;
-            ql_info(ql);
-            assert(quicklistPop(ql, QUICKLIST_HEAD, &data, &sz, &lv));
-            assert(data != NULL);
-            assert(sz == 32);
-            if (strcmp(populate, (char *)data)) {
-                int size = sz;
-                ERR("Pop'd value (%.*s) didn't equal original value (%s)", size, data, populate);
-            }
-            zfree(data);
-            ql_verify(ql, 0, 0, 0, 0);
-            quicklistRelease(ql);
-        }
-
-        TEST("pop head 1 number from 1") {
-            quicklist *ql = quicklistNew(-2, options[_i]);
-            quicklistPushHead(ql, "55513", 5);
-            unsigned char *data;
-            size_t sz;
-            long long lv;
-            ql_info(ql);
-            assert(quicklistPop(ql, QUICKLIST_HEAD, &data, &sz, &lv));
-            assert(data == NULL);
-            assert(lv == 55513);
-            ql_verify(ql, 0, 0, 0, 0);
-            quicklistRelease(ql);
-        }
-
-        TEST("pop head 500 from 500") {
-            quicklist *ql = quicklistNew(-2, options[_i]);
-            for (int i = 0; i < 500; i++) quicklistPushHead(ql, genstr("hello", i), 32);
-            ql_info(ql);
-            for (int i = 0; i < 500; i++) {
-                unsigned char *data;
-                size_t sz;
-                long long lv;
-                int ret = quicklistPop(ql, QUICKLIST_HEAD, &data, &sz, &lv);
-                assert(ret == 1);
-                assert(data != NULL);
-                assert(sz == 32);
-                if (strcmp(genstr("hello", 499 - i), (char *)data)) {
-                    int size = sz;
-                    ERR("Pop'd value (%.*s) didn't equal original value (%s)", size, data, genstr("hello", 499 - i));
-                }
-                zfree(data);
-            }
-            ql_verify(ql, 0, 0, 0, 0);
-            quicklistRelease(ql);
-        }
-
-        TEST("pop head 5000 from 500") {
-            quicklist *ql = quicklistNew(-2, options[_i]);
-            for (int i = 0; i < 500; i++) quicklistPushHead(ql, genstr("hello", i), 32);
-            for (int i = 0; i < 5000; i++) {
-                unsigned char *data;
-                size_t sz;
-                long long lv;
-                int ret = quicklistPop(ql, QUICKLIST_HEAD, &data, &sz, &lv);
-                if (i < 500) {
-                    assert(ret == 1);
-                    assert(data != NULL);
-                    assert(sz == 32);
-                    if (strcmp(genstr("hello", 499 - i), (char *)data)) {
-                        int size = sz;
-                        ERR("Pop'd value (%.*s) didn't equal original value "
-                            "(%s)",
-                            size, data, genstr("hello", 499 - i));
-                    }
-                    zfree(data);
-                } else {
-                    assert(ret == 0);
-                }
-            }
-            ql_verify(ql, 0, 0, 0, 0);
-            quicklistRelease(ql);
-        }
-
-        TEST("iterate forward over 500 list") {
-            quicklist *ql = quicklistNew(-2, options[_i]);
-            quicklistSetFill(ql, 32);
-            for (int i = 0; i < 500; i++) quicklistPushHead(ql, genstr("hello", i), 32);
-            quicklistIter *iter = quicklistGetIterator(ql, AL_START_HEAD);
-            quicklistEntry entry;
-            int i = 499, count = 0;
-            while (quicklistNext(iter, &entry)) {
-                char *h = genstr("hello", i);
-                if (strcmp((char *)entry.value, h))
-                    ERR("value [%s] didn't match [%s] at position %d", entry.value, h, i);
-                i--;
-                count++;
-            }
-            if (count != 500) ERR("Didn't iterate over exactly 500 elements (%d)", i);
-            ql_verify(ql, 16, 500, 20, 32);
-            ql_release_iterator(iter);
-            quicklistRelease(ql);
-        }
-
-        TEST("iterate reverse over 500 list") {
-            quicklist *ql = quicklistNew(-2, options[_i]);
-            quicklistSetFill(ql, 32);
-            for (int i = 0; i < 500; i++) quicklistPushHead(ql, genstr("hello", i), 32);
-            quicklistIter *iter = quicklistGetIterator(ql, AL_START_TAIL);
-            quicklistEntry entry;
-            int i = 0;
-            while (quicklistNext(iter, &entry)) {
-                char *h = genstr("hello", i);
-                if (strcmp((char *)entry.value, h))
-                    ERR("value [%s] didn't match [%s] at position %d", entry.value, h, i);
-                i++;
-            }
-            if (i != 500) ERR("Didn't iterate over exactly 500 elements (%d)", i);
-            ql_verify(ql, 16, 500, 20, 32);
-            ql_release_iterator(iter);
-            quicklistRelease(ql);
-        }
-
-        TEST("insert after 1 element") {
-            quicklist *ql = quicklistNew(-2, options[_i]);
-            quicklistPushHead(ql, "hello", 6);
-            quicklistEntry entry;
-            iter = quicklistGetIteratorEntryAtIdx(ql, 0, &entry);
-            quicklistInsertAfter(iter, &entry, "abc", 4);
-            ql_release_iterator(iter);
-            ql_verify(ql, 1, 2, 2, 2);
-
-            /* verify results */
-            iter = quicklistGetIteratorEntryAtIdx(ql, 0, &entry);
-            int sz = entry.sz;
-            if (strncmp((char *)entry.value, "hello", 5)) {
-                ERR("Value 0 didn't match, instead got: %.*s", sz, entry.value);
-            }
-            ql_release_iterator(iter);
-
-            iter = quicklistGetIteratorEntryAtIdx(ql, 1, &entry);
-            sz = entry.sz;
-            if (strncmp((char *)entry.value, "abc", 3)) {
-                ERR("Value 1 didn't match, instead got: %.*s", sz, entry.value);
-            }
-            ql_release_iterator(iter);
-            quicklistRelease(ql);
-        }
-
-        TEST("insert before 1 element") {
-            quicklist *ql = quicklistNew(-2, options[_i]);
-            quicklistPushHead(ql, "hello", 6);
-            quicklistEntry entry;
-            iter = quicklistGetIteratorEntryAtIdx(ql, 0, &entry);
-            quicklistInsertBefore(iter, &entry, "abc", 4);
-            ql_release_iterator(iter);
-            ql_verify(ql, 1, 2, 2, 2);
-
-            /* verify results */
-            iter = quicklistGetIteratorEntryAtIdx(ql, 0, &entry);
-            int sz = entry.sz;
-            if (strncmp((char *)entry.value, "abc", 3)) {
-                ERR("Value 0 didn't match, instead got: %.*s", sz, entry.value);
-            }
-            ql_release_iterator(iter);
-
-            iter = quicklistGetIteratorEntryAtIdx(ql, 1, &entry);
-            sz = entry.sz;
-            if (strncmp((char *)entry.value, "hello", 5)) {
-                ERR("Value 1 didn't match, instead got: %.*s", sz, entry.value);
-            }
-            ql_release_iterator(iter);
-            quicklistRelease(ql);
-        }
-
-        TEST("insert head while head node is full") {
-            quicklist *ql = quicklistNew(4, options[_i]);
-            for (int i = 0; i < 10; i++) quicklistPushTail(ql, genstr("hello", i), 6);
-            quicklistSetFill(ql, -1);
-            quicklistEntry entry;
-            iter = quicklistGetIteratorEntryAtIdx(ql, -10, &entry);
-            char buf[4096] = {0};
-            quicklistInsertBefore(iter, &entry, buf, 4096);
-            ql_release_iterator(iter);
-            ql_verify(ql, 4, 11, 1, 2);
-            quicklistRelease(ql);
-        }
-
-        TEST("insert tail while tail node is full") {
-            quicklist *ql = quicklistNew(4, options[_i]);
-            for (int i = 0; i < 10; i++) quicklistPushHead(ql, genstr("hello", i), 6);
-            quicklistSetFill(ql, -1);
-            quicklistEntry entry;
-            iter = quicklistGetIteratorEntryAtIdx(ql, -1, &entry);
-            char buf[4096] = {0};
-            quicklistInsertAfter(iter, &entry, buf, 4096);
-            ql_release_iterator(iter);
-            ql_verify(ql, 4, 11, 2, 1);
-            quicklistRelease(ql);
-        }
-
-        TEST_DESC("insert once in elements while iterating at compress %d", options[_i]) {
-            for (int f = 0; f < fill_count; f++) {
-                quicklist *ql = quicklistNew(fills[f], options[_i]);
-                quicklistPushTail(ql, "abc", 3);
-                quicklistSetFill(ql, 1);
-                quicklistPushTail(ql, "def", 3); /* force to unique node */
-                quicklistSetFill(ql, f);
-                quicklistPushTail(ql, "bob", 3); /* force to reset for +3 */
-                quicklistPushTail(ql, "foo", 3);
-                quicklistPushTail(ql, "zoo", 3);
-
-                itrprintr(ql, 0);
-                /* insert "bar" before "bob" while iterating over list. */
-                quicklistIter *iter = quicklistGetIterator(ql, AL_START_HEAD);
-                quicklistEntry entry;
-                while (quicklistNext(iter, &entry)) {
-                    if (!strncmp((char *)entry.value, "bob", 3)) {
-                        /* Insert as fill = 1 so it spills into new node. */
-                        quicklistInsertBefore(iter, &entry, "bar", 3);
-                        break; /* didn't we fix insert-while-iterating? */
-                    }
-                }
-                ql_release_iterator(iter);
-                itrprintr(ql, 0);
-
-                /* verify results */
-                iter = quicklistGetIteratorEntryAtIdx(ql, 0, &entry);
-                int sz = entry.sz;
-
-                if (strncmp((char *)entry.value, "abc", 3))
-                    ERR("Value 0 didn't match, instead got: %.*s", sz, entry.value);
-                ql_release_iterator(iter);
-
-                iter = quicklistGetIteratorEntryAtIdx(ql, 1, &entry);
-                if (strncmp((char *)entry.value, "def", 3))
-                    ERR("Value 1 didn't match, instead got: %.*s", sz, entry.value);
-                ql_release_iterator(iter);
-
-                iter = quicklistGetIteratorEntryAtIdx(ql, 2, &entry);
-                if (strncmp((char *)entry.value, "bar", 3))
-                    ERR("Value 2 didn't match, instead got: %.*s", sz, entry.value);
-                ql_release_iterator(iter);
-
-                iter = quicklistGetIteratorEntryAtIdx(ql, 3, &entry);
-                if (strncmp((char *)entry.value, "bob", 3))
-                    ERR("Value 3 didn't match, instead got: %.*s", sz, entry.value);
-                ql_release_iterator(iter);
-
-                iter = quicklistGetIteratorEntryAtIdx(ql, 4, &entry);
-                if (strncmp((char *)entry.value, "foo", 3))
-                    ERR("Value 4 didn't match, instead got: %.*s", sz, entry.value);
-                ql_release_iterator(iter);
-
-                iter = quicklistGetIteratorEntryAtIdx(ql, 5, &entry);
-                if (strncmp((char *)entry.value, "zoo", 3))
-                    ERR("Value 5 didn't match, instead got: %.*s", sz, entry.value);
-                ql_release_iterator(iter);
-                quicklistRelease(ql);
-            }
-        }
-
-        TEST_DESC("insert [before] 250 new in middle of 500 elements at compress %d", options[_i]) {
-            for (int f = 0; f < fill_count; f++) {
-                quicklist *ql = quicklistNew(fills[f], options[_i]);
-                for (int i = 0; i < 500; i++) quicklistPushTail(ql, genstr("hello", i), 32);
-                for (int i = 0; i < 250; i++) {
-                    quicklistEntry entry;
-                    iter = quicklistGetIteratorEntryAtIdx(ql, 250, &entry);
-                    quicklistInsertBefore(iter, &entry, genstr("abc", i), 32);
-                    ql_release_iterator(iter);
-                }
-                if (fills[f] == 32) ql_verify(ql, 25, 750, 32, 20);
-                quicklistRelease(ql);
-            }
-        }
-
-        TEST_DESC("insert [after] 250 new in middle of 500 elements at compress %d", options[_i]) {
-            for (int f = 0; f < fill_count; f++) {
-                quicklist *ql = quicklistNew(fills[f], options[_i]);
-                for (int i = 0; i < 500; i++) quicklistPushHead(ql, genstr("hello", i), 32);
-                for (int i = 0; i < 250; i++) {
-                    quicklistEntry entry;
-                    iter = quicklistGetIteratorEntryAtIdx(ql, 250, &entry);
-                    quicklistInsertAfter(iter, &entry, genstr("abc", i), 32);
-                    ql_release_iterator(iter);
-                }
-
-                if (ql->count != 750) ERR("List size not 750, but rather %ld", ql->count);
-
-                if (fills[f] == 32) ql_verify(ql, 26, 750, 20, 32);
-                quicklistRelease(ql);
-            }
-        }
-
-        TEST("duplicate empty list") {
-            quicklist *ql = quicklistNew(-2, options[_i]);
-            ql_verify(ql, 0, 0, 0, 0);
-            quicklist *copy = quicklistDup(ql);
-            ql_verify(copy, 0, 0, 0, 0);
-            quicklistRelease(ql);
-            quicklistRelease(copy);
-        }
-
-        TEST("duplicate list of 1 element") {
-            quicklist *ql = quicklistNew(-2, options[_i]);
-            quicklistPushHead(ql, genstr("hello", 3), 32);
-            ql_verify(ql, 1, 1, 1, 1);
-            quicklist *copy = quicklistDup(ql);
-            ql_verify(copy, 1, 1, 1, 1);
-            quicklistRelease(ql);
-            quicklistRelease(copy);
-        }
-
-        TEST("duplicate list of 500") {
-            quicklist *ql = quicklistNew(-2, options[_i]);
-            quicklistSetFill(ql, 32);
-            for (int i = 0; i < 500; i++) quicklistPushHead(ql, genstr("hello", i), 32);
-            ql_verify(ql, 16, 500, 20, 32);
-
-            quicklist *copy = quicklistDup(ql);
-            ql_verify(copy, 16, 500, 20, 32);
-            quicklistRelease(ql);
-            quicklistRelease(copy);
-        }
-
-        for (int f = 0; f < fill_count; f++) {
-            TEST_DESC("index 1,200 from 500 list at fill %d at compress %d", f, options[_i]) {
-                quicklist *ql = quicklistNew(fills[f], options[_i]);
-                for (int i = 0; i < 500; i++) quicklistPushTail(ql, genstr("hello", i + 1), 32);
-                quicklistEntry entry;
-                iter = quicklistGetIteratorEntryAtIdx(ql, 1, &entry);
-                if (strcmp((char *)entry.value, "hello2") != 0) ERR("Value: %s", entry.value);
-                ql_release_iterator(iter);
-
-                iter = quicklistGetIteratorEntryAtIdx(ql, 200, &entry);
-                if (strcmp((char *)entry.value, "hello201") != 0) ERR("Value: %s", entry.value);
-                ql_release_iterator(iter);
-                quicklistRelease(ql);
-            }
-
-            TEST_DESC("index -1,-2 from 500 list at fill %d at compress %d", fills[f], options[_i]) {
-                quicklist *ql = quicklistNew(fills[f], options[_i]);
-                for (int i = 0; i < 500; i++) quicklistPushTail(ql, genstr("hello", i + 1), 32);
-                quicklistEntry entry;
-                iter = quicklistGetIteratorEntryAtIdx(ql, -1, &entry);
-                if (strcmp((char *)entry.value, "hello500") != 0) ERR("Value: %s", entry.value);
-                ql_release_iterator(iter);
-
-                iter = quicklistGetIteratorEntryAtIdx(ql, -2, &entry);
-                if (strcmp((char *)entry.value, "hello499") != 0) ERR("Value: %s", entry.value);
-                ql_release_iterator(iter);
-                quicklistRelease(ql);
-            }
-
-            TEST_DESC("index -100 from 500 list at fill %d at compress %d", fills[f], options[_i]) {
-                quicklist *ql = quicklistNew(fills[f], options[_i]);
-                for (int i = 0; i < 500; i++) quicklistPushTail(ql, genstr("hello", i + 1), 32);
-                quicklistEntry entry;
-                iter = quicklistGetIteratorEntryAtIdx(ql, -100, &entry);
-                if (strcmp((char *)entry.value, "hello401") != 0) ERR("Value: %s", entry.value);
-                ql_release_iterator(iter);
-                quicklistRelease(ql);
-            }
-
-            TEST_DESC("index too big +1 from 50 list at fill %d at compress %d", fills[f], options[_i]) {
-                quicklist *ql = quicklistNew(fills[f], options[_i]);
-                for (int i = 0; i < 50; i++) quicklistPushTail(ql, genstr("hello", i + 1), 32);
-                quicklistEntry entry;
-                int sz = entry.sz;
-                iter = quicklistGetIteratorEntryAtIdx(ql, 50, &entry);
-                if (iter) ERR("Index found at 50 with 50 list: %.*s", sz, entry.value);
-                ql_release_iterator(iter);
-                quicklistRelease(ql);
-            }
-        }
-
-        TEST("delete range empty list") {
-            quicklist *ql = quicklistNew(-2, options[_i]);
-            quicklistDelRange(ql, 5, 20);
-            ql_verify(ql, 0, 0, 0, 0);
-            quicklistRelease(ql);
-        }
-
-        TEST("delete range of entire node in list of one node") {
-            quicklist *ql = quicklistNew(-2, options[_i]);
-            for (int i = 0; i < 32; i++) quicklistPushHead(ql, genstr("hello", i), 32);
-            ql_verify(ql, 1, 32, 32, 32);
-            quicklistDelRange(ql, 0, 32);
-            ql_verify(ql, 0, 0, 0, 0);
-            quicklistRelease(ql);
-        }
-
-        TEST("delete range of entire node with overflow counts") {
-            quicklist *ql = quicklistNew(-2, options[_i]);
-            for (int i = 0; i < 32; i++) quicklistPushHead(ql, genstr("hello", i), 32);
-            ql_verify(ql, 1, 32, 32, 32);
-            quicklistDelRange(ql, 0, 128);
-            ql_verify(ql, 0, 0, 0, 0);
-            quicklistRelease(ql);
-        }
-
-        TEST("delete middle 100 of 500 list") {
-            quicklist *ql = quicklistNew(-2, options[_i]);
-            quicklistSetFill(ql, 32);
-            for (int i = 0; i < 500; i++) quicklistPushTail(ql, genstr("hello", i + 1), 32);
-            ql_verify(ql, 16, 500, 32, 20);
-            quicklistDelRange(ql, 200, 100);
-            ql_verify(ql, 14, 400, 32, 20);
-            quicklistRelease(ql);
-        }
-
-        TEST("delete less than fill but across nodes") {
-            quicklist *ql = quicklistNew(-2, options[_i]);
-            quicklistSetFill(ql, 32);
-            for (int i = 0; i < 500; i++) quicklistPushTail(ql, genstr("hello", i + 1), 32);
-            ql_verify(ql, 16, 500, 32, 20);
-            quicklistDelRange(ql, 60, 10);
-            ql_verify(ql, 16, 490, 32, 20);
-            quicklistRelease(ql);
-        }
-
-        TEST("delete negative 1 from 500 list") {
-            quicklist *ql = quicklistNew(-2, options[_i]);
-            quicklistSetFill(ql, 32);
-            for (int i = 0; i < 500; i++) quicklistPushTail(ql, genstr("hello", i + 1), 32);
-            ql_verify(ql, 16, 500, 32, 20);
-            quicklistDelRange(ql, -1, 1);
-            ql_verify(ql, 16, 499, 32, 19);
-            quicklistRelease(ql);
-        }
-
-        TEST("delete negative 1 from 500 list with overflow counts") {
-            quicklist *ql = quicklistNew(-2, options[_i]);
-            quicklistSetFill(ql, 32);
-            for (int i = 0; i < 500; i++) quicklistPushTail(ql, genstr("hello", i + 1), 32);
-            ql_verify(ql, 16, 500, 32, 20);
-            quicklistDelRange(ql, -1, 128);
-            ql_verify(ql, 16, 499, 32, 19);
-            quicklistRelease(ql);
-        }
-
-        TEST("delete negative 100 from 500 list") {
-            quicklist *ql = quicklistNew(-2, options[_i]);
-            quicklistSetFill(ql, 32);
-            for (int i = 0; i < 500; i++) quicklistPushTail(ql, genstr("hello", i + 1), 32);
-            quicklistDelRange(ql, -100, 100);
-            ql_verify(ql, 13, 400, 32, 16);
-            quicklistRelease(ql);
-        }
-
-        TEST("delete -10 count 5 from 50 list") {
-            quicklist *ql = quicklistNew(-2, options[_i]);
-            quicklistSetFill(ql, 32);
-            for (int i = 0; i < 50; i++) quicklistPushTail(ql, genstr("hello", i + 1), 32);
-            ql_verify(ql, 2, 50, 32, 18);
-            quicklistDelRange(ql, -10, 5);
-            ql_verify(ql, 2, 45, 32, 13);
-            quicklistRelease(ql);
-        }
-
-        TEST("numbers only list read") {
-            quicklist *ql = quicklistNew(-2, options[_i]);
-            quicklistPushTail(ql, "1111", 4);
-            quicklistPushTail(ql, "2222", 4);
-            quicklistPushTail(ql, "3333", 4);
-            quicklistPushTail(ql, "4444", 4);
-            ql_verify(ql, 1, 4, 4, 4);
-            quicklistEntry entry;
-            iter = quicklistGetIteratorEntryAtIdx(ql, 0, &entry);
-            if (entry.longval != 1111) ERR("Not 1111, %lld", entry.longval);
-            ql_release_iterator(iter);
-
-            iter = quicklistGetIteratorEntryAtIdx(ql, 1, &entry);
-            if (entry.longval != 2222) ERR("Not 2222, %lld", entry.longval);
-            ql_release_iterator(iter);
-
-            iter = quicklistGetIteratorEntryAtIdx(ql, 2, &entry);
-            if (entry.longval != 3333) ERR("Not 3333, %lld", entry.longval);
-            ql_release_iterator(iter);
-
-            iter = quicklistGetIteratorEntryAtIdx(ql, 3, &entry);
-            if (entry.longval != 4444) ERR("Not 4444, %lld", entry.longval);
-            ql_release_iterator(iter);
-
-            iter = quicklistGetIteratorEntryAtIdx(ql, 4, &entry);
-            if (iter) ERR("Index past elements: %lld", entry.longval);
-            ql_release_iterator(iter);
-
-            iter = quicklistGetIteratorEntryAtIdx(ql, -1, &entry);
-            if (entry.longval != 4444) ERR("Not 4444 (reverse), %lld", entry.longval);
-            ql_release_iterator(iter);
-
-            iter = quicklistGetIteratorEntryAtIdx(ql, -2, &entry);
-            if (entry.longval != 3333) ERR("Not 3333 (reverse), %lld", entry.longval);
-            ql_release_iterator(iter);
-
-            iter = quicklistGetIteratorEntryAtIdx(ql, -3, &entry);
-            if (entry.longval != 2222) ERR("Not 2222 (reverse), %lld", entry.longval);
-            ql_release_iterator(iter);
-
-            iter = quicklistGetIteratorEntryAtIdx(ql, -4, &entry);
-            if (entry.longval != 1111) ERR("Not 1111 (reverse), %lld", entry.longval);
-            ql_release_iterator(iter);
-
-            iter = quicklistGetIteratorEntryAtIdx(ql, -5, &entry);
-            if (iter) ERR("Index past elements (reverse), %lld", entry.longval);
-            ql_release_iterator(iter);
-            quicklistRelease(ql);
-        }
-
-        TEST("numbers larger list read") {
-            quicklist *ql = quicklistNew(-2, options[_i]);
-            quicklistSetFill(ql, 32);
-            char num[32];
-            long long nums[5000];
-            for (int i = 0; i < 5000; i++) {
-                nums[i] = -5157318210846258176 + i;
-                int sz = ll2string(num, sizeof(num), nums[i]);
-                quicklistPushTail(ql, num, sz);
-            }
-            quicklistPushTail(ql, "xxxxxxxxxxxxxxxxxxxx", 20);
-            quicklistEntry entry;
-            for (int i = 0; i < 5000; i++) {
-                iter = quicklistGetIteratorEntryAtIdx(ql, i, &entry);
-                if (entry.longval != nums[i]) ERR("[%d] Not longval %lld but rather %lld", i, nums[i], entry.longval);
-                entry.longval = 0xdeadbeef;
-                ql_release_iterator(iter);
-            }
-            iter = quicklistGetIteratorEntryAtIdx(ql, 5000, &entry);
-            if (strncmp((char *)entry.value, "xxxxxxxxxxxxxxxxxxxx", 20)) ERR("String val not match: %s", entry.value);
-            ql_verify(ql, 157, 5001, 32, 9);
-            ql_release_iterator(iter);
-            quicklistRelease(ql);
-        }
-
-        TEST("numbers larger list read B") {
-            quicklist *ql = quicklistNew(-2, options[_i]);
-            quicklistPushTail(ql, "99", 2);
-            quicklistPushTail(ql, "98", 2);
-            quicklistPushTail(ql, "xxxxxxxxxxxxxxxxxxxx", 20);
-            quicklistPushTail(ql, "96", 2);
-            quicklistPushTail(ql, "95", 2);
-            quicklistReplaceAtIndex(ql, 1, "foo", 3);
-            quicklistReplaceAtIndex(ql, -1, "bar", 3);
-            quicklistRelease(ql);
-        }
-
-        TEST_DESC("lrem test at compress %d", options[_i]) {
-            for (int f = 0; f < fill_count; f++) {
-                quicklist *ql = quicklistNew(fills[f], options[_i]);
-                char *words[] = {"abc", "foo", "bar", "foobar", "foobared", "zap", "bar", "test", "foo"};
-                char *result[] = {"abc", "foo", "foobar", "foobared", "zap", "test", "foo"};
-                char *resultB[] = {"abc", "foo", "foobar", "foobared", "zap", "test"};
-                for (int i = 0; i < 9; i++) quicklistPushTail(ql, words[i], strlen(words[i]));
-
-                /* lrem 0 bar */
-                quicklistIter *iter = quicklistGetIterator(ql, AL_START_HEAD);
-                quicklistEntry entry;
-                int i = 0;
-                while (quicklistNext(iter, &entry)) {
-                    if (quicklistCompare(&entry, (unsigned char *)"bar", 3)) {
-                        quicklistDelEntry(iter, &entry);
-                    }
-                    i++;
-                }
-                ql_release_iterator(iter);
-
-                /* check result of lrem 0 bar */
-                iter = quicklistGetIterator(ql, AL_START_HEAD);
-                i = 0;
-                while (quicklistNext(iter, &entry)) {
-                    /* Result must be: abc, foo, foobar, foobared, zap, test,
-                     * foo */
-                    int sz = entry.sz;
-                    if (strncmp((char *)entry.value, result[i], entry.sz)) {
-                        ERR("No match at position %d, got %.*s instead of %s", i, sz, entry.value, result[i]);
-                    }
-                    i++;
-                }
-                ql_release_iterator(iter);
-
-                quicklistPushTail(ql, "foo", 3);
-
-                /* lrem -2 foo */
-                iter = quicklistGetIterator(ql, AL_START_TAIL);
-                i = 0;
-                int del = 2;
-                while (quicklistNext(iter, &entry)) {
-                    if (quicklistCompare(&entry, (unsigned char *)"foo", 3)) {
-                        quicklistDelEntry(iter, &entry);
-                        del--;
-                    }
-                    if (!del) break;
-                    i++;
-                }
-                ql_release_iterator(iter);
-
-                /* check result of lrem -2 foo */
-                /* (we're ignoring the '2' part and still deleting all foo
-                 * because
-                 * we only have two foo) */
-                iter = quicklistGetIterator(ql, AL_START_TAIL);
-                i = 0;
-                size_t resB = sizeof(resultB) / sizeof(*resultB);
-                while (quicklistNext(iter, &entry)) {
-                    /* Result must be: abc, foo, foobar, foobared, zap, test,
-                     * foo */
-                    int sz = entry.sz;
-                    if (strncmp((char *)entry.value, resultB[resB - 1 - i], sz)) {
-                        ERR("No match at position %d, got %.*s instead of %s", i, sz, entry.value,
-                            resultB[resB - 1 - i]);
-                    }
-                    i++;
-                }
-
-                ql_release_iterator(iter);
-                quicklistRelease(ql);
-            }
-        }
-
-        TEST_DESC("iterate reverse + delete at compress %d", options[_i]) {
-            for (int f = 0; f < fill_count; f++) {
-                quicklist *ql = quicklistNew(fills[f], options[_i]);
-                quicklistPushTail(ql, "abc", 3);
-                quicklistPushTail(ql, "def", 3);
-                quicklistPushTail(ql, "hij", 3);
-                quicklistPushTail(ql, "jkl", 3);
-                quicklistPushTail(ql, "oop", 3);
-
-                quicklistEntry entry;
-                quicklistIter *iter = quicklistGetIterator(ql, AL_START_TAIL);
-                int i = 0;
-                while (quicklistNext(iter, &entry)) {
-                    if (quicklistCompare(&entry, (unsigned char *)"hij", 3)) {
-                        quicklistDelEntry(iter, &entry);
-                    }
-                    i++;
-                }
-                ql_release_iterator(iter);
-
-                if (i != 5) ERR("Didn't iterate 5 times, iterated %d times.", i);
-
-                /* Check results after deletion of "hij" */
-                iter = quicklistGetIterator(ql, AL_START_HEAD);
-                i = 0;
-                char *vals[] = {"abc", "def", "jkl", "oop"};
-                while (quicklistNext(iter, &entry)) {
-                    if (!quicklistCompare(&entry, (unsigned char *)vals[i], 3)) {
-                        ERR("Value at %d didn't match %s\n", i, vals[i]);
-                    }
-                    i++;
-                }
-                ql_release_iterator(iter);
-                quicklistRelease(ql);
-            }
-        }
-
-        TEST_DESC("iterator at index test at compress %d", options[_i]) {
-            for (int f = 0; f < fill_count; f++) {
-                quicklist *ql = quicklistNew(fills[f], options[_i]);
-                char num[32];
-                long long nums[5000];
-                for (int i = 0; i < 760; i++) {
-                    nums[i] = -5157318210846258176 + i;
-                    int sz = ll2string(num, sizeof(num), nums[i]);
-                    quicklistPushTail(ql, num, sz);
-                }
-
-                quicklistEntry entry;
-                quicklistIter *iter = quicklistGetIteratorAtIdx(ql, AL_START_HEAD, 437);
-                int i = 437;
-                while (quicklistNext(iter, &entry)) {
-                    if (entry.longval != nums[i]) ERR("Expected %lld, but got %lld", entry.longval, nums[i]);
-                    i++;
-                }
-                ql_release_iterator(iter);
-                quicklistRelease(ql);
-            }
-        }
-
-        TEST_DESC("ltrim test A at compress %d", options[_i]) {
-            for (int f = 0; f < fill_count; f++) {
-                quicklist *ql = quicklistNew(fills[f], options[_i]);
-                char num[32];
-                long long nums[5000];
-                for (int i = 0; i < 32; i++) {
-                    nums[i] = -5157318210846258176 + i;
-                    int sz = ll2string(num, sizeof(num), nums[i]);
-                    quicklistPushTail(ql, num, sz);
-                }
-                if (fills[f] == 32) ql_verify(ql, 1, 32, 32, 32);
-                /* ltrim 25 53 (keep [25,32] inclusive = 7 remaining) */
-                quicklistDelRange(ql, 0, 25);
-                quicklistDelRange(ql, 0, 0);
-                quicklistEntry entry;
-                for (int i = 0; i < 7; i++) {
-                    iter = quicklistGetIteratorEntryAtIdx(ql, i, &entry);
-                    if (entry.longval != nums[25 + i])
-                        ERR("Deleted invalid range!  Expected %lld but got "
-                            "%lld",
-                            entry.longval, nums[25 + i]);
-                    ql_release_iterator(iter);
-                }
-                if (fills[f] == 32) ql_verify(ql, 1, 7, 7, 7);
-                quicklistRelease(ql);
-            }
-        }
-
-        TEST_DESC("ltrim test B at compress %d", options[_i]) {
-            for (int f = 0; f < fill_count; f++) {
-                /* Force-disable compression because our 33 sequential
-                 * integers don't compress and the check always fails. */
-                quicklist *ql = quicklistNew(fills[f], QUICKLIST_NOCOMPRESS);
-                char num[32];
-                long long nums[5000];
-                for (int i = 0; i < 33; i++) {
-                    nums[i] = i;
-                    int sz = ll2string(num, sizeof(num), nums[i]);
-                    quicklistPushTail(ql, num, sz);
-                }
-                if (fills[f] == 32) ql_verify(ql, 2, 33, 32, 1);
-                /* ltrim 5 16 (keep [5,16] inclusive = 12 remaining) */
-                quicklistDelRange(ql, 0, 5);
-                quicklistDelRange(ql, -16, 16);
-                if (fills[f] == 32) ql_verify(ql, 1, 12, 12, 12);
-                quicklistEntry entry;
-
-                iter = quicklistGetIteratorEntryAtIdx(ql, 0, &entry);
-                if (entry.longval != 5) ERR("A: longval not 5, but %lld", entry.longval);
-                ql_release_iterator(iter);
-
-                iter = quicklistGetIteratorEntryAtIdx(ql, -1, &entry);
-                if (entry.longval != 16) ERR("B! got instead: %lld", entry.longval);
-                quicklistPushTail(ql, "bobobob", 7);
-                ql_release_iterator(iter);
-
-                iter = quicklistGetIteratorEntryAtIdx(ql, -1, &entry);
-                int sz = entry.sz;
-                if (strncmp((char *)entry.value, "bobobob", 7))
-                    ERR("Tail doesn't match bobobob, it's %.*s instead", sz, entry.value);
-                ql_release_iterator(iter);
-
-                for (int i = 0; i < 12; i++) {
-                    iter = quicklistGetIteratorEntryAtIdx(ql, i, &entry);
-                    if (entry.longval != nums[5 + i])
-                        ERR("Deleted invalid range!  Expected %lld but got "
-                            "%lld",
-                            entry.longval, nums[5 + i]);
-                    ql_release_iterator(iter);
-                }
-                quicklistRelease(ql);
-            }
-        }
-
-        TEST_DESC("ltrim test C at compress %d", options[_i]) {
-            for (int f = 0; f < fill_count; f++) {
-                quicklist *ql = quicklistNew(fills[f], options[_i]);
-                char num[32];
-                long long nums[5000];
-                for (int i = 0; i < 33; i++) {
-                    nums[i] = -5157318210846258176 + i;
-                    int sz = ll2string(num, sizeof(num), nums[i]);
-                    quicklistPushTail(ql, num, sz);
-                }
-                if (fills[f] == 32) ql_verify(ql, 2, 33, 32, 1);
-                /* ltrim 3 3 (keep [3,3] inclusive = 1 remaining) */
-                quicklistDelRange(ql, 0, 3);
-                quicklistDelRange(ql, -29, 4000); /* make sure not loop forever */
-                if (fills[f] == 32) ql_verify(ql, 1, 1, 1, 1);
-                quicklistEntry entry;
-                iter = quicklistGetIteratorEntryAtIdx(ql, 0, &entry);
-                if (entry.longval != -5157318210846258173) ERROR;
-                ql_release_iterator(iter);
-                quicklistRelease(ql);
-            }
-        }
-
-        TEST_DESC("ltrim test D at compress %d", options[_i]) {
-            for (int f = 0; f < fill_count; f++) {
-                quicklist *ql = quicklistNew(fills[f], options[_i]);
-                char num[32];
-                long long nums[5000];
-                for (int i = 0; i < 33; i++) {
-                    nums[i] = -5157318210846258176 + i;
-                    int sz = ll2string(num, sizeof(num), nums[i]);
-                    quicklistPushTail(ql, num, sz);
-                }
-                if (fills[f] == 32) ql_verify(ql, 2, 33, 32, 1);
-                quicklistDelRange(ql, -12, 3);
-                if (ql->count != 30) ERR("Didn't delete exactly three elements!  Count is: %lu", ql->count);
-                quicklistRelease(ql);
-            }
-        }
-
-        long long stop = mstime();
-        runtime[_i] = stop - start;
-    }
-
-    /* Run a longer test of compression depth outside of primary test loop. */
-    int list_sizes[] = {250, 251, 500, 999, 1000};
-    long long start = mstime();
-    int list_count = accurate ? (int)(sizeof(list_sizes) / sizeof(*list_sizes)) : 1;
-    for (int list = 0; list < list_count; list++) {
-        TEST_DESC("verify specific compression of interior nodes with %d list ", list_sizes[list]) {
-            for (int f = 0; f < fill_count; f++) {
-                for (int depth = 1; depth < 40; depth++) {
-                    /* skip over many redundant test cases */
-                    quicklist *ql = quicklistNew(fills[f], depth);
-                    for (int i = 0; i < list_sizes[list]; i++) {
-                        quicklistPushTail(ql, genstr("hello TAIL", i + 1), 64);
-                        quicklistPushHead(ql, genstr("hello HEAD", i + 1), 64);
-                    }
-
-                    for (int step = 0; step < 2; step++) {
-                        /* test remove node */
-                        if (step == 1) {
-                            for (int i = 0; i < list_sizes[list] / 2; i++) {
-                                unsigned char *data;
-                                assert(quicklistPop(ql, QUICKLIST_HEAD, &data, NULL, NULL));
-                                zfree(data);
-                                assert(quicklistPop(ql, QUICKLIST_TAIL, &data, NULL, NULL));
-                                zfree(data);
-                            }
-                        }
-                        quicklistNode *node = ql->head;
-                        unsigned int low_raw = ql->compress;
-                        unsigned int high_raw = ql->len - ql->compress;
-
-                        for (unsigned int at = 0; at < ql->len; at++, node = node->next) {
-                            if (at < low_raw || at >= high_raw) {
-                                if (node->encoding != QUICKLIST_NODE_ENCODING_RAW) {
-                                    ERR("Incorrect compression: node %d is "
-                                        "compressed at depth %d ((%u, %u); total "
-                                        "nodes: %lu; size: %zu)",
-                                        at, depth, low_raw, high_raw, ql->len, node->sz);
-                                }
-                            } else {
-                                if (node->encoding != QUICKLIST_NODE_ENCODING_LZF) {
-                                    ERR("Incorrect non-compression: node %d is NOT "
-                                        "compressed at depth %d ((%u, %u); total "
-                                        "nodes: %lu; size: %zu; attempted: %d)",
-                                        at, depth, low_raw, high_raw, ql->len, node->sz, node->attempted_compress);
-                                }
-                            }
-                        }
-                    }
-
-                    quicklistRelease(ql);
-                }
-            }
-        }
-    }
-    long long stop = mstime();
-
-    printf("\n");
-    for (size_t i = 0; i < option_count; i++)
-        printf("Test Loop %02d: %0.2f seconds.\n", options[i], (float)runtime[i] / 1000);
-    printf("Compressions: %0.2f seconds.\n", (float)(stop - start) / 1000);
-    printf("\n");
-
-    TEST("bookmark get updated to next item") {
-        quicklist *ql = quicklistNew(1, 0);
-        quicklistPushTail(ql, "1", 1);
-        quicklistPushTail(ql, "2", 1);
-        quicklistPushTail(ql, "3", 1);
-        quicklistPushTail(ql, "4", 1);
-        quicklistPushTail(ql, "5", 1);
-        assert(ql->len == 5);
-        /* add two bookmarks, one pointing to the node before the last. */
-        assert(quicklistBookmarkCreate(&ql, "_dummy", ql->head->next));
-        assert(quicklistBookmarkCreate(&ql, "_test", ql->tail->prev));
-        /* test that the bookmark returns the right node, delete it and see that the bookmark points to the last node */
-        assert(quicklistBookmarkFind(ql, "_test") == ql->tail->prev);
-        assert(quicklistDelRange(ql, -2, 1));
-        assert(quicklistBookmarkFind(ql, "_test") == ql->tail);
-        /* delete the last node, and see that the bookmark was deleted. */
-        assert(quicklistDelRange(ql, -1, 1));
-        assert(quicklistBookmarkFind(ql, "_test") == NULL);
-        /* test that other bookmarks aren't affected */
-        assert(quicklistBookmarkFind(ql, "_dummy") == ql->head->next);
-        assert(quicklistBookmarkFind(ql, "_missing") == NULL);
-        assert(ql->len == 3);
-        quicklistBookmarksClear(ql); /* for coverage */
-        assert(quicklistBookmarkFind(ql, "_dummy") == NULL);
-        quicklistRelease(ql);
-    }
-
-    TEST("bookmark limit") {
-        int i;
-        quicklist *ql = quicklistNew(1, 0);
-        quicklistPushHead(ql, "1", 1);
-        for (i = 0; i < QL_MAX_BM; i++) assert(quicklistBookmarkCreate(&ql, genstr("", i), ql->head));
-        /* when all bookmarks are used, creation fails */
-        assert(!quicklistBookmarkCreate(&ql, "_test", ql->head));
-        /* delete one and see that we can now create another */
-        assert(quicklistBookmarkDelete(ql, "0"));
-        assert(quicklistBookmarkCreate(&ql, "_test", ql->head));
-        /* delete one and see that the rest survive */
-        assert(quicklistBookmarkDelete(ql, "_test"));
-        for (i = 1; i < QL_MAX_BM; i++) assert(quicklistBookmarkFind(ql, genstr("", i)) == ql->head);
-        /* make sure the deleted ones are indeed gone */
-        assert(!quicklistBookmarkFind(ql, "0"));
-        assert(!quicklistBookmarkFind(ql, "_test"));
-        quicklistRelease(ql);
-    }
-
-    if (flags & TEST_LARGE_MEMORY) {
-        TEST("compress and decompress quicklist listpack node") {
-            quicklistNode *node = quicklistCreateNode();
-            node->entry = lpNew(0);
-
-            /* Just to avoid triggering the assertion in __quicklistCompressNode(),
-             * it disables the passing of quicklist head or tail node. */
-            node->prev = quicklistCreateNode();
-            node->next = quicklistCreateNode();
-
-            /* Create a rand string */
-            size_t sz = (1 << 25); /* 32MB per one entry */
-            unsigned char *s = zmalloc(sz);
-            randstring(s, sz);
-
-            /* Keep filling the node, until it reaches 1GB */
-            for (int i = 0; i < 32; i++) {
-                node->entry = lpAppend(node->entry, s, sz);
-                quicklistNodeUpdateSz(node);
-
-                long long start = mstime();
-                assert(__quicklistCompressNode(node));
-                assert(__quicklistDecompressNode(node));
-                printf("Compress and decompress: %zu MB in %.2f seconds.\n", node->sz / 1024 / 1024,
-                       (float)(mstime() - start) / 1000);
-            }
-
-            zfree(s);
-            zfree(node->prev);
-            zfree(node->next);
-            zfree(node->entry);
-            zfree(node);
-        }
-
-#if ULONG_MAX >= 0xffffffffffffffff
-        TEST("compress and decomress quicklist plain node large than UINT32_MAX") {
-            size_t sz = (1ull << 32);
-            unsigned char *s = zmalloc(sz);
-            randstring(s, sz);
-            memcpy(s, "helloworld", 10);
-            memcpy(s + sz - 10, "1234567890", 10);
-
-            quicklistNode *node = __quicklistCreateNode(QUICKLIST_NODE_CONTAINER_PLAIN, s, sz);
-
-            /* Just to avoid triggering the assertion in __quicklistCompressNode(),
-             * it disables the passing of quicklist head or tail node. */
-            node->prev = quicklistCreateNode();
-            node->next = quicklistCreateNode();
-
-            long long start = mstime();
-            assert(__quicklistCompressNode(node));
-            assert(__quicklistDecompressNode(node));
-            printf("Compress and decompress: %zu MB in %.2f seconds.\n", node->sz / 1024 / 1024,
-                   (float)(mstime() - start) / 1000);
-
-            assert(memcmp(node->entry, "helloworld", 10) == 0);
-            assert(memcmp(node->entry + sz - 10, "1234567890", 10) == 0);
-            zfree(node->prev);
-            zfree(node->next);
-            zfree(node->entry);
-            zfree(node);
-        }
-#endif
-    }
-
-    if (!err)
-        printf("ALL TESTS PASSED!\n");
-    else
-        ERR("Sorry, not all tests passed!  In fact, %d tests failed.", err);
-
-    return err;
-}
-#endif
->>>>>>> 0d7b2344
+}